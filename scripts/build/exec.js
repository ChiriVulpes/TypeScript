// @ts-check
const cp = require("child_process");
const log = require("fancy-log"); // was `require("gulp-util").log (see https://github.com/gulpjs/gulp-util)
const isWin = /^win/.test(process.platform);
const chalk = require("./chalk");
<<<<<<< HEAD
const { CancelError } = require("prex");
=======
const { CancellationToken, CancelError } = require("prex");
>>>>>>> 838110a4

module.exports = exec;

/**
 * Executes the provided command once with the supplied arguments.
 * @param {string} cmd
 * @param {string[]} args
 * @param {ExecOptions} [options]
 *
 * @typedef ExecOptions
 * @property {boolean} [ignoreExitCode]
 * @property {import("prex").CancellationToken} [cancelToken]
 */
function exec(cmd, args, options = {}) {
    return /**@type {Promise<{exitCode: number}>}*/(new Promise((resolve, reject) => {
<<<<<<< HEAD
        if (options.cancelToken) {
            options.cancelToken.throwIfCancellationRequested();
        }
    
        log(`> ${chalk.green(cmd)} ${args.join(" ")}`);
        // TODO (weswig): Update child_process types to add windowsVerbatimArguments to the type definition
        const subshellFlag = isWin ? "/c" : "-c";
        const command = isWin ? [possiblyQuote(cmd), ...args] : [`${cmd} ${args.join(" ")}`];
        const ex = cp.spawn(isWin ? "cmd" : "/bin/sh", [subshellFlag, ...command], { stdio: "inherit", windowsVerbatimArguments: true });
        const subscription = options.cancelToken && options.cancelToken.register(() => {
            log(`${chalk.red("killing")} '${chalk.green(cmd)} ${args.join(" ")}'...`);
            ex.kill("SIGINT");
            ex.kill("SIGTERM");
            ex.kill();
            reject(new CancelError());
        });
        ex.on("exit", exitCode => {
            if (subscription) subscription.unregister();
            if (exitCode === 0 || options.ignoreExitCode) {
=======
        const { ignoreExitCode, cancelToken = CancellationToken.none } = options;
        cancelToken.throwIfCancellationRequested();

        // TODO (weswig): Update child_process types to add windowsVerbatimArguments to the type definition
        const subshellFlag = isWin ? "/c" : "-c";
        const command = isWin ? [possiblyQuote(cmd), ...args] : [`${cmd} ${args.join(" ")}`];
        
        log(`> ${chalk.green(cmd)} ${args.join(" ")}`);
        const proc = cp.spawn(isWin ? "cmd" : "/bin/sh", [subshellFlag, ...command], { stdio: "inherit", windowsVerbatimArguments: true });
        const registration = cancelToken.register(() => {
            log(`${chalk.red("killing")} '${chalk.green(cmd)} ${args.join(" ")}'...`);
            proc.kill("SIGINT");
            proc.kill("SIGTERM");
            reject(new CancelError());
        });
        proc.on("exit", exitCode => {
            registration.unregister();
            if (exitCode === 0 || ignoreExitCode) {
>>>>>>> 838110a4
                resolve({ exitCode });
            }
            else {
                reject(new Error(`Process exited with code: ${exitCode}`));
            }
        });
<<<<<<< HEAD
        ex.on("error", error => {
            if (subscription) subscription.unregister();
=======
        proc.on("error", error => {
            registration.unregister();
>>>>>>> 838110a4
            reject(error);
        });
    }));
}

/**
 * @param {string} cmd
 */
function possiblyQuote(cmd) {
    return cmd.indexOf(" ") >= 0 ? `"${cmd}"` : cmd;
}
<|MERGE_RESOLUTION|>--- conflicted
+++ resolved
@@ -1,89 +1,58 @@
-// @ts-check
-const cp = require("child_process");
-const log = require("fancy-log"); // was `require("gulp-util").log (see https://github.com/gulpjs/gulp-util)
-const isWin = /^win/.test(process.platform);
-const chalk = require("./chalk");
-<<<<<<< HEAD
-const { CancelError } = require("prex");
-=======
-const { CancellationToken, CancelError } = require("prex");
->>>>>>> 838110a4
-
-module.exports = exec;
-
-/**
- * Executes the provided command once with the supplied arguments.
- * @param {string} cmd
- * @param {string[]} args
- * @param {ExecOptions} [options]
- *
- * @typedef ExecOptions
- * @property {boolean} [ignoreExitCode]
- * @property {import("prex").CancellationToken} [cancelToken]
- */
-function exec(cmd, args, options = {}) {
-    return /**@type {Promise<{exitCode: number}>}*/(new Promise((resolve, reject) => {
-<<<<<<< HEAD
-        if (options.cancelToken) {
-            options.cancelToken.throwIfCancellationRequested();
-        }
-    
-        log(`> ${chalk.green(cmd)} ${args.join(" ")}`);
-        // TODO (weswig): Update child_process types to add windowsVerbatimArguments to the type definition
-        const subshellFlag = isWin ? "/c" : "-c";
-        const command = isWin ? [possiblyQuote(cmd), ...args] : [`${cmd} ${args.join(" ")}`];
-        const ex = cp.spawn(isWin ? "cmd" : "/bin/sh", [subshellFlag, ...command], { stdio: "inherit", windowsVerbatimArguments: true });
-        const subscription = options.cancelToken && options.cancelToken.register(() => {
-            log(`${chalk.red("killing")} '${chalk.green(cmd)} ${args.join(" ")}'...`);
-            ex.kill("SIGINT");
-            ex.kill("SIGTERM");
-            ex.kill();
-            reject(new CancelError());
-        });
-        ex.on("exit", exitCode => {
-            if (subscription) subscription.unregister();
-            if (exitCode === 0 || options.ignoreExitCode) {
-=======
-        const { ignoreExitCode, cancelToken = CancellationToken.none } = options;
-        cancelToken.throwIfCancellationRequested();
-
-        // TODO (weswig): Update child_process types to add windowsVerbatimArguments to the type definition
-        const subshellFlag = isWin ? "/c" : "-c";
-        const command = isWin ? [possiblyQuote(cmd), ...args] : [`${cmd} ${args.join(" ")}`];
-        
-        log(`> ${chalk.green(cmd)} ${args.join(" ")}`);
-        const proc = cp.spawn(isWin ? "cmd" : "/bin/sh", [subshellFlag, ...command], { stdio: "inherit", windowsVerbatimArguments: true });
-        const registration = cancelToken.register(() => {
-            log(`${chalk.red("killing")} '${chalk.green(cmd)} ${args.join(" ")}'...`);
-            proc.kill("SIGINT");
-            proc.kill("SIGTERM");
-            reject(new CancelError());
-        });
-        proc.on("exit", exitCode => {
-            registration.unregister();
-            if (exitCode === 0 || ignoreExitCode) {
->>>>>>> 838110a4
-                resolve({ exitCode });
-            }
-            else {
-                reject(new Error(`Process exited with code: ${exitCode}`));
-            }
-        });
-<<<<<<< HEAD
-        ex.on("error", error => {
-            if (subscription) subscription.unregister();
-=======
-        proc.on("error", error => {
-            registration.unregister();
->>>>>>> 838110a4
-            reject(error);
-        });
-    }));
-}
-
-/**
- * @param {string} cmd
- */
-function possiblyQuote(cmd) {
-    return cmd.indexOf(" ") >= 0 ? `"${cmd}"` : cmd;
-}
+// @ts-check
+const cp = require("child_process");
+const log = require("fancy-log"); // was `require("gulp-util").log (see https://github.com/gulpjs/gulp-util)
+const isWin = /^win/.test(process.platform);
+const chalk = require("./chalk");
+const { CancellationToken, CancelError } = require("prex");
+
+module.exports = exec;
+
+/**
+ * Executes the provided command once with the supplied arguments.
+ * @param {string} cmd
+ * @param {string[]} args
+ * @param {ExecOptions} [options]
+ *
+ * @typedef ExecOptions
+ * @property {boolean} [ignoreExitCode]
+ * @property {import("prex").CancellationToken} [cancelToken]
+ */
+function exec(cmd, args, options = {}) {
+    return /**@type {Promise<{exitCode: number}>}*/(new Promise((resolve, reject) => {
+        const { ignoreExitCode, cancelToken = CancellationToken.none } = options;
+        cancelToken.throwIfCancellationRequested();
+
+        // TODO (weswig): Update child_process types to add windowsVerbatimArguments to the type definition
+        const subshellFlag = isWin ? "/c" : "-c";
+        const command = isWin ? [possiblyQuote(cmd), ...args] : [`${cmd} ${args.join(" ")}`];
+        
+        log(`> ${chalk.green(cmd)} ${args.join(" ")}`);
+        const proc = cp.spawn(isWin ? "cmd" : "/bin/sh", [subshellFlag, ...command], { stdio: "inherit", windowsVerbatimArguments: true });
+        const registration = cancelToken.register(() => {
+            log(`${chalk.red("killing")} '${chalk.green(cmd)} ${args.join(" ")}'...`);
+            proc.kill("SIGINT");
+            proc.kill("SIGTERM");
+            reject(new CancelError());
+        });
+        proc.on("exit", exitCode => {
+            registration.unregister();
+            if (exitCode === 0 || ignoreExitCode) {
+                resolve({ exitCode });
+            }
+            else {
+                reject(new Error(`Process exited with code: ${exitCode}`));
+            }
+        });
+        proc.on("error", error => {
+            registration.unregister();
+            reject(error);
+        });
+    }));
+}
+
+/**
+ * @param {string} cmd
+ */
+function possiblyQuote(cmd) {
+    return cmd.indexOf(" ") >= 0 ? `"${cmd}"` : cmd;
+}