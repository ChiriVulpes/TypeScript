--- conflicted
+++ resolved
@@ -1,4 +1,4 @@
-//// [computedPropertyNames34_ES5.ts]
+//// [computedPropertyNames34_ES5.ts]
 function foo<T>() { return '' }
 class C<T> {
     static bar() {
@@ -7,23 +7,19 @@
         };
         return 0;
     }
-}
-
-//// [computedPropertyNames34_ES5.js]
-function foo() { return ''; }
-var C = (function () {
-    function C() {
-    }
-    C.bar = function () {
-<<<<<<< HEAD
-        var obj = (_a = {}, _a[foo()] = function () { }, _a);
-=======
-        var obj = (_a = {},
-            _a[foo()] = function () { },
-            _a);
->>>>>>> 7b22880b
-        return 0;
-        var _a;
-    };
-    return C;
-})();
+}
+
+//// [computedPropertyNames34_ES5.js]
+function foo() { return ''; }
+var C = (function () {
+    function C() {
+    }
+    C.bar = function () {
+        var obj = (_a = {},
+            _a[foo()] = function () { },
+            _a);
+        return 0;
+        var _a;
+    };
+    return C;
+})();