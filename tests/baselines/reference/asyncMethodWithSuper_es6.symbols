=== tests/cases/conformance/async/es6/asyncMethodWithSuper_es6.ts ===
class A {
>A : Symbol(A, Decl(asyncMethodWithSuper_es6.ts, 0, 0))

    x() {
>x : Symbol(A.x, Decl(asyncMethodWithSuper_es6.ts, 0, 9))
    }
    y() {
>y : Symbol(A.y, Decl(asyncMethodWithSuper_es6.ts, 2, 5))
    }
}

class B extends A {
>B : Symbol(B, Decl(asyncMethodWithSuper_es6.ts, 5, 1))
>A : Symbol(A, Decl(asyncMethodWithSuper_es6.ts, 0, 0))

    // async method with only call/get on 'super' does not require a binding
    async simple() {
>simple : Symbol(B.simple, Decl(asyncMethodWithSuper_es6.ts, 7, 19))

        // call with property access
        super.x();
>super.x : Symbol(A.x, Decl(asyncMethodWithSuper_es6.ts, 0, 9))
>super : Symbol(A, Decl(asyncMethodWithSuper_es6.ts, 0, 0))
>x : Symbol(A.x, Decl(asyncMethodWithSuper_es6.ts, 0, 9))

        // call additional property.
        super.y();
>super.y : Symbol(A.y, Decl(asyncMethodWithSuper_es6.ts, 2, 5))
>super : Symbol(A, Decl(asyncMethodWithSuper_es6.ts, 0, 0))
>y : Symbol(A.y, Decl(asyncMethodWithSuper_es6.ts, 2, 5))

        // call with element access
        super["x"]();
>super : Symbol(A, Decl(asyncMethodWithSuper_es6.ts, 0, 0))
>"x" : Symbol(A.x, Decl(asyncMethodWithSuper_es6.ts, 0, 9))

        // property access (read)
        const a = super.x;
>a : Symbol(a, Decl(asyncMethodWithSuper_es6.ts, 19, 13))
>super.x : Symbol(A.x, Decl(asyncMethodWithSuper_es6.ts, 0, 9))
>super : Symbol(A, Decl(asyncMethodWithSuper_es6.ts, 0, 0))
>x : Symbol(A.x, Decl(asyncMethodWithSuper_es6.ts, 0, 9))

        // element access (read)
        const b = super["x"];
>b : Symbol(b, Decl(asyncMethodWithSuper_es6.ts, 22, 13))
>super : Symbol(A, Decl(asyncMethodWithSuper_es6.ts, 0, 0))
>"x" : Symbol(A.x, Decl(asyncMethodWithSuper_es6.ts, 0, 9))
    }

    // async method with assignment/destructuring on 'super' requires a binding
    async advanced() {
>advanced : Symbol(B.advanced, Decl(asyncMethodWithSuper_es6.ts, 23, 5))

        const f = () => {};
>f : Symbol(f, Decl(asyncMethodWithSuper_es6.ts, 27, 13))

        // call with property access
        super.x();
>super.x : Symbol(A.x, Decl(asyncMethodWithSuper_es6.ts, 0, 9))
>super : Symbol(A, Decl(asyncMethodWithSuper_es6.ts, 0, 0))
>x : Symbol(A.x, Decl(asyncMethodWithSuper_es6.ts, 0, 9))

        // call with element access
        super["x"]();
>super : Symbol(A, Decl(asyncMethodWithSuper_es6.ts, 0, 0))
>"x" : Symbol(A.x, Decl(asyncMethodWithSuper_es6.ts, 0, 9))

        // property access (read)
        const a = super.x;
>a : Symbol(a, Decl(asyncMethodWithSuper_es6.ts, 36, 13))
>super.x : Symbol(A.x, Decl(asyncMethodWithSuper_es6.ts, 0, 9))
>super : Symbol(A, Decl(asyncMethodWithSuper_es6.ts, 0, 0))
>x : Symbol(A.x, Decl(asyncMethodWithSuper_es6.ts, 0, 9))

        // element access (read)
        const b = super["x"];
>b : Symbol(b, Decl(asyncMethodWithSuper_es6.ts, 39, 13))
>super : Symbol(A, Decl(asyncMethodWithSuper_es6.ts, 0, 0))
>"x" : Symbol(A.x, Decl(asyncMethodWithSuper_es6.ts, 0, 9))

        // property access (assign)
        super.x = f;
>super.x : Symbol(A.x, Decl(asyncMethodWithSuper_es6.ts, 0, 9))
>super : Symbol(A, Decl(asyncMethodWithSuper_es6.ts, 0, 0))
>x : Symbol(A.x, Decl(asyncMethodWithSuper_es6.ts, 0, 9))
>f : Symbol(f, Decl(asyncMethodWithSuper_es6.ts, 27, 13))

        // element access (assign)
        super["x"] = f;
>super : Symbol(A, Decl(asyncMethodWithSuper_es6.ts, 0, 0))
>"x" : Symbol(A.x, Decl(asyncMethodWithSuper_es6.ts, 0, 9))
>f : Symbol(f, Decl(asyncMethodWithSuper_es6.ts, 27, 13))

        // destructuring assign with property access
        ({ f: super.x } = { f });
>f : Symbol(f, Decl(asyncMethodWithSuper_es6.ts, 48, 10))
>super.x : Symbol(A.x, Decl(asyncMethodWithSuper_es6.ts, 0, 9))
>super : Symbol(A, Decl(asyncMethodWithSuper_es6.ts, 0, 0))
>x : Symbol(A.x, Decl(asyncMethodWithSuper_es6.ts, 0, 9))
>f : Symbol(f, Decl(asyncMethodWithSuper_es6.ts, 48, 27))

        // destructuring assign with element access
        ({ f: super["x"] } = { f });
>f : Symbol(f, Decl(asyncMethodWithSuper_es6.ts, 51, 10))
>super : Symbol(A, Decl(asyncMethodWithSuper_es6.ts, 0, 0))
>"x" : Symbol(A.x, Decl(asyncMethodWithSuper_es6.ts, 0, 9))
>f : Symbol(f, Decl(asyncMethodWithSuper_es6.ts, 51, 30))

        // property access in arrow
        (() => super.x());
>super.x : Symbol(A.x, Decl(asyncMethodWithSuper_es6.ts, 0, 9))
>super : Symbol(A, Decl(asyncMethodWithSuper_es6.ts, 0, 0))
>x : Symbol(A.x, Decl(asyncMethodWithSuper_es6.ts, 0, 9))

        // element access in arrow
        (() => super["x"]());
>super : Symbol(A, Decl(asyncMethodWithSuper_es6.ts, 0, 0))
>"x" : Symbol(A.x, Decl(asyncMethodWithSuper_es6.ts, 0, 9))

        // property access in async arrow
        (async () => super.x());
>super.x : Symbol(A.x, Decl(asyncMethodWithSuper_es6.ts, 0, 9))
>super : Symbol(A, Decl(asyncMethodWithSuper_es6.ts, 0, 0))
>x : Symbol(A.x, Decl(asyncMethodWithSuper_es6.ts, 0, 9))

        // element access in async arrow
        (async () => super["x"]());
>super : Symbol(A, Decl(asyncMethodWithSuper_es6.ts, 0, 0))
>"x" : Symbol(A.x, Decl(asyncMethodWithSuper_es6.ts, 0, 9))
    }

    async property_access_only_read_only() {
>property_access_only_read_only : Symbol(B.property_access_only_read_only, Decl(asyncMethodWithSuper_es6.ts, 64, 5))

        // call with property access
        super.x();
>super.x : Symbol(A.x, Decl(asyncMethodWithSuper_es6.ts, 0, 9))
>super : Symbol(A, Decl(asyncMethodWithSuper_es6.ts, 0, 0))
>x : Symbol(A.x, Decl(asyncMethodWithSuper_es6.ts, 0, 9))

        // property access (read)
        const a = super.x;
>a : Symbol(a, Decl(asyncMethodWithSuper_es6.ts, 71, 13))
>super.x : Symbol(A.x, Decl(asyncMethodWithSuper_es6.ts, 0, 9))
>super : Symbol(A, Decl(asyncMethodWithSuper_es6.ts, 0, 0))
>x : Symbol(A.x, Decl(asyncMethodWithSuper_es6.ts, 0, 9))

        // property access in arrow
        (() => super.x());
>super.x : Symbol(A.x, Decl(asyncMethodWithSuper_es6.ts, 0, 9))
>super : Symbol(A, Decl(asyncMethodWithSuper_es6.ts, 0, 0))
>x : Symbol(A.x, Decl(asyncMethodWithSuper_es6.ts, 0, 9))

        // property access in async arrow
        (async () => super.x());
>super.x : Symbol(A.x, Decl(asyncMethodWithSuper_es6.ts, 0, 9))
>super : Symbol(A, Decl(asyncMethodWithSuper_es6.ts, 0, 0))
>x : Symbol(A.x, Decl(asyncMethodWithSuper_es6.ts, 0, 9))
    }

    async property_access_only_write_only() {
>property_access_only_write_only : Symbol(B.property_access_only_write_only, Decl(asyncMethodWithSuper_es6.ts, 78, 5))

        const f = () => {};
>f : Symbol(f, Decl(asyncMethodWithSuper_es6.ts, 81, 13))

        // property access (assign)
        super.x = f;
>super.x : Symbol(A.x, Decl(asyncMethodWithSuper_es6.ts, 0, 9))
>super : Symbol(A, Decl(asyncMethodWithSuper_es6.ts, 0, 0))
>x : Symbol(A.x, Decl(asyncMethodWithSuper_es6.ts, 0, 9))
>f : Symbol(f, Decl(asyncMethodWithSuper_es6.ts, 81, 13))

        // destructuring assign with property access
        ({ f: super.x } = { f });
>f : Symbol(f, Decl(asyncMethodWithSuper_es6.ts, 87, 10))
>super.x : Symbol(A.x, Decl(asyncMethodWithSuper_es6.ts, 0, 9))
>super : Symbol(A, Decl(asyncMethodWithSuper_es6.ts, 0, 0))
>x : Symbol(A.x, Decl(asyncMethodWithSuper_es6.ts, 0, 9))
>f : Symbol(f, Decl(asyncMethodWithSuper_es6.ts, 87, 27))

        // property access (assign) in arrow
        (() => super.x = f);
>super.x : Symbol(A.x, Decl(asyncMethodWithSuper_es6.ts, 0, 9))
>super : Symbol(A, Decl(asyncMethodWithSuper_es6.ts, 0, 0))
>x : Symbol(A.x, Decl(asyncMethodWithSuper_es6.ts, 0, 9))
>f : Symbol(f, Decl(asyncMethodWithSuper_es6.ts, 81, 13))

        // property access (assign) in async arrow
        (async () => super.x = f);
>super.x : Symbol(A.x, Decl(asyncMethodWithSuper_es6.ts, 0, 9))
>super : Symbol(A, Decl(asyncMethodWithSuper_es6.ts, 0, 0))
>x : Symbol(A.x, Decl(asyncMethodWithSuper_es6.ts, 0, 9))
>f : Symbol(f, Decl(asyncMethodWithSuper_es6.ts, 81, 13))
    }

    async element_access_only_read_only() {
>element_access_only_read_only : Symbol(B.element_access_only_read_only, Decl(asyncMethodWithSuper_es6.ts, 94, 5))

        // call with element access
        super["x"]();
>super : Symbol(A, Decl(asyncMethodWithSuper_es6.ts, 0, 0))
>"x" : Symbol(A.x, Decl(asyncMethodWithSuper_es6.ts, 0, 9))

        // element access (read)
        const a = super["x"];
>a : Symbol(a, Decl(asyncMethodWithSuper_es6.ts, 101, 13))
>super : Symbol(A, Decl(asyncMethodWithSuper_es6.ts, 0, 0))
>"x" : Symbol(A.x, Decl(asyncMethodWithSuper_es6.ts, 0, 9))

        // element access in arrow
        (() => super["x"]());
>super : Symbol(A, Decl(asyncMethodWithSuper_es6.ts, 0, 0))
>"x" : Symbol(A.x, Decl(asyncMethodWithSuper_es6.ts, 0, 9))

        // element access in async arrow
        (async () => super["x"]());
>super : Symbol(A, Decl(asyncMethodWithSuper_es6.ts, 0, 0))
>"x" : Symbol(A.x, Decl(asyncMethodWithSuper_es6.ts, 0, 9))
    }

    async element_access_only_write_only() {
>element_access_only_write_only : Symbol(B.element_access_only_write_only, Decl(asyncMethodWithSuper_es6.ts, 108, 5))

        const f = () => {};
>f : Symbol(f, Decl(asyncMethodWithSuper_es6.ts, 111, 13))

        // element access (assign)
        super["x"] = f;
>super : Symbol(A, Decl(asyncMethodWithSuper_es6.ts, 0, 0))
>"x" : Symbol(A.x, Decl(asyncMethodWithSuper_es6.ts, 0, 9))
>f : Symbol(f, Decl(asyncMethodWithSuper_es6.ts, 111, 13))

        // destructuring assign with element access
        ({ f: super["x"] } = { f });
>f : Symbol(f, Decl(asyncMethodWithSuper_es6.ts, 117, 10))
>super : Symbol(A, Decl(asyncMethodWithSuper_es6.ts, 0, 0))
>"x" : Symbol(A.x, Decl(asyncMethodWithSuper_es6.ts, 0, 9))
>f : Symbol(f, Decl(asyncMethodWithSuper_es6.ts, 117, 30))

        // element access (assign) in arrow
        (() => super["x"] = f);
>super : Symbol(A, Decl(asyncMethodWithSuper_es6.ts, 0, 0))
>"x" : Symbol(A.x, Decl(asyncMethodWithSuper_es6.ts, 0, 9))
>f : Symbol(f, Decl(asyncMethodWithSuper_es6.ts, 111, 13))

        // element access (assign) in async arrow
        (async () => super["x"] = f);
>super : Symbol(A, Decl(asyncMethodWithSuper_es6.ts, 0, 0))
>"x" : Symbol(A.x, Decl(asyncMethodWithSuper_es6.ts, 0, 9))
>f : Symbol(f, Decl(asyncMethodWithSuper_es6.ts, 111, 13))
<<<<<<< HEAD
=======
    }

    async * property_access_only_read_only_in_generator() {
>property_access_only_read_only_in_generator : Symbol(B.property_access_only_read_only_in_generator, Decl(asyncMethodWithSuper_es6.ts, 124, 5))

        // call with property access
        super.x();
>super.x : Symbol(A.x, Decl(asyncMethodWithSuper_es6.ts, 0, 9))
>super : Symbol(A, Decl(asyncMethodWithSuper_es6.ts, 0, 0))
>x : Symbol(A.x, Decl(asyncMethodWithSuper_es6.ts, 0, 9))

        // property access (read)
        const a = super.x;
>a : Symbol(a, Decl(asyncMethodWithSuper_es6.ts, 131, 13))
>super.x : Symbol(A.x, Decl(asyncMethodWithSuper_es6.ts, 0, 9))
>super : Symbol(A, Decl(asyncMethodWithSuper_es6.ts, 0, 0))
>x : Symbol(A.x, Decl(asyncMethodWithSuper_es6.ts, 0, 9))

        // property access in arrow
        (() => super.x());
>super.x : Symbol(A.x, Decl(asyncMethodWithSuper_es6.ts, 0, 9))
>super : Symbol(A, Decl(asyncMethodWithSuper_es6.ts, 0, 0))
>x : Symbol(A.x, Decl(asyncMethodWithSuper_es6.ts, 0, 9))

        // property access in async arrow
        (async () => super.x());
>super.x : Symbol(A.x, Decl(asyncMethodWithSuper_es6.ts, 0, 9))
>super : Symbol(A, Decl(asyncMethodWithSuper_es6.ts, 0, 0))
>x : Symbol(A.x, Decl(asyncMethodWithSuper_es6.ts, 0, 9))
    }

    async * property_access_only_write_only_in_generator() {
>property_access_only_write_only_in_generator : Symbol(B.property_access_only_write_only_in_generator, Decl(asyncMethodWithSuper_es6.ts, 138, 5))

        const f = () => {};
>f : Symbol(f, Decl(asyncMethodWithSuper_es6.ts, 141, 13))

        // property access (assign)
        super.x = f;
>super.x : Symbol(A.x, Decl(asyncMethodWithSuper_es6.ts, 0, 9))
>super : Symbol(A, Decl(asyncMethodWithSuper_es6.ts, 0, 0))
>x : Symbol(A.x, Decl(asyncMethodWithSuper_es6.ts, 0, 9))
>f : Symbol(f, Decl(asyncMethodWithSuper_es6.ts, 141, 13))

        // destructuring assign with property access
        ({ f: super.x } = { f });
>f : Symbol(f, Decl(asyncMethodWithSuper_es6.ts, 147, 10))
>super.x : Symbol(A.x, Decl(asyncMethodWithSuper_es6.ts, 0, 9))
>super : Symbol(A, Decl(asyncMethodWithSuper_es6.ts, 0, 0))
>x : Symbol(A.x, Decl(asyncMethodWithSuper_es6.ts, 0, 9))
>f : Symbol(f, Decl(asyncMethodWithSuper_es6.ts, 147, 27))

        // property access (assign) in arrow
        (() => super.x = f);
>super.x : Symbol(A.x, Decl(asyncMethodWithSuper_es6.ts, 0, 9))
>super : Symbol(A, Decl(asyncMethodWithSuper_es6.ts, 0, 0))
>x : Symbol(A.x, Decl(asyncMethodWithSuper_es6.ts, 0, 9))
>f : Symbol(f, Decl(asyncMethodWithSuper_es6.ts, 141, 13))

        // property access (assign) in async arrow
        (async () => super.x = f);
>super.x : Symbol(A.x, Decl(asyncMethodWithSuper_es6.ts, 0, 9))
>super : Symbol(A, Decl(asyncMethodWithSuper_es6.ts, 0, 0))
>x : Symbol(A.x, Decl(asyncMethodWithSuper_es6.ts, 0, 9))
>f : Symbol(f, Decl(asyncMethodWithSuper_es6.ts, 141, 13))
    }

    async * element_access_only_read_only_in_generator() {
>element_access_only_read_only_in_generator : Symbol(B.element_access_only_read_only_in_generator, Decl(asyncMethodWithSuper_es6.ts, 154, 5))

        // call with element access
        super["x"]();
>super : Symbol(A, Decl(asyncMethodWithSuper_es6.ts, 0, 0))
>"x" : Symbol(A.x, Decl(asyncMethodWithSuper_es6.ts, 0, 9))

        // element access (read)
        const a = super["x"];
>a : Symbol(a, Decl(asyncMethodWithSuper_es6.ts, 161, 13))
>super : Symbol(A, Decl(asyncMethodWithSuper_es6.ts, 0, 0))
>"x" : Symbol(A.x, Decl(asyncMethodWithSuper_es6.ts, 0, 9))

        // element access in arrow
        (() => super["x"]());
>super : Symbol(A, Decl(asyncMethodWithSuper_es6.ts, 0, 0))
>"x" : Symbol(A.x, Decl(asyncMethodWithSuper_es6.ts, 0, 9))

        // element access in async arrow
        (async () => super["x"]());
>super : Symbol(A, Decl(asyncMethodWithSuper_es6.ts, 0, 0))
>"x" : Symbol(A.x, Decl(asyncMethodWithSuper_es6.ts, 0, 9))
    }

    async * element_access_only_write_only_in_generator() {
>element_access_only_write_only_in_generator : Symbol(B.element_access_only_write_only_in_generator, Decl(asyncMethodWithSuper_es6.ts, 168, 5))

        const f = () => {};
>f : Symbol(f, Decl(asyncMethodWithSuper_es6.ts, 171, 13))

        // element access (assign)
        super["x"] = f;
>super : Symbol(A, Decl(asyncMethodWithSuper_es6.ts, 0, 0))
>"x" : Symbol(A.x, Decl(asyncMethodWithSuper_es6.ts, 0, 9))
>f : Symbol(f, Decl(asyncMethodWithSuper_es6.ts, 171, 13))

        // destructuring assign with element access
        ({ f: super["x"] } = { f });
>f : Symbol(f, Decl(asyncMethodWithSuper_es6.ts, 177, 10))
>super : Symbol(A, Decl(asyncMethodWithSuper_es6.ts, 0, 0))
>"x" : Symbol(A.x, Decl(asyncMethodWithSuper_es6.ts, 0, 9))
>f : Symbol(f, Decl(asyncMethodWithSuper_es6.ts, 177, 30))

        // element access (assign) in arrow
        (() => super["x"] = f);
>super : Symbol(A, Decl(asyncMethodWithSuper_es6.ts, 0, 0))
>"x" : Symbol(A.x, Decl(asyncMethodWithSuper_es6.ts, 0, 9))
>f : Symbol(f, Decl(asyncMethodWithSuper_es6.ts, 171, 13))

        // element access (assign) in async arrow
        (async () => super["x"] = f);
>super : Symbol(A, Decl(asyncMethodWithSuper_es6.ts, 0, 0))
>"x" : Symbol(A.x, Decl(asyncMethodWithSuper_es6.ts, 0, 9))
>f : Symbol(f, Decl(asyncMethodWithSuper_es6.ts, 171, 13))
>>>>>>> b7881a26
    }
}

<|MERGE_RESOLUTION|>--- conflicted
+++ resolved
@@ -1,381 +1,378 @@
-=== tests/cases/conformance/async/es6/asyncMethodWithSuper_es6.ts ===
-class A {
->A : Symbol(A, Decl(asyncMethodWithSuper_es6.ts, 0, 0))
-
-    x() {
->x : Symbol(A.x, Decl(asyncMethodWithSuper_es6.ts, 0, 9))
-    }
-    y() {
->y : Symbol(A.y, Decl(asyncMethodWithSuper_es6.ts, 2, 5))
-    }
-}
-
-class B extends A {
->B : Symbol(B, Decl(asyncMethodWithSuper_es6.ts, 5, 1))
->A : Symbol(A, Decl(asyncMethodWithSuper_es6.ts, 0, 0))
-
-    // async method with only call/get on 'super' does not require a binding
-    async simple() {
->simple : Symbol(B.simple, Decl(asyncMethodWithSuper_es6.ts, 7, 19))
-
-        // call with property access
-        super.x();
->super.x : Symbol(A.x, Decl(asyncMethodWithSuper_es6.ts, 0, 9))
->super : Symbol(A, Decl(asyncMethodWithSuper_es6.ts, 0, 0))
->x : Symbol(A.x, Decl(asyncMethodWithSuper_es6.ts, 0, 9))
-
-        // call additional property.
-        super.y();
->super.y : Symbol(A.y, Decl(asyncMethodWithSuper_es6.ts, 2, 5))
->super : Symbol(A, Decl(asyncMethodWithSuper_es6.ts, 0, 0))
->y : Symbol(A.y, Decl(asyncMethodWithSuper_es6.ts, 2, 5))
-
-        // call with element access
-        super["x"]();
->super : Symbol(A, Decl(asyncMethodWithSuper_es6.ts, 0, 0))
->"x" : Symbol(A.x, Decl(asyncMethodWithSuper_es6.ts, 0, 9))
-
-        // property access (read)
-        const a = super.x;
->a : Symbol(a, Decl(asyncMethodWithSuper_es6.ts, 19, 13))
->super.x : Symbol(A.x, Decl(asyncMethodWithSuper_es6.ts, 0, 9))
->super : Symbol(A, Decl(asyncMethodWithSuper_es6.ts, 0, 0))
->x : Symbol(A.x, Decl(asyncMethodWithSuper_es6.ts, 0, 9))
-
-        // element access (read)
-        const b = super["x"];
->b : Symbol(b, Decl(asyncMethodWithSuper_es6.ts, 22, 13))
->super : Symbol(A, Decl(asyncMethodWithSuper_es6.ts, 0, 0))
->"x" : Symbol(A.x, Decl(asyncMethodWithSuper_es6.ts, 0, 9))
-    }
-
-    // async method with assignment/destructuring on 'super' requires a binding
-    async advanced() {
->advanced : Symbol(B.advanced, Decl(asyncMethodWithSuper_es6.ts, 23, 5))
-
-        const f = () => {};
->f : Symbol(f, Decl(asyncMethodWithSuper_es6.ts, 27, 13))
-
-        // call with property access
-        super.x();
->super.x : Symbol(A.x, Decl(asyncMethodWithSuper_es6.ts, 0, 9))
->super : Symbol(A, Decl(asyncMethodWithSuper_es6.ts, 0, 0))
->x : Symbol(A.x, Decl(asyncMethodWithSuper_es6.ts, 0, 9))
-
-        // call with element access
-        super["x"]();
->super : Symbol(A, Decl(asyncMethodWithSuper_es6.ts, 0, 0))
->"x" : Symbol(A.x, Decl(asyncMethodWithSuper_es6.ts, 0, 9))
-
-        // property access (read)
-        const a = super.x;
->a : Symbol(a, Decl(asyncMethodWithSuper_es6.ts, 36, 13))
->super.x : Symbol(A.x, Decl(asyncMethodWithSuper_es6.ts, 0, 9))
->super : Symbol(A, Decl(asyncMethodWithSuper_es6.ts, 0, 0))
->x : Symbol(A.x, Decl(asyncMethodWithSuper_es6.ts, 0, 9))
-
-        // element access (read)
-        const b = super["x"];
->b : Symbol(b, Decl(asyncMethodWithSuper_es6.ts, 39, 13))
->super : Symbol(A, Decl(asyncMethodWithSuper_es6.ts, 0, 0))
->"x" : Symbol(A.x, Decl(asyncMethodWithSuper_es6.ts, 0, 9))
-
-        // property access (assign)
-        super.x = f;
->super.x : Symbol(A.x, Decl(asyncMethodWithSuper_es6.ts, 0, 9))
->super : Symbol(A, Decl(asyncMethodWithSuper_es6.ts, 0, 0))
->x : Symbol(A.x, Decl(asyncMethodWithSuper_es6.ts, 0, 9))
->f : Symbol(f, Decl(asyncMethodWithSuper_es6.ts, 27, 13))
-
-        // element access (assign)
-        super["x"] = f;
->super : Symbol(A, Decl(asyncMethodWithSuper_es6.ts, 0, 0))
->"x" : Symbol(A.x, Decl(asyncMethodWithSuper_es6.ts, 0, 9))
->f : Symbol(f, Decl(asyncMethodWithSuper_es6.ts, 27, 13))
-
-        // destructuring assign with property access
-        ({ f: super.x } = { f });
->f : Symbol(f, Decl(asyncMethodWithSuper_es6.ts, 48, 10))
->super.x : Symbol(A.x, Decl(asyncMethodWithSuper_es6.ts, 0, 9))
->super : Symbol(A, Decl(asyncMethodWithSuper_es6.ts, 0, 0))
->x : Symbol(A.x, Decl(asyncMethodWithSuper_es6.ts, 0, 9))
->f : Symbol(f, Decl(asyncMethodWithSuper_es6.ts, 48, 27))
-
-        // destructuring assign with element access
-        ({ f: super["x"] } = { f });
->f : Symbol(f, Decl(asyncMethodWithSuper_es6.ts, 51, 10))
->super : Symbol(A, Decl(asyncMethodWithSuper_es6.ts, 0, 0))
->"x" : Symbol(A.x, Decl(asyncMethodWithSuper_es6.ts, 0, 9))
->f : Symbol(f, Decl(asyncMethodWithSuper_es6.ts, 51, 30))
-
-        // property access in arrow
-        (() => super.x());
->super.x : Symbol(A.x, Decl(asyncMethodWithSuper_es6.ts, 0, 9))
->super : Symbol(A, Decl(asyncMethodWithSuper_es6.ts, 0, 0))
->x : Symbol(A.x, Decl(asyncMethodWithSuper_es6.ts, 0, 9))
-
-        // element access in arrow
-        (() => super["x"]());
->super : Symbol(A, Decl(asyncMethodWithSuper_es6.ts, 0, 0))
->"x" : Symbol(A.x, Decl(asyncMethodWithSuper_es6.ts, 0, 9))
-
-        // property access in async arrow
-        (async () => super.x());
->super.x : Symbol(A.x, Decl(asyncMethodWithSuper_es6.ts, 0, 9))
->super : Symbol(A, Decl(asyncMethodWithSuper_es6.ts, 0, 0))
->x : Symbol(A.x, Decl(asyncMethodWithSuper_es6.ts, 0, 9))
-
-        // element access in async arrow
-        (async () => super["x"]());
->super : Symbol(A, Decl(asyncMethodWithSuper_es6.ts, 0, 0))
->"x" : Symbol(A.x, Decl(asyncMethodWithSuper_es6.ts, 0, 9))
-    }
-
-    async property_access_only_read_only() {
->property_access_only_read_only : Symbol(B.property_access_only_read_only, Decl(asyncMethodWithSuper_es6.ts, 64, 5))
-
-        // call with property access
-        super.x();
->super.x : Symbol(A.x, Decl(asyncMethodWithSuper_es6.ts, 0, 9))
->super : Symbol(A, Decl(asyncMethodWithSuper_es6.ts, 0, 0))
->x : Symbol(A.x, Decl(asyncMethodWithSuper_es6.ts, 0, 9))
-
-        // property access (read)
-        const a = super.x;
->a : Symbol(a, Decl(asyncMethodWithSuper_es6.ts, 71, 13))
->super.x : Symbol(A.x, Decl(asyncMethodWithSuper_es6.ts, 0, 9))
->super : Symbol(A, Decl(asyncMethodWithSuper_es6.ts, 0, 0))
->x : Symbol(A.x, Decl(asyncMethodWithSuper_es6.ts, 0, 9))
-
-        // property access in arrow
-        (() => super.x());
->super.x : Symbol(A.x, Decl(asyncMethodWithSuper_es6.ts, 0, 9))
->super : Symbol(A, Decl(asyncMethodWithSuper_es6.ts, 0, 0))
->x : Symbol(A.x, Decl(asyncMethodWithSuper_es6.ts, 0, 9))
-
-        // property access in async arrow
-        (async () => super.x());
->super.x : Symbol(A.x, Decl(asyncMethodWithSuper_es6.ts, 0, 9))
->super : Symbol(A, Decl(asyncMethodWithSuper_es6.ts, 0, 0))
->x : Symbol(A.x, Decl(asyncMethodWithSuper_es6.ts, 0, 9))
-    }
-
-    async property_access_only_write_only() {
->property_access_only_write_only : Symbol(B.property_access_only_write_only, Decl(asyncMethodWithSuper_es6.ts, 78, 5))
-
-        const f = () => {};
->f : Symbol(f, Decl(asyncMethodWithSuper_es6.ts, 81, 13))
-
-        // property access (assign)
-        super.x = f;
->super.x : Symbol(A.x, Decl(asyncMethodWithSuper_es6.ts, 0, 9))
->super : Symbol(A, Decl(asyncMethodWithSuper_es6.ts, 0, 0))
->x : Symbol(A.x, Decl(asyncMethodWithSuper_es6.ts, 0, 9))
->f : Symbol(f, Decl(asyncMethodWithSuper_es6.ts, 81, 13))
-
-        // destructuring assign with property access
-        ({ f: super.x } = { f });
->f : Symbol(f, Decl(asyncMethodWithSuper_es6.ts, 87, 10))
->super.x : Symbol(A.x, Decl(asyncMethodWithSuper_es6.ts, 0, 9))
->super : Symbol(A, Decl(asyncMethodWithSuper_es6.ts, 0, 0))
->x : Symbol(A.x, Decl(asyncMethodWithSuper_es6.ts, 0, 9))
->f : Symbol(f, Decl(asyncMethodWithSuper_es6.ts, 87, 27))
-
-        // property access (assign) in arrow
-        (() => super.x = f);
->super.x : Symbol(A.x, Decl(asyncMethodWithSuper_es6.ts, 0, 9))
->super : Symbol(A, Decl(asyncMethodWithSuper_es6.ts, 0, 0))
->x : Symbol(A.x, Decl(asyncMethodWithSuper_es6.ts, 0, 9))
->f : Symbol(f, Decl(asyncMethodWithSuper_es6.ts, 81, 13))
-
-        // property access (assign) in async arrow
-        (async () => super.x = f);
->super.x : Symbol(A.x, Decl(asyncMethodWithSuper_es6.ts, 0, 9))
->super : Symbol(A, Decl(asyncMethodWithSuper_es6.ts, 0, 0))
->x : Symbol(A.x, Decl(asyncMethodWithSuper_es6.ts, 0, 9))
->f : Symbol(f, Decl(asyncMethodWithSuper_es6.ts, 81, 13))
-    }
-
-    async element_access_only_read_only() {
->element_access_only_read_only : Symbol(B.element_access_only_read_only, Decl(asyncMethodWithSuper_es6.ts, 94, 5))
-
-        // call with element access
-        super["x"]();
->super : Symbol(A, Decl(asyncMethodWithSuper_es6.ts, 0, 0))
->"x" : Symbol(A.x, Decl(asyncMethodWithSuper_es6.ts, 0, 9))
-
-        // element access (read)
-        const a = super["x"];
->a : Symbol(a, Decl(asyncMethodWithSuper_es6.ts, 101, 13))
->super : Symbol(A, Decl(asyncMethodWithSuper_es6.ts, 0, 0))
->"x" : Symbol(A.x, Decl(asyncMethodWithSuper_es6.ts, 0, 9))
-
-        // element access in arrow
-        (() => super["x"]());
->super : Symbol(A, Decl(asyncMethodWithSuper_es6.ts, 0, 0))
->"x" : Symbol(A.x, Decl(asyncMethodWithSuper_es6.ts, 0, 9))
-
-        // element access in async arrow
-        (async () => super["x"]());
->super : Symbol(A, Decl(asyncMethodWithSuper_es6.ts, 0, 0))
->"x" : Symbol(A.x, Decl(asyncMethodWithSuper_es6.ts, 0, 9))
-    }
-
-    async element_access_only_write_only() {
->element_access_only_write_only : Symbol(B.element_access_only_write_only, Decl(asyncMethodWithSuper_es6.ts, 108, 5))
-
-        const f = () => {};
->f : Symbol(f, Decl(asyncMethodWithSuper_es6.ts, 111, 13))
-
-        // element access (assign)
-        super["x"] = f;
->super : Symbol(A, Decl(asyncMethodWithSuper_es6.ts, 0, 0))
->"x" : Symbol(A.x, Decl(asyncMethodWithSuper_es6.ts, 0, 9))
->f : Symbol(f, Decl(asyncMethodWithSuper_es6.ts, 111, 13))
-
-        // destructuring assign with element access
-        ({ f: super["x"] } = { f });
->f : Symbol(f, Decl(asyncMethodWithSuper_es6.ts, 117, 10))
->super : Symbol(A, Decl(asyncMethodWithSuper_es6.ts, 0, 0))
->"x" : Symbol(A.x, Decl(asyncMethodWithSuper_es6.ts, 0, 9))
->f : Symbol(f, Decl(asyncMethodWithSuper_es6.ts, 117, 30))
-
-        // element access (assign) in arrow
-        (() => super["x"] = f);
->super : Symbol(A, Decl(asyncMethodWithSuper_es6.ts, 0, 0))
->"x" : Symbol(A.x, Decl(asyncMethodWithSuper_es6.ts, 0, 9))
->f : Symbol(f, Decl(asyncMethodWithSuper_es6.ts, 111, 13))
-
-        // element access (assign) in async arrow
-        (async () => super["x"] = f);
->super : Symbol(A, Decl(asyncMethodWithSuper_es6.ts, 0, 0))
->"x" : Symbol(A.x, Decl(asyncMethodWithSuper_es6.ts, 0, 9))
->f : Symbol(f, Decl(asyncMethodWithSuper_es6.ts, 111, 13))
-<<<<<<< HEAD
-=======
-    }
-
-    async * property_access_only_read_only_in_generator() {
->property_access_only_read_only_in_generator : Symbol(B.property_access_only_read_only_in_generator, Decl(asyncMethodWithSuper_es6.ts, 124, 5))
-
-        // call with property access
-        super.x();
->super.x : Symbol(A.x, Decl(asyncMethodWithSuper_es6.ts, 0, 9))
->super : Symbol(A, Decl(asyncMethodWithSuper_es6.ts, 0, 0))
->x : Symbol(A.x, Decl(asyncMethodWithSuper_es6.ts, 0, 9))
-
-        // property access (read)
-        const a = super.x;
->a : Symbol(a, Decl(asyncMethodWithSuper_es6.ts, 131, 13))
->super.x : Symbol(A.x, Decl(asyncMethodWithSuper_es6.ts, 0, 9))
->super : Symbol(A, Decl(asyncMethodWithSuper_es6.ts, 0, 0))
->x : Symbol(A.x, Decl(asyncMethodWithSuper_es6.ts, 0, 9))
-
-        // property access in arrow
-        (() => super.x());
->super.x : Symbol(A.x, Decl(asyncMethodWithSuper_es6.ts, 0, 9))
->super : Symbol(A, Decl(asyncMethodWithSuper_es6.ts, 0, 0))
->x : Symbol(A.x, Decl(asyncMethodWithSuper_es6.ts, 0, 9))
-
-        // property access in async arrow
-        (async () => super.x());
->super.x : Symbol(A.x, Decl(asyncMethodWithSuper_es6.ts, 0, 9))
->super : Symbol(A, Decl(asyncMethodWithSuper_es6.ts, 0, 0))
->x : Symbol(A.x, Decl(asyncMethodWithSuper_es6.ts, 0, 9))
-    }
-
-    async * property_access_only_write_only_in_generator() {
->property_access_only_write_only_in_generator : Symbol(B.property_access_only_write_only_in_generator, Decl(asyncMethodWithSuper_es6.ts, 138, 5))
-
-        const f = () => {};
->f : Symbol(f, Decl(asyncMethodWithSuper_es6.ts, 141, 13))
-
-        // property access (assign)
-        super.x = f;
->super.x : Symbol(A.x, Decl(asyncMethodWithSuper_es6.ts, 0, 9))
->super : Symbol(A, Decl(asyncMethodWithSuper_es6.ts, 0, 0))
->x : Symbol(A.x, Decl(asyncMethodWithSuper_es6.ts, 0, 9))
->f : Symbol(f, Decl(asyncMethodWithSuper_es6.ts, 141, 13))
-
-        // destructuring assign with property access
-        ({ f: super.x } = { f });
->f : Symbol(f, Decl(asyncMethodWithSuper_es6.ts, 147, 10))
->super.x : Symbol(A.x, Decl(asyncMethodWithSuper_es6.ts, 0, 9))
->super : Symbol(A, Decl(asyncMethodWithSuper_es6.ts, 0, 0))
->x : Symbol(A.x, Decl(asyncMethodWithSuper_es6.ts, 0, 9))
->f : Symbol(f, Decl(asyncMethodWithSuper_es6.ts, 147, 27))
-
-        // property access (assign) in arrow
-        (() => super.x = f);
->super.x : Symbol(A.x, Decl(asyncMethodWithSuper_es6.ts, 0, 9))
->super : Symbol(A, Decl(asyncMethodWithSuper_es6.ts, 0, 0))
->x : Symbol(A.x, Decl(asyncMethodWithSuper_es6.ts, 0, 9))
->f : Symbol(f, Decl(asyncMethodWithSuper_es6.ts, 141, 13))
-
-        // property access (assign) in async arrow
-        (async () => super.x = f);
->super.x : Symbol(A.x, Decl(asyncMethodWithSuper_es6.ts, 0, 9))
->super : Symbol(A, Decl(asyncMethodWithSuper_es6.ts, 0, 0))
->x : Symbol(A.x, Decl(asyncMethodWithSuper_es6.ts, 0, 9))
->f : Symbol(f, Decl(asyncMethodWithSuper_es6.ts, 141, 13))
-    }
-
-    async * element_access_only_read_only_in_generator() {
->element_access_only_read_only_in_generator : Symbol(B.element_access_only_read_only_in_generator, Decl(asyncMethodWithSuper_es6.ts, 154, 5))
-
-        // call with element access
-        super["x"]();
->super : Symbol(A, Decl(asyncMethodWithSuper_es6.ts, 0, 0))
->"x" : Symbol(A.x, Decl(asyncMethodWithSuper_es6.ts, 0, 9))
-
-        // element access (read)
-        const a = super["x"];
->a : Symbol(a, Decl(asyncMethodWithSuper_es6.ts, 161, 13))
->super : Symbol(A, Decl(asyncMethodWithSuper_es6.ts, 0, 0))
->"x" : Symbol(A.x, Decl(asyncMethodWithSuper_es6.ts, 0, 9))
-
-        // element access in arrow
-        (() => super["x"]());
->super : Symbol(A, Decl(asyncMethodWithSuper_es6.ts, 0, 0))
->"x" : Symbol(A.x, Decl(asyncMethodWithSuper_es6.ts, 0, 9))
-
-        // element access in async arrow
-        (async () => super["x"]());
->super : Symbol(A, Decl(asyncMethodWithSuper_es6.ts, 0, 0))
->"x" : Symbol(A.x, Decl(asyncMethodWithSuper_es6.ts, 0, 9))
-    }
-
-    async * element_access_only_write_only_in_generator() {
->element_access_only_write_only_in_generator : Symbol(B.element_access_only_write_only_in_generator, Decl(asyncMethodWithSuper_es6.ts, 168, 5))
-
-        const f = () => {};
->f : Symbol(f, Decl(asyncMethodWithSuper_es6.ts, 171, 13))
-
-        // element access (assign)
-        super["x"] = f;
->super : Symbol(A, Decl(asyncMethodWithSuper_es6.ts, 0, 0))
->"x" : Symbol(A.x, Decl(asyncMethodWithSuper_es6.ts, 0, 9))
->f : Symbol(f, Decl(asyncMethodWithSuper_es6.ts, 171, 13))
-
-        // destructuring assign with element access
-        ({ f: super["x"] } = { f });
->f : Symbol(f, Decl(asyncMethodWithSuper_es6.ts, 177, 10))
->super : Symbol(A, Decl(asyncMethodWithSuper_es6.ts, 0, 0))
->"x" : Symbol(A.x, Decl(asyncMethodWithSuper_es6.ts, 0, 9))
->f : Symbol(f, Decl(asyncMethodWithSuper_es6.ts, 177, 30))
-
-        // element access (assign) in arrow
-        (() => super["x"] = f);
->super : Symbol(A, Decl(asyncMethodWithSuper_es6.ts, 0, 0))
->"x" : Symbol(A.x, Decl(asyncMethodWithSuper_es6.ts, 0, 9))
->f : Symbol(f, Decl(asyncMethodWithSuper_es6.ts, 171, 13))
-
-        // element access (assign) in async arrow
-        (async () => super["x"] = f);
->super : Symbol(A, Decl(asyncMethodWithSuper_es6.ts, 0, 0))
->"x" : Symbol(A.x, Decl(asyncMethodWithSuper_es6.ts, 0, 9))
->f : Symbol(f, Decl(asyncMethodWithSuper_es6.ts, 171, 13))
->>>>>>> b7881a26
-    }
-}
-
+=== tests/cases/conformance/async/es6/asyncMethodWithSuper_es6.ts ===
+class A {
+>A : Symbol(A, Decl(asyncMethodWithSuper_es6.ts, 0, 0))
+
+    x() {
+>x : Symbol(A.x, Decl(asyncMethodWithSuper_es6.ts, 0, 9))
+    }
+    y() {
+>y : Symbol(A.y, Decl(asyncMethodWithSuper_es6.ts, 2, 5))
+    }
+}
+
+class B extends A {
+>B : Symbol(B, Decl(asyncMethodWithSuper_es6.ts, 5, 1))
+>A : Symbol(A, Decl(asyncMethodWithSuper_es6.ts, 0, 0))
+
+    // async method with only call/get on 'super' does not require a binding
+    async simple() {
+>simple : Symbol(B.simple, Decl(asyncMethodWithSuper_es6.ts, 7, 19))
+
+        // call with property access
+        super.x();
+>super.x : Symbol(A.x, Decl(asyncMethodWithSuper_es6.ts, 0, 9))
+>super : Symbol(A, Decl(asyncMethodWithSuper_es6.ts, 0, 0))
+>x : Symbol(A.x, Decl(asyncMethodWithSuper_es6.ts, 0, 9))
+
+        // call additional property.
+        super.y();
+>super.y : Symbol(A.y, Decl(asyncMethodWithSuper_es6.ts, 2, 5))
+>super : Symbol(A, Decl(asyncMethodWithSuper_es6.ts, 0, 0))
+>y : Symbol(A.y, Decl(asyncMethodWithSuper_es6.ts, 2, 5))
+
+        // call with element access
+        super["x"]();
+>super : Symbol(A, Decl(asyncMethodWithSuper_es6.ts, 0, 0))
+>"x" : Symbol(A.x, Decl(asyncMethodWithSuper_es6.ts, 0, 9))
+
+        // property access (read)
+        const a = super.x;
+>a : Symbol(a, Decl(asyncMethodWithSuper_es6.ts, 19, 13))
+>super.x : Symbol(A.x, Decl(asyncMethodWithSuper_es6.ts, 0, 9))
+>super : Symbol(A, Decl(asyncMethodWithSuper_es6.ts, 0, 0))
+>x : Symbol(A.x, Decl(asyncMethodWithSuper_es6.ts, 0, 9))
+
+        // element access (read)
+        const b = super["x"];
+>b : Symbol(b, Decl(asyncMethodWithSuper_es6.ts, 22, 13))
+>super : Symbol(A, Decl(asyncMethodWithSuper_es6.ts, 0, 0))
+>"x" : Symbol(A.x, Decl(asyncMethodWithSuper_es6.ts, 0, 9))
+    }
+
+    // async method with assignment/destructuring on 'super' requires a binding
+    async advanced() {
+>advanced : Symbol(B.advanced, Decl(asyncMethodWithSuper_es6.ts, 23, 5))
+
+        const f = () => {};
+>f : Symbol(f, Decl(asyncMethodWithSuper_es6.ts, 27, 13))
+
+        // call with property access
+        super.x();
+>super.x : Symbol(A.x, Decl(asyncMethodWithSuper_es6.ts, 0, 9))
+>super : Symbol(A, Decl(asyncMethodWithSuper_es6.ts, 0, 0))
+>x : Symbol(A.x, Decl(asyncMethodWithSuper_es6.ts, 0, 9))
+
+        // call with element access
+        super["x"]();
+>super : Symbol(A, Decl(asyncMethodWithSuper_es6.ts, 0, 0))
+>"x" : Symbol(A.x, Decl(asyncMethodWithSuper_es6.ts, 0, 9))
+
+        // property access (read)
+        const a = super.x;
+>a : Symbol(a, Decl(asyncMethodWithSuper_es6.ts, 36, 13))
+>super.x : Symbol(A.x, Decl(asyncMethodWithSuper_es6.ts, 0, 9))
+>super : Symbol(A, Decl(asyncMethodWithSuper_es6.ts, 0, 0))
+>x : Symbol(A.x, Decl(asyncMethodWithSuper_es6.ts, 0, 9))
+
+        // element access (read)
+        const b = super["x"];
+>b : Symbol(b, Decl(asyncMethodWithSuper_es6.ts, 39, 13))
+>super : Symbol(A, Decl(asyncMethodWithSuper_es6.ts, 0, 0))
+>"x" : Symbol(A.x, Decl(asyncMethodWithSuper_es6.ts, 0, 9))
+
+        // property access (assign)
+        super.x = f;
+>super.x : Symbol(A.x, Decl(asyncMethodWithSuper_es6.ts, 0, 9))
+>super : Symbol(A, Decl(asyncMethodWithSuper_es6.ts, 0, 0))
+>x : Symbol(A.x, Decl(asyncMethodWithSuper_es6.ts, 0, 9))
+>f : Symbol(f, Decl(asyncMethodWithSuper_es6.ts, 27, 13))
+
+        // element access (assign)
+        super["x"] = f;
+>super : Symbol(A, Decl(asyncMethodWithSuper_es6.ts, 0, 0))
+>"x" : Symbol(A.x, Decl(asyncMethodWithSuper_es6.ts, 0, 9))
+>f : Symbol(f, Decl(asyncMethodWithSuper_es6.ts, 27, 13))
+
+        // destructuring assign with property access
+        ({ f: super.x } = { f });
+>f : Symbol(f, Decl(asyncMethodWithSuper_es6.ts, 48, 10))
+>super.x : Symbol(A.x, Decl(asyncMethodWithSuper_es6.ts, 0, 9))
+>super : Symbol(A, Decl(asyncMethodWithSuper_es6.ts, 0, 0))
+>x : Symbol(A.x, Decl(asyncMethodWithSuper_es6.ts, 0, 9))
+>f : Symbol(f, Decl(asyncMethodWithSuper_es6.ts, 48, 27))
+
+        // destructuring assign with element access
+        ({ f: super["x"] } = { f });
+>f : Symbol(f, Decl(asyncMethodWithSuper_es6.ts, 51, 10))
+>super : Symbol(A, Decl(asyncMethodWithSuper_es6.ts, 0, 0))
+>"x" : Symbol(A.x, Decl(asyncMethodWithSuper_es6.ts, 0, 9))
+>f : Symbol(f, Decl(asyncMethodWithSuper_es6.ts, 51, 30))
+
+        // property access in arrow
+        (() => super.x());
+>super.x : Symbol(A.x, Decl(asyncMethodWithSuper_es6.ts, 0, 9))
+>super : Symbol(A, Decl(asyncMethodWithSuper_es6.ts, 0, 0))
+>x : Symbol(A.x, Decl(asyncMethodWithSuper_es6.ts, 0, 9))
+
+        // element access in arrow
+        (() => super["x"]());
+>super : Symbol(A, Decl(asyncMethodWithSuper_es6.ts, 0, 0))
+>"x" : Symbol(A.x, Decl(asyncMethodWithSuper_es6.ts, 0, 9))
+
+        // property access in async arrow
+        (async () => super.x());
+>super.x : Symbol(A.x, Decl(asyncMethodWithSuper_es6.ts, 0, 9))
+>super : Symbol(A, Decl(asyncMethodWithSuper_es6.ts, 0, 0))
+>x : Symbol(A.x, Decl(asyncMethodWithSuper_es6.ts, 0, 9))
+
+        // element access in async arrow
+        (async () => super["x"]());
+>super : Symbol(A, Decl(asyncMethodWithSuper_es6.ts, 0, 0))
+>"x" : Symbol(A.x, Decl(asyncMethodWithSuper_es6.ts, 0, 9))
+    }
+
+    async property_access_only_read_only() {
+>property_access_only_read_only : Symbol(B.property_access_only_read_only, Decl(asyncMethodWithSuper_es6.ts, 64, 5))
+
+        // call with property access
+        super.x();
+>super.x : Symbol(A.x, Decl(asyncMethodWithSuper_es6.ts, 0, 9))
+>super : Symbol(A, Decl(asyncMethodWithSuper_es6.ts, 0, 0))
+>x : Symbol(A.x, Decl(asyncMethodWithSuper_es6.ts, 0, 9))
+
+        // property access (read)
+        const a = super.x;
+>a : Symbol(a, Decl(asyncMethodWithSuper_es6.ts, 71, 13))
+>super.x : Symbol(A.x, Decl(asyncMethodWithSuper_es6.ts, 0, 9))
+>super : Symbol(A, Decl(asyncMethodWithSuper_es6.ts, 0, 0))
+>x : Symbol(A.x, Decl(asyncMethodWithSuper_es6.ts, 0, 9))
+
+        // property access in arrow
+        (() => super.x());
+>super.x : Symbol(A.x, Decl(asyncMethodWithSuper_es6.ts, 0, 9))
+>super : Symbol(A, Decl(asyncMethodWithSuper_es6.ts, 0, 0))
+>x : Symbol(A.x, Decl(asyncMethodWithSuper_es6.ts, 0, 9))
+
+        // property access in async arrow
+        (async () => super.x());
+>super.x : Symbol(A.x, Decl(asyncMethodWithSuper_es6.ts, 0, 9))
+>super : Symbol(A, Decl(asyncMethodWithSuper_es6.ts, 0, 0))
+>x : Symbol(A.x, Decl(asyncMethodWithSuper_es6.ts, 0, 9))
+    }
+
+    async property_access_only_write_only() {
+>property_access_only_write_only : Symbol(B.property_access_only_write_only, Decl(asyncMethodWithSuper_es6.ts, 78, 5))
+
+        const f = () => {};
+>f : Symbol(f, Decl(asyncMethodWithSuper_es6.ts, 81, 13))
+
+        // property access (assign)
+        super.x = f;
+>super.x : Symbol(A.x, Decl(asyncMethodWithSuper_es6.ts, 0, 9))
+>super : Symbol(A, Decl(asyncMethodWithSuper_es6.ts, 0, 0))
+>x : Symbol(A.x, Decl(asyncMethodWithSuper_es6.ts, 0, 9))
+>f : Symbol(f, Decl(asyncMethodWithSuper_es6.ts, 81, 13))
+
+        // destructuring assign with property access
+        ({ f: super.x } = { f });
+>f : Symbol(f, Decl(asyncMethodWithSuper_es6.ts, 87, 10))
+>super.x : Symbol(A.x, Decl(asyncMethodWithSuper_es6.ts, 0, 9))
+>super : Symbol(A, Decl(asyncMethodWithSuper_es6.ts, 0, 0))
+>x : Symbol(A.x, Decl(asyncMethodWithSuper_es6.ts, 0, 9))
+>f : Symbol(f, Decl(asyncMethodWithSuper_es6.ts, 87, 27))
+
+        // property access (assign) in arrow
+        (() => super.x = f);
+>super.x : Symbol(A.x, Decl(asyncMethodWithSuper_es6.ts, 0, 9))
+>super : Symbol(A, Decl(asyncMethodWithSuper_es6.ts, 0, 0))
+>x : Symbol(A.x, Decl(asyncMethodWithSuper_es6.ts, 0, 9))
+>f : Symbol(f, Decl(asyncMethodWithSuper_es6.ts, 81, 13))
+
+        // property access (assign) in async arrow
+        (async () => super.x = f);
+>super.x : Symbol(A.x, Decl(asyncMethodWithSuper_es6.ts, 0, 9))
+>super : Symbol(A, Decl(asyncMethodWithSuper_es6.ts, 0, 0))
+>x : Symbol(A.x, Decl(asyncMethodWithSuper_es6.ts, 0, 9))
+>f : Symbol(f, Decl(asyncMethodWithSuper_es6.ts, 81, 13))
+    }
+
+    async element_access_only_read_only() {
+>element_access_only_read_only : Symbol(B.element_access_only_read_only, Decl(asyncMethodWithSuper_es6.ts, 94, 5))
+
+        // call with element access
+        super["x"]();
+>super : Symbol(A, Decl(asyncMethodWithSuper_es6.ts, 0, 0))
+>"x" : Symbol(A.x, Decl(asyncMethodWithSuper_es6.ts, 0, 9))
+
+        // element access (read)
+        const a = super["x"];
+>a : Symbol(a, Decl(asyncMethodWithSuper_es6.ts, 101, 13))
+>super : Symbol(A, Decl(asyncMethodWithSuper_es6.ts, 0, 0))
+>"x" : Symbol(A.x, Decl(asyncMethodWithSuper_es6.ts, 0, 9))
+
+        // element access in arrow
+        (() => super["x"]());
+>super : Symbol(A, Decl(asyncMethodWithSuper_es6.ts, 0, 0))
+>"x" : Symbol(A.x, Decl(asyncMethodWithSuper_es6.ts, 0, 9))
+
+        // element access in async arrow
+        (async () => super["x"]());
+>super : Symbol(A, Decl(asyncMethodWithSuper_es6.ts, 0, 0))
+>"x" : Symbol(A.x, Decl(asyncMethodWithSuper_es6.ts, 0, 9))
+    }
+
+    async element_access_only_write_only() {
+>element_access_only_write_only : Symbol(B.element_access_only_write_only, Decl(asyncMethodWithSuper_es6.ts, 108, 5))
+
+        const f = () => {};
+>f : Symbol(f, Decl(asyncMethodWithSuper_es6.ts, 111, 13))
+
+        // element access (assign)
+        super["x"] = f;
+>super : Symbol(A, Decl(asyncMethodWithSuper_es6.ts, 0, 0))
+>"x" : Symbol(A.x, Decl(asyncMethodWithSuper_es6.ts, 0, 9))
+>f : Symbol(f, Decl(asyncMethodWithSuper_es6.ts, 111, 13))
+
+        // destructuring assign with element access
+        ({ f: super["x"] } = { f });
+>f : Symbol(f, Decl(asyncMethodWithSuper_es6.ts, 117, 10))
+>super : Symbol(A, Decl(asyncMethodWithSuper_es6.ts, 0, 0))
+>"x" : Symbol(A.x, Decl(asyncMethodWithSuper_es6.ts, 0, 9))
+>f : Symbol(f, Decl(asyncMethodWithSuper_es6.ts, 117, 30))
+
+        // element access (assign) in arrow
+        (() => super["x"] = f);
+>super : Symbol(A, Decl(asyncMethodWithSuper_es6.ts, 0, 0))
+>"x" : Symbol(A.x, Decl(asyncMethodWithSuper_es6.ts, 0, 9))
+>f : Symbol(f, Decl(asyncMethodWithSuper_es6.ts, 111, 13))
+
+        // element access (assign) in async arrow
+        (async () => super["x"] = f);
+>super : Symbol(A, Decl(asyncMethodWithSuper_es6.ts, 0, 0))
+>"x" : Symbol(A.x, Decl(asyncMethodWithSuper_es6.ts, 0, 9))
+>f : Symbol(f, Decl(asyncMethodWithSuper_es6.ts, 111, 13))
+    }
+
+    async * property_access_only_read_only_in_generator() {
+>property_access_only_read_only_in_generator : Symbol(B.property_access_only_read_only_in_generator, Decl(asyncMethodWithSuper_es6.ts, 124, 5))
+
+        // call with property access
+        super.x();
+>super.x : Symbol(A.x, Decl(asyncMethodWithSuper_es6.ts, 0, 9))
+>super : Symbol(A, Decl(asyncMethodWithSuper_es6.ts, 0, 0))
+>x : Symbol(A.x, Decl(asyncMethodWithSuper_es6.ts, 0, 9))
+
+        // property access (read)
+        const a = super.x;
+>a : Symbol(a, Decl(asyncMethodWithSuper_es6.ts, 131, 13))
+>super.x : Symbol(A.x, Decl(asyncMethodWithSuper_es6.ts, 0, 9))
+>super : Symbol(A, Decl(asyncMethodWithSuper_es6.ts, 0, 0))
+>x : Symbol(A.x, Decl(asyncMethodWithSuper_es6.ts, 0, 9))
+
+        // property access in arrow
+        (() => super.x());
+>super.x : Symbol(A.x, Decl(asyncMethodWithSuper_es6.ts, 0, 9))
+>super : Symbol(A, Decl(asyncMethodWithSuper_es6.ts, 0, 0))
+>x : Symbol(A.x, Decl(asyncMethodWithSuper_es6.ts, 0, 9))
+
+        // property access in async arrow
+        (async () => super.x());
+>super.x : Symbol(A.x, Decl(asyncMethodWithSuper_es6.ts, 0, 9))
+>super : Symbol(A, Decl(asyncMethodWithSuper_es6.ts, 0, 0))
+>x : Symbol(A.x, Decl(asyncMethodWithSuper_es6.ts, 0, 9))
+    }
+
+    async * property_access_only_write_only_in_generator() {
+>property_access_only_write_only_in_generator : Symbol(B.property_access_only_write_only_in_generator, Decl(asyncMethodWithSuper_es6.ts, 138, 5))
+
+        const f = () => {};
+>f : Symbol(f, Decl(asyncMethodWithSuper_es6.ts, 141, 13))
+
+        // property access (assign)
+        super.x = f;
+>super.x : Symbol(A.x, Decl(asyncMethodWithSuper_es6.ts, 0, 9))
+>super : Symbol(A, Decl(asyncMethodWithSuper_es6.ts, 0, 0))
+>x : Symbol(A.x, Decl(asyncMethodWithSuper_es6.ts, 0, 9))
+>f : Symbol(f, Decl(asyncMethodWithSuper_es6.ts, 141, 13))
+
+        // destructuring assign with property access
+        ({ f: super.x } = { f });
+>f : Symbol(f, Decl(asyncMethodWithSuper_es6.ts, 147, 10))
+>super.x : Symbol(A.x, Decl(asyncMethodWithSuper_es6.ts, 0, 9))
+>super : Symbol(A, Decl(asyncMethodWithSuper_es6.ts, 0, 0))
+>x : Symbol(A.x, Decl(asyncMethodWithSuper_es6.ts, 0, 9))
+>f : Symbol(f, Decl(asyncMethodWithSuper_es6.ts, 147, 27))
+
+        // property access (assign) in arrow
+        (() => super.x = f);
+>super.x : Symbol(A.x, Decl(asyncMethodWithSuper_es6.ts, 0, 9))
+>super : Symbol(A, Decl(asyncMethodWithSuper_es6.ts, 0, 0))
+>x : Symbol(A.x, Decl(asyncMethodWithSuper_es6.ts, 0, 9))
+>f : Symbol(f, Decl(asyncMethodWithSuper_es6.ts, 141, 13))
+
+        // property access (assign) in async arrow
+        (async () => super.x = f);
+>super.x : Symbol(A.x, Decl(asyncMethodWithSuper_es6.ts, 0, 9))
+>super : Symbol(A, Decl(asyncMethodWithSuper_es6.ts, 0, 0))
+>x : Symbol(A.x, Decl(asyncMethodWithSuper_es6.ts, 0, 9))
+>f : Symbol(f, Decl(asyncMethodWithSuper_es6.ts, 141, 13))
+    }
+
+    async * element_access_only_read_only_in_generator() {
+>element_access_only_read_only_in_generator : Symbol(B.element_access_only_read_only_in_generator, Decl(asyncMethodWithSuper_es6.ts, 154, 5))
+
+        // call with element access
+        super["x"]();
+>super : Symbol(A, Decl(asyncMethodWithSuper_es6.ts, 0, 0))
+>"x" : Symbol(A.x, Decl(asyncMethodWithSuper_es6.ts, 0, 9))
+
+        // element access (read)
+        const a = super["x"];
+>a : Symbol(a, Decl(asyncMethodWithSuper_es6.ts, 161, 13))
+>super : Symbol(A, Decl(asyncMethodWithSuper_es6.ts, 0, 0))
+>"x" : Symbol(A.x, Decl(asyncMethodWithSuper_es6.ts, 0, 9))
+
+        // element access in arrow
+        (() => super["x"]());
+>super : Symbol(A, Decl(asyncMethodWithSuper_es6.ts, 0, 0))
+>"x" : Symbol(A.x, Decl(asyncMethodWithSuper_es6.ts, 0, 9))
+
+        // element access in async arrow
+        (async () => super["x"]());
+>super : Symbol(A, Decl(asyncMethodWithSuper_es6.ts, 0, 0))
+>"x" : Symbol(A.x, Decl(asyncMethodWithSuper_es6.ts, 0, 9))
+    }
+
+    async * element_access_only_write_only_in_generator() {
+>element_access_only_write_only_in_generator : Symbol(B.element_access_only_write_only_in_generator, Decl(asyncMethodWithSuper_es6.ts, 168, 5))
+
+        const f = () => {};
+>f : Symbol(f, Decl(asyncMethodWithSuper_es6.ts, 171, 13))
+
+        // element access (assign)
+        super["x"] = f;
+>super : Symbol(A, Decl(asyncMethodWithSuper_es6.ts, 0, 0))
+>"x" : Symbol(A.x, Decl(asyncMethodWithSuper_es6.ts, 0, 9))
+>f : Symbol(f, Decl(asyncMethodWithSuper_es6.ts, 171, 13))
+
+        // destructuring assign with element access
+        ({ f: super["x"] } = { f });
+>f : Symbol(f, Decl(asyncMethodWithSuper_es6.ts, 177, 10))
+>super : Symbol(A, Decl(asyncMethodWithSuper_es6.ts, 0, 0))
+>"x" : Symbol(A.x, Decl(asyncMethodWithSuper_es6.ts, 0, 9))
+>f : Symbol(f, Decl(asyncMethodWithSuper_es6.ts, 177, 30))
+
+        // element access (assign) in arrow
+        (() => super["x"] = f);
+>super : Symbol(A, Decl(asyncMethodWithSuper_es6.ts, 0, 0))
+>"x" : Symbol(A.x, Decl(asyncMethodWithSuper_es6.ts, 0, 9))
+>f : Symbol(f, Decl(asyncMethodWithSuper_es6.ts, 171, 13))
+
+        // element access (assign) in async arrow
+        (async () => super["x"] = f);
+>super : Symbol(A, Decl(asyncMethodWithSuper_es6.ts, 0, 0))
+>"x" : Symbol(A.x, Decl(asyncMethodWithSuper_es6.ts, 0, 9))
+>f : Symbol(f, Decl(asyncMethodWithSuper_es6.ts, 171, 13))
+    }
+}
+