//// [tests/cases/compiler/modularizeLibrary_Dom.asynciterable.ts] ////

=== modularizeLibrary_Dom.asynciterable.ts ===
navigator.storage.getDirectory().then(async directory => {
>navigator.storage.getDirectory().then(async directory => {    for await (const [key, handle] of directory) {        handle.kind;    }}) : Promise<void>
>                                                                                                                                        : ^^^^^^^^^^^^^
<<<<<<< HEAD
>navigator.storage.getDirectory().then : <TResult1 = FileSystemDirectoryHandle, TResult2 = never>(deferred onfulfilled?: (value: FileSystemDirectoryHandle) => TResult1 | PromiseLike<TResult1>, deferred onrejected?: (reason: any) => TResult2 | PromiseLike<TResult2>) => Promise<TResult1 | TResult2>
>                                      : ^        ^^^^^^^^^^^^^^^^^^^^^^^^^^^^^^        ^^^^^^^^^^        ^           ^^^^     ^^^^^^^^^^^^^^^^^^^^^^^^^^^^^^^^^^^^^^^^               ^^^^^^^^ ^^        ^          ^^^^      ^^   ^^^^^^^^^^^^^               ^^^^^^^^ ^^^^^        ^^^^^^^^   ^^^^^^^^ 
=======
>navigator.storage.getDirectory().then : <TResult1 = FileSystemDirectoryHandle, TResult2 = never>(onfulfilled?: (value: FileSystemDirectoryHandle) => TResult1 | PromiseLike<TResult1>, onrejected?: (reason: any) => TResult2 | PromiseLike<TResult2>) => Promise<TResult1 | TResult2>
>                                      : ^        ^^^^^^^^^^^^^^^^^^^^^^^^^^^^^^        ^^^^^^^^^^           ^^^^     ^^^^^^^^^^^^^^^^^^^^^^^^^^^^^^^^^^^^^^^^^^^^^^^^^^^^^^^^^^^^^^^^^^          ^^^^      ^^   ^^^^^^^^^^^^^^^^^^^^^^^^^^^^^^^^^^^^^^^^^^^^^^^^^^^^^^^^^^^^^^^^^^^^^^
>>>>>>> a6a0f4ad
>navigator.storage.getDirectory() : Promise<FileSystemDirectoryHandle>
>                                 : ^^^^^^^^^^^^^^^^^^^^^^^^^^^^^^^^^^
>navigator.storage.getDirectory : () => Promise<FileSystemDirectoryHandle>
>                               : ^^^^^^                                  
>navigator.storage : StorageManager
>                  : ^^^^^^^^^^^^^^
>navigator : Navigator
>          : ^^^^^^^^^
>storage : StorageManager
>        : ^^^^^^^^^^^^^^
>getDirectory : () => Promise<FileSystemDirectoryHandle>
>             : ^^^^^^                                  
<<<<<<< HEAD
>then : <TResult1 = FileSystemDirectoryHandle, TResult2 = never>(deferred onfulfilled?: (value: FileSystemDirectoryHandle) => TResult1 | PromiseLike<TResult1>, deferred onrejected?: (reason: any) => TResult2 | PromiseLike<TResult2>) => Promise<TResult1 | TResult2>
>     : ^        ^^^^^^^^^^^^^^^^^^^^^^^^^^^^^^        ^^^^^^^^^^        ^           ^^^^     ^^^^^^^^^^^^^^^^^^^^^^^^^^^^^^^^^^^^^^^^               ^^^^^^^^ ^^        ^          ^^^^      ^^   ^^^^^^^^^^^^^               ^^^^^^^^ ^^^^^        ^^^^^^^^   ^^^^^^^^ 
=======
>then : <TResult1 = FileSystemDirectoryHandle, TResult2 = never>(onfulfilled?: (value: FileSystemDirectoryHandle) => TResult1 | PromiseLike<TResult1>, onrejected?: (reason: any) => TResult2 | PromiseLike<TResult2>) => Promise<TResult1 | TResult2>
>     : ^        ^^^^^^^^^^^^^^^^^^^^^^^^^^^^^^        ^^^^^^^^^^           ^^^^     ^^^^^^^^^^^^^^^^^^^^^^^^^^^^^^^^^^^^^^^^^^^^^^^^^^^^^^^^^^^^^^^^^^          ^^^^      ^^   ^^^^^^^^^^^^^^^^^^^^^^^^^^^^^^^^^^^^^^^^^^^^^^^^^^^^^^^^^^^^^^^^^^^^^^
>>>>>>> a6a0f4ad
>async directory => {    for await (const [key, handle] of directory) {        handle.kind;    }} : (directory: FileSystemDirectoryHandle) => Promise<void>
>                                                                                                 : ^         ^^^^^^^^^^^^^^^^^^^^^^^^^^^^^^^^^^^^^^^^^^^^^
>directory : FileSystemDirectoryHandle
>          : ^^^^^^^^^^^^^^^^^^^^^^^^^

    for await (const [key, handle] of directory) {
>key : string
>    : ^^^^^^
>handle : FileSystemHandle
>       : ^^^^^^^^^^^^^^^^
>directory : FileSystemDirectoryHandle
>          : ^^^^^^^^^^^^^^^^^^^^^^^^^

        handle.kind;
>handle.kind : FileSystemHandleKind
>            : ^^^^^^^^^^^^^^^^^^^^
>handle : FileSystemHandle
>       : ^^^^^^^^^^^^^^^^
>kind : FileSystemHandleKind
>     : ^^^^^^^^^^^^^^^^^^^^
    }
});

<|MERGE_RESOLUTION|>--- conflicted
+++ resolved
@@ -1,55 +1,45 @@
-//// [tests/cases/compiler/modularizeLibrary_Dom.asynciterable.ts] ////
-
-=== modularizeLibrary_Dom.asynciterable.ts ===
-navigator.storage.getDirectory().then(async directory => {
->navigator.storage.getDirectory().then(async directory => {    for await (const [key, handle] of directory) {        handle.kind;    }}) : Promise<void>
->                                                                                                                                        : ^^^^^^^^^^^^^
-<<<<<<< HEAD
->navigator.storage.getDirectory().then : <TResult1 = FileSystemDirectoryHandle, TResult2 = never>(deferred onfulfilled?: (value: FileSystemDirectoryHandle) => TResult1 | PromiseLike<TResult1>, deferred onrejected?: (reason: any) => TResult2 | PromiseLike<TResult2>) => Promise<TResult1 | TResult2>
->                                      : ^        ^^^^^^^^^^^^^^^^^^^^^^^^^^^^^^        ^^^^^^^^^^        ^           ^^^^     ^^^^^^^^^^^^^^^^^^^^^^^^^^^^^^^^^^^^^^^^               ^^^^^^^^ ^^        ^          ^^^^      ^^   ^^^^^^^^^^^^^               ^^^^^^^^ ^^^^^        ^^^^^^^^   ^^^^^^^^ 
-=======
->navigator.storage.getDirectory().then : <TResult1 = FileSystemDirectoryHandle, TResult2 = never>(onfulfilled?: (value: FileSystemDirectoryHandle) => TResult1 | PromiseLike<TResult1>, onrejected?: (reason: any) => TResult2 | PromiseLike<TResult2>) => Promise<TResult1 | TResult2>
->                                      : ^        ^^^^^^^^^^^^^^^^^^^^^^^^^^^^^^        ^^^^^^^^^^           ^^^^     ^^^^^^^^^^^^^^^^^^^^^^^^^^^^^^^^^^^^^^^^^^^^^^^^^^^^^^^^^^^^^^^^^^          ^^^^      ^^   ^^^^^^^^^^^^^^^^^^^^^^^^^^^^^^^^^^^^^^^^^^^^^^^^^^^^^^^^^^^^^^^^^^^^^^
->>>>>>> a6a0f4ad
->navigator.storage.getDirectory() : Promise<FileSystemDirectoryHandle>
->                                 : ^^^^^^^^^^^^^^^^^^^^^^^^^^^^^^^^^^
->navigator.storage.getDirectory : () => Promise<FileSystemDirectoryHandle>
->                               : ^^^^^^                                  
->navigator.storage : StorageManager
->                  : ^^^^^^^^^^^^^^
->navigator : Navigator
->          : ^^^^^^^^^
->storage : StorageManager
->        : ^^^^^^^^^^^^^^
->getDirectory : () => Promise<FileSystemDirectoryHandle>
->             : ^^^^^^                                  
-<<<<<<< HEAD
->then : <TResult1 = FileSystemDirectoryHandle, TResult2 = never>(deferred onfulfilled?: (value: FileSystemDirectoryHandle) => TResult1 | PromiseLike<TResult1>, deferred onrejected?: (reason: any) => TResult2 | PromiseLike<TResult2>) => Promise<TResult1 | TResult2>
->     : ^        ^^^^^^^^^^^^^^^^^^^^^^^^^^^^^^        ^^^^^^^^^^        ^           ^^^^     ^^^^^^^^^^^^^^^^^^^^^^^^^^^^^^^^^^^^^^^^               ^^^^^^^^ ^^        ^          ^^^^      ^^   ^^^^^^^^^^^^^               ^^^^^^^^ ^^^^^        ^^^^^^^^   ^^^^^^^^ 
-=======
->then : <TResult1 = FileSystemDirectoryHandle, TResult2 = never>(onfulfilled?: (value: FileSystemDirectoryHandle) => TResult1 | PromiseLike<TResult1>, onrejected?: (reason: any) => TResult2 | PromiseLike<TResult2>) => Promise<TResult1 | TResult2>
->     : ^        ^^^^^^^^^^^^^^^^^^^^^^^^^^^^^^        ^^^^^^^^^^           ^^^^     ^^^^^^^^^^^^^^^^^^^^^^^^^^^^^^^^^^^^^^^^^^^^^^^^^^^^^^^^^^^^^^^^^^          ^^^^      ^^   ^^^^^^^^^^^^^^^^^^^^^^^^^^^^^^^^^^^^^^^^^^^^^^^^^^^^^^^^^^^^^^^^^^^^^^
->>>>>>> a6a0f4ad
->async directory => {    for await (const [key, handle] of directory) {        handle.kind;    }} : (directory: FileSystemDirectoryHandle) => Promise<void>
->                                                                                                 : ^         ^^^^^^^^^^^^^^^^^^^^^^^^^^^^^^^^^^^^^^^^^^^^^
->directory : FileSystemDirectoryHandle
->          : ^^^^^^^^^^^^^^^^^^^^^^^^^
-
-    for await (const [key, handle] of directory) {
->key : string
->    : ^^^^^^
->handle : FileSystemHandle
->       : ^^^^^^^^^^^^^^^^
->directory : FileSystemDirectoryHandle
->          : ^^^^^^^^^^^^^^^^^^^^^^^^^
-
-        handle.kind;
->handle.kind : FileSystemHandleKind
->            : ^^^^^^^^^^^^^^^^^^^^
->handle : FileSystemHandle
->       : ^^^^^^^^^^^^^^^^
->kind : FileSystemHandleKind
->     : ^^^^^^^^^^^^^^^^^^^^
-    }
-});
-
+//// [tests/cases/compiler/modularizeLibrary_Dom.asynciterable.ts] ////
+
+=== modularizeLibrary_Dom.asynciterable.ts ===
+navigator.storage.getDirectory().then(async directory => {
+>navigator.storage.getDirectory().then(async directory => {    for await (const [key, handle] of directory) {        handle.kind;    }}) : Promise<void>
+>                                                                                                                                        : ^^^^^^^^^^^^^
+>navigator.storage.getDirectory().then : <TResult1 = FileSystemDirectoryHandle, TResult2 = never>(deferred onfulfilled?: (value: FileSystemDirectoryHandle) => TResult1 | PromiseLike<TResult1>, deferred onrejected?: (reason: any) => TResult2 | PromiseLike<TResult2>) => Promise<TResult1 | TResult2>
+>                                      : ^        ^^^^^^^^^^^^^^^^^^^^^^^^^^^^^^        ^^^^^^^^^^        ^           ^^^^     ^^^^^^^^^^^^^^^^^^^^^^^^^^^^^^^^^^^^^^^^^^^^^^^^^^^^^^^^^^^^^^^^^^        ^          ^^^^      ^^   ^^^^^^^^^^^^^^^^^^^^^^^^^^^^^^^^^^^^^^^^^^^^^^^^^^^^^^^^^^^^^^^^^^^^^^
+>navigator.storage.getDirectory() : Promise<FileSystemDirectoryHandle>
+>                                 : ^^^^^^^^^^^^^^^^^^^^^^^^^^^^^^^^^^
+>navigator.storage.getDirectory : () => Promise<FileSystemDirectoryHandle>
+>                               : ^^^^^^                                  
+>navigator.storage : StorageManager
+>                  : ^^^^^^^^^^^^^^
+>navigator : Navigator
+>          : ^^^^^^^^^
+>storage : StorageManager
+>        : ^^^^^^^^^^^^^^
+>getDirectory : () => Promise<FileSystemDirectoryHandle>
+>             : ^^^^^^                                  
+>then : <TResult1 = FileSystemDirectoryHandle, TResult2 = never>(deferred onfulfilled?: (value: FileSystemDirectoryHandle) => TResult1 | PromiseLike<TResult1>, deferred onrejected?: (reason: any) => TResult2 | PromiseLike<TResult2>) => Promise<TResult1 | TResult2>
+>     : ^        ^^^^^^^^^^^^^^^^^^^^^^^^^^^^^^        ^^^^^^^^^^        ^           ^^^^     ^^^^^^^^^^^^^^^^^^^^^^^^^^^^^^^^^^^^^^^^^^^^^^^^^^^^^^^^^^^^^^^^^^        ^          ^^^^      ^^   ^^^^^^^^^^^^^^^^^^^^^^^^^^^^^^^^^^^^^^^^^^^^^^^^^^^^^^^^^^^^^^^^^^^^^^
+>async directory => {    for await (const [key, handle] of directory) {        handle.kind;    }} : (directory: FileSystemDirectoryHandle) => Promise<void>
+>                                                                                                 : ^         ^^^^^^^^^^^^^^^^^^^^^^^^^^^^^^^^^^^^^^^^^^^^^
+>directory : FileSystemDirectoryHandle
+>          : ^^^^^^^^^^^^^^^^^^^^^^^^^
+
+    for await (const [key, handle] of directory) {
+>key : string
+>    : ^^^^^^
+>handle : FileSystemHandle
+>       : ^^^^^^^^^^^^^^^^
+>directory : FileSystemDirectoryHandle
+>          : ^^^^^^^^^^^^^^^^^^^^^^^^^
+
+        handle.kind;
+>handle.kind : FileSystemHandleKind
+>            : ^^^^^^^^^^^^^^^^^^^^
+>handle : FileSystemHandle
+>       : ^^^^^^^^^^^^^^^^
+>kind : FileSystemHandleKind
+>     : ^^^^^^^^^^^^^^^^^^^^
+    }
+});
+