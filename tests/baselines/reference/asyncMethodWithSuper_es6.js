//// [asyncMethodWithSuper_es6.ts]
class A {
    x() {
    }
    y() {
    }
}

class B extends A {
    // async method with only call/get on 'super' does not require a binding
    async simple() {
        // call with property access
        super.x();
        // call additional property.
        super.y();

        // call with element access
        super["x"]();

        // property access (read)
        const a = super.x;

        // element access (read)
        const b = super["x"];
    }

    // async method with assignment/destructuring on 'super' requires a binding
    async advanced() {
        const f = () => {};

        // call with property access
        super.x();

        // call with element access
        super["x"]();

        // property access (read)
        const a = super.x;

        // element access (read)
        const b = super["x"];

        // property access (assign)
        super.x = f;

        // element access (assign)
        super["x"] = f;

        // destructuring assign with property access
        ({ f: super.x } = { f });

        // destructuring assign with element access
        ({ f: super["x"] } = { f });

        // property access in arrow
        (() => super.x());

        // element access in arrow
        (() => super["x"]());

        // property access in async arrow
        (async () => super.x());

        // element access in async arrow
        (async () => super["x"]());
    }

    async property_access_only_read_only() {
        // call with property access
        super.x();

        // property access (read)
        const a = super.x;

        // property access in arrow
        (() => super.x());

        // property access in async arrow
        (async () => super.x());
    }

    async property_access_only_write_only() {
        const f = () => {};

        // property access (assign)
        super.x = f;

        // destructuring assign with property access
        ({ f: super.x } = { f });

        // property access (assign) in arrow
        (() => super.x = f);

        // property access (assign) in async arrow
        (async () => super.x = f);
    }

    async element_access_only_read_only() {
        // call with element access
        super["x"]();

        // element access (read)
        const a = super["x"];

        // element access in arrow
        (() => super["x"]());

        // element access in async arrow
        (async () => super["x"]());
    }

    async element_access_only_write_only() {
        const f = () => {};

        // element access (assign)
        super["x"] = f;

        // destructuring assign with element access
        ({ f: super["x"] } = { f });

        // element access (assign) in arrow
        (() => super["x"] = f);

        // element access (assign) in async arrow
        (async () => super["x"] = f);
<<<<<<< HEAD
=======
    }

    async * property_access_only_read_only_in_generator() {
        // call with property access
        super.x();

        // property access (read)
        const a = super.x;

        // property access in arrow
        (() => super.x());

        // property access in async arrow
        (async () => super.x());
    }

    async * property_access_only_write_only_in_generator() {
        const f = () => {};

        // property access (assign)
        super.x = f;

        // destructuring assign with property access
        ({ f: super.x } = { f });

        // property access (assign) in arrow
        (() => super.x = f);

        // property access (assign) in async arrow
        (async () => super.x = f);
    }

    async * element_access_only_read_only_in_generator() {
        // call with element access
        super["x"]();

        // element access (read)
        const a = super["x"];

        // element access in arrow
        (() => super["x"]());

        // element access in async arrow
        (async () => super["x"]());
    }

    async * element_access_only_write_only_in_generator() {
        const f = () => {};

        // element access (assign)
        super["x"] = f;

        // destructuring assign with element access
        ({ f: super["x"] } = { f });

        // element access (assign) in arrow
        (() => super["x"] = f);

        // element access (assign) in async arrow
        (async () => super["x"] = f);
>>>>>>> b7881a26
    }
}


//// [asyncMethodWithSuper_es6.js]
class A {
    x() {
    }
    y() {
    }
}
class B extends A {
    // async method with only call/get on 'super' does not require a binding
    simple() {
        const _superIndex = name => super[name];
        const _super = Object.create(null, {
            x: { get: () => super.x },
            y: { get: () => super.y }
        });
        return __awaiter(this, void 0, void 0, function* () {
            // call with property access
            _super.x.call(this);
            // call additional property.
            _super.y.call(this);
            // call with element access
            _superIndex("x").call(this);
            // property access (read)
            const a = _super.x;
            // element access (read)
            const b = _superIndex("x");
        });
    }
    // async method with assignment/destructuring on 'super' requires a binding
    advanced() {
        const _superIndex = (function (geti, seti) {
            const cache = Object.create(null);
            return name => cache[name] || (cache[name] = { get value() { return geti(name); }, set value(v) { seti(name, v); } });
        })(name => super[name], (name, value) => super[name] = value);
        const _super = Object.create(null, {
            x: { get: () => super.x, set: v => super.x = v }
        });
        return __awaiter(this, void 0, void 0, function* () {
            const f = () => { };
            // call with property access
            _super.x.call(this);
            // call with element access
            _superIndex("x").value.call(this);
            // property access (read)
            const a = _super.x;
            // element access (read)
            const b = _superIndex("x").value;
            // property access (assign)
            _super.x = f;
            // element access (assign)
            _superIndex("x").value = f;
            // destructuring assign with property access
            ({ f: _super.x } = { f });
            // destructuring assign with element access
            ({ f: _superIndex("x").value } = { f });
            // property access in arrow
            (() => _super.x.call(this));
            // element access in arrow
            (() => _superIndex("x").value.call(this));
            // property access in async arrow
            (() => __awaiter(this, void 0, void 0, function* () { return _super.x.call(this); }));
            // element access in async arrow
            (() => __awaiter(this, void 0, void 0, function* () { return _superIndex("x").value.call(this); }));
        });
    }
    property_access_only_read_only() {
        const _super = Object.create(null, {
            x: { get: () => super.x }
        });
        return __awaiter(this, void 0, void 0, function* () {
            // call with property access
            _super.x.call(this);
            // property access (read)
            const a = _super.x;
            // property access in arrow
            (() => _super.x.call(this));
            // property access in async arrow
            (() => __awaiter(this, void 0, void 0, function* () { return _super.x.call(this); }));
        });
    }
    property_access_only_write_only() {
        const _super = Object.create(null, {
            x: { get: () => super.x, set: v => super.x = v }
        });
        return __awaiter(this, void 0, void 0, function* () {
            const f = () => { };
            // property access (assign)
            _super.x = f;
            // destructuring assign with property access
            ({ f: _super.x } = { f });
            // property access (assign) in arrow
            (() => _super.x = f);
            // property access (assign) in async arrow
            (() => __awaiter(this, void 0, void 0, function* () { return _super.x = f; }));
        });
    }
    element_access_only_read_only() {
        const _superIndex = name => super[name];
        return __awaiter(this, void 0, void 0, function* () {
            // call with element access
            _superIndex("x").call(this);
            // element access (read)
            const a = _superIndex("x");
            // element access in arrow
            (() => _superIndex("x").call(this));
            // element access in async arrow
            (() => __awaiter(this, void 0, void 0, function* () { return _superIndex("x").call(this); }));
        });
    }
    element_access_only_write_only() {
        const _superIndex = (function (geti, seti) {
            const cache = Object.create(null);
            return name => cache[name] || (cache[name] = { get value() { return geti(name); }, set value(v) { seti(name, v); } });
        })(name => super[name], (name, value) => super[name] = value);
        return __awaiter(this, void 0, void 0, function* () {
            const f = () => { };
            // element access (assign)
            _superIndex("x").value = f;
            // destructuring assign with element access
            ({ f: _superIndex("x").value } = { f });
            // element access (assign) in arrow
            (() => _superIndex("x").value = f);
            // element access (assign) in async arrow
            (() => __awaiter(this, void 0, void 0, function* () { return _superIndex("x").value = f; }));
<<<<<<< HEAD
=======
        });
    }
    property_access_only_read_only_in_generator() {
        const _super = Object.create(null, {
            x: { get: () => super.x }
        });
        return __asyncGenerator(this, arguments, function* property_access_only_read_only_in_generator_1() {
            // call with property access
            _super.x.call(this);
            // property access (read)
            const a = _super.x;
            // property access in arrow
            (() => _super.x.call(this));
            // property access in async arrow
            (() => __awaiter(this, void 0, void 0, function* () { return _super.x.call(this); }));
        });
    }
    property_access_only_write_only_in_generator() {
        const _super = Object.create(null, {
            x: { get: () => super.x, set: v => super.x = v }
        });
        return __asyncGenerator(this, arguments, function* property_access_only_write_only_in_generator_1() {
            const f = () => { };
            // property access (assign)
            _super.x = f;
            // destructuring assign with property access
            ({ f: _super.x } = { f });
            // property access (assign) in arrow
            (() => _super.x = f);
            // property access (assign) in async arrow
            (() => __awaiter(this, void 0, void 0, function* () { return _super.x = f; }));
        });
    }
    element_access_only_read_only_in_generator() {
        const _superIndex = name => super[name];
        const _super = Object.create(null, {});
        return __asyncGenerator(this, arguments, function* element_access_only_read_only_in_generator_1() {
            // call with element access
            _superIndex("x").call(this);
            // element access (read)
            const a = _superIndex("x");
            // element access in arrow
            (() => _superIndex("x").call(this));
            // element access in async arrow
            (() => __awaiter(this, void 0, void 0, function* () { return _superIndex("x").call(this); }));
        });
    }
    element_access_only_write_only_in_generator() {
        const _superIndex = (function (geti, seti) {
            const cache = Object.create(null);
            return name => cache[name] || (cache[name] = { get value() { return geti(name); }, set value(v) { seti(name, v); } });
        })(name => super[name], (name, value) => super[name] = value);
        const _super = Object.create(null, {});
        return __asyncGenerator(this, arguments, function* element_access_only_write_only_in_generator_1() {
            const f = () => { };
            // element access (assign)
            _superIndex("x").value = f;
            // destructuring assign with element access
            ({ f: _superIndex("x").value } = { f });
            // element access (assign) in arrow
            (() => _superIndex("x").value = f);
            // element access (assign) in async arrow
            (() => __awaiter(this, void 0, void 0, function* () { return _superIndex("x").value = f; }));
>>>>>>> b7881a26
        });
    }
}
<|MERGE_RESOLUTION|>--- conflicted
+++ resolved
@@ -1,4 +1,4 @@
-//// [asyncMethodWithSuper_es6.ts]
+//// [asyncMethodWithSuper_es6.ts]
 class A {
     x() {
     }
@@ -123,8 +123,6 @@
 
         // element access (assign) in async arrow
         (async () => super["x"] = f);
-<<<<<<< HEAD
-=======
     }
 
     async * property_access_only_read_only_in_generator() {
@@ -185,201 +183,197 @@
 
         // element access (assign) in async arrow
         (async () => super["x"] = f);
->>>>>>> b7881a26
     }
 }
-
-
-//// [asyncMethodWithSuper_es6.js]
-class A {
-    x() {
-    }
-    y() {
-    }
-}
-class B extends A {
-    // async method with only call/get on 'super' does not require a binding
-    simple() {
-        const _superIndex = name => super[name];
-        const _super = Object.create(null, {
-            x: { get: () => super.x },
-            y: { get: () => super.y }
-        });
-        return __awaiter(this, void 0, void 0, function* () {
-            // call with property access
-            _super.x.call(this);
-            // call additional property.
-            _super.y.call(this);
-            // call with element access
-            _superIndex("x").call(this);
-            // property access (read)
-            const a = _super.x;
-            // element access (read)
-            const b = _superIndex("x");
-        });
-    }
-    // async method with assignment/destructuring on 'super' requires a binding
-    advanced() {
-        const _superIndex = (function (geti, seti) {
-            const cache = Object.create(null);
-            return name => cache[name] || (cache[name] = { get value() { return geti(name); }, set value(v) { seti(name, v); } });
-        })(name => super[name], (name, value) => super[name] = value);
-        const _super = Object.create(null, {
-            x: { get: () => super.x, set: v => super.x = v }
-        });
-        return __awaiter(this, void 0, void 0, function* () {
-            const f = () => { };
-            // call with property access
-            _super.x.call(this);
-            // call with element access
-            _superIndex("x").value.call(this);
-            // property access (read)
-            const a = _super.x;
-            // element access (read)
-            const b = _superIndex("x").value;
-            // property access (assign)
-            _super.x = f;
-            // element access (assign)
-            _superIndex("x").value = f;
-            // destructuring assign with property access
-            ({ f: _super.x } = { f });
-            // destructuring assign with element access
-            ({ f: _superIndex("x").value } = { f });
-            // property access in arrow
-            (() => _super.x.call(this));
-            // element access in arrow
-            (() => _superIndex("x").value.call(this));
-            // property access in async arrow
-            (() => __awaiter(this, void 0, void 0, function* () { return _super.x.call(this); }));
-            // element access in async arrow
-            (() => __awaiter(this, void 0, void 0, function* () { return _superIndex("x").value.call(this); }));
-        });
-    }
-    property_access_only_read_only() {
-        const _super = Object.create(null, {
-            x: { get: () => super.x }
-        });
-        return __awaiter(this, void 0, void 0, function* () {
-            // call with property access
-            _super.x.call(this);
-            // property access (read)
-            const a = _super.x;
-            // property access in arrow
-            (() => _super.x.call(this));
-            // property access in async arrow
-            (() => __awaiter(this, void 0, void 0, function* () { return _super.x.call(this); }));
-        });
-    }
-    property_access_only_write_only() {
-        const _super = Object.create(null, {
-            x: { get: () => super.x, set: v => super.x = v }
-        });
-        return __awaiter(this, void 0, void 0, function* () {
-            const f = () => { };
-            // property access (assign)
-            _super.x = f;
-            // destructuring assign with property access
-            ({ f: _super.x } = { f });
-            // property access (assign) in arrow
-            (() => _super.x = f);
-            // property access (assign) in async arrow
-            (() => __awaiter(this, void 0, void 0, function* () { return _super.x = f; }));
-        });
-    }
-    element_access_only_read_only() {
-        const _superIndex = name => super[name];
-        return __awaiter(this, void 0, void 0, function* () {
-            // call with element access
-            _superIndex("x").call(this);
-            // element access (read)
-            const a = _superIndex("x");
-            // element access in arrow
-            (() => _superIndex("x").call(this));
-            // element access in async arrow
-            (() => __awaiter(this, void 0, void 0, function* () { return _superIndex("x").call(this); }));
-        });
-    }
-    element_access_only_write_only() {
-        const _superIndex = (function (geti, seti) {
-            const cache = Object.create(null);
-            return name => cache[name] || (cache[name] = { get value() { return geti(name); }, set value(v) { seti(name, v); } });
-        })(name => super[name], (name, value) => super[name] = value);
-        return __awaiter(this, void 0, void 0, function* () {
-            const f = () => { };
-            // element access (assign)
-            _superIndex("x").value = f;
-            // destructuring assign with element access
-            ({ f: _superIndex("x").value } = { f });
-            // element access (assign) in arrow
-            (() => _superIndex("x").value = f);
-            // element access (assign) in async arrow
-            (() => __awaiter(this, void 0, void 0, function* () { return _superIndex("x").value = f; }));
-<<<<<<< HEAD
-=======
-        });
-    }
-    property_access_only_read_only_in_generator() {
-        const _super = Object.create(null, {
-            x: { get: () => super.x }
-        });
-        return __asyncGenerator(this, arguments, function* property_access_only_read_only_in_generator_1() {
-            // call with property access
-            _super.x.call(this);
-            // property access (read)
-            const a = _super.x;
-            // property access in arrow
-            (() => _super.x.call(this));
-            // property access in async arrow
-            (() => __awaiter(this, void 0, void 0, function* () { return _super.x.call(this); }));
-        });
-    }
-    property_access_only_write_only_in_generator() {
-        const _super = Object.create(null, {
-            x: { get: () => super.x, set: v => super.x = v }
-        });
-        return __asyncGenerator(this, arguments, function* property_access_only_write_only_in_generator_1() {
-            const f = () => { };
-            // property access (assign)
-            _super.x = f;
-            // destructuring assign with property access
-            ({ f: _super.x } = { f });
-            // property access (assign) in arrow
-            (() => _super.x = f);
-            // property access (assign) in async arrow
-            (() => __awaiter(this, void 0, void 0, function* () { return _super.x = f; }));
-        });
-    }
-    element_access_only_read_only_in_generator() {
-        const _superIndex = name => super[name];
-        const _super = Object.create(null, {});
-        return __asyncGenerator(this, arguments, function* element_access_only_read_only_in_generator_1() {
-            // call with element access
-            _superIndex("x").call(this);
-            // element access (read)
-            const a = _superIndex("x");
-            // element access in arrow
-            (() => _superIndex("x").call(this));
-            // element access in async arrow
-            (() => __awaiter(this, void 0, void 0, function* () { return _superIndex("x").call(this); }));
-        });
-    }
-    element_access_only_write_only_in_generator() {
-        const _superIndex = (function (geti, seti) {
-            const cache = Object.create(null);
-            return name => cache[name] || (cache[name] = { get value() { return geti(name); }, set value(v) { seti(name, v); } });
-        })(name => super[name], (name, value) => super[name] = value);
-        const _super = Object.create(null, {});
-        return __asyncGenerator(this, arguments, function* element_access_only_write_only_in_generator_1() {
-            const f = () => { };
-            // element access (assign)
-            _superIndex("x").value = f;
-            // destructuring assign with element access
-            ({ f: _superIndex("x").value } = { f });
-            // element access (assign) in arrow
-            (() => _superIndex("x").value = f);
-            // element access (assign) in async arrow
-            (() => __awaiter(this, void 0, void 0, function* () { return _superIndex("x").value = f; }));
->>>>>>> b7881a26
-        });
-    }
-}
+
+
+//// [asyncMethodWithSuper_es6.js]
+class A {
+    x() {
+    }
+    y() {
+    }
+}
+class B extends A {
+    // async method with only call/get on 'super' does not require a binding
+    simple() {
+        const _superIndex = name => super[name];
+        const _super = Object.create(null, {
+            x: { get: () => super.x },
+            y: { get: () => super.y }
+        });
+        return __awaiter(this, void 0, void 0, function* () {
+            // call with property access
+            _super.x.call(this);
+            // call additional property.
+            _super.y.call(this);
+            // call with element access
+            _superIndex("x").call(this);
+            // property access (read)
+            const a = _super.x;
+            // element access (read)
+            const b = _superIndex("x");
+        });
+    }
+    // async method with assignment/destructuring on 'super' requires a binding
+    advanced() {
+        const _superIndex = (function (geti, seti) {
+            const cache = Object.create(null);
+            return name => cache[name] || (cache[name] = { get value() { return geti(name); }, set value(v) { seti(name, v); } });
+        })(name => super[name], (name, value) => super[name] = value);
+        const _super = Object.create(null, {
+            x: { get: () => super.x, set: v => super.x = v }
+        });
+        return __awaiter(this, void 0, void 0, function* () {
+            const f = () => { };
+            // call with property access
+            _super.x.call(this);
+            // call with element access
+            _superIndex("x").value.call(this);
+            // property access (read)
+            const a = _super.x;
+            // element access (read)
+            const b = _superIndex("x").value;
+            // property access (assign)
+            _super.x = f;
+            // element access (assign)
+            _superIndex("x").value = f;
+            // destructuring assign with property access
+            ({ f: _super.x } = { f });
+            // destructuring assign with element access
+            ({ f: _superIndex("x").value } = { f });
+            // property access in arrow
+            (() => _super.x.call(this));
+            // element access in arrow
+            (() => _superIndex("x").value.call(this));
+            // property access in async arrow
+            (() => __awaiter(this, void 0, void 0, function* () { return _super.x.call(this); }));
+            // element access in async arrow
+            (() => __awaiter(this, void 0, void 0, function* () { return _superIndex("x").value.call(this); }));
+        });
+    }
+    property_access_only_read_only() {
+        const _super = Object.create(null, {
+            x: { get: () => super.x }
+        });
+        return __awaiter(this, void 0, void 0, function* () {
+            // call with property access
+            _super.x.call(this);
+            // property access (read)
+            const a = _super.x;
+            // property access in arrow
+            (() => _super.x.call(this));
+            // property access in async arrow
+            (() => __awaiter(this, void 0, void 0, function* () { return _super.x.call(this); }));
+        });
+    }
+    property_access_only_write_only() {
+        const _super = Object.create(null, {
+            x: { get: () => super.x, set: v => super.x = v }
+        });
+        return __awaiter(this, void 0, void 0, function* () {
+            const f = () => { };
+            // property access (assign)
+            _super.x = f;
+            // destructuring assign with property access
+            ({ f: _super.x } = { f });
+            // property access (assign) in arrow
+            (() => _super.x = f);
+            // property access (assign) in async arrow
+            (() => __awaiter(this, void 0, void 0, function* () { return _super.x = f; }));
+        });
+    }
+    element_access_only_read_only() {
+        const _superIndex = name => super[name];
+        return __awaiter(this, void 0, void 0, function* () {
+            // call with element access
+            _superIndex("x").call(this);
+            // element access (read)
+            const a = _superIndex("x");
+            // element access in arrow
+            (() => _superIndex("x").call(this));
+            // element access in async arrow
+            (() => __awaiter(this, void 0, void 0, function* () { return _superIndex("x").call(this); }));
+        });
+    }
+    element_access_only_write_only() {
+        const _superIndex = (function (geti, seti) {
+            const cache = Object.create(null);
+            return name => cache[name] || (cache[name] = { get value() { return geti(name); }, set value(v) { seti(name, v); } });
+        })(name => super[name], (name, value) => super[name] = value);
+        return __awaiter(this, void 0, void 0, function* () {
+            const f = () => { };
+            // element access (assign)
+            _superIndex("x").value = f;
+            // destructuring assign with element access
+            ({ f: _superIndex("x").value } = { f });
+            // element access (assign) in arrow
+            (() => _superIndex("x").value = f);
+            // element access (assign) in async arrow
+            (() => __awaiter(this, void 0, void 0, function* () { return _superIndex("x").value = f; }));
+        });
+    }
+    property_access_only_read_only_in_generator() {
+        const _super = Object.create(null, {
+            x: { get: () => super.x }
+        });
+        return __asyncGenerator(this, arguments, function* property_access_only_read_only_in_generator_1() {
+            // call with property access
+            _super.x.call(this);
+            // property access (read)
+            const a = _super.x;
+            // property access in arrow
+            (() => _super.x.call(this));
+            // property access in async arrow
+            (() => __awaiter(this, void 0, void 0, function* () { return _super.x.call(this); }));
+        });
+    }
+    property_access_only_write_only_in_generator() {
+        const _super = Object.create(null, {
+            x: { get: () => super.x, set: v => super.x = v }
+        });
+        return __asyncGenerator(this, arguments, function* property_access_only_write_only_in_generator_1() {
+            const f = () => { };
+            // property access (assign)
+            _super.x = f;
+            // destructuring assign with property access
+            ({ f: _super.x } = { f });
+            // property access (assign) in arrow
+            (() => _super.x = f);
+            // property access (assign) in async arrow
+            (() => __awaiter(this, void 0, void 0, function* () { return _super.x = f; }));
+        });
+    }
+    element_access_only_read_only_in_generator() {
+        const _superIndex = name => super[name];
+        const _super = Object.create(null, {});
+        return __asyncGenerator(this, arguments, function* element_access_only_read_only_in_generator_1() {
+            // call with element access
+            _superIndex("x").call(this);
+            // element access (read)
+            const a = _superIndex("x");
+            // element access in arrow
+            (() => _superIndex("x").call(this));
+            // element access in async arrow
+            (() => __awaiter(this, void 0, void 0, function* () { return _superIndex("x").call(this); }));
+        });
+    }
+    element_access_only_write_only_in_generator() {
+        const _superIndex = (function (geti, seti) {
+            const cache = Object.create(null);
+            return name => cache[name] || (cache[name] = { get value() { return geti(name); }, set value(v) { seti(name, v); } });
+        })(name => super[name], (name, value) => super[name] = value);
+        const _super = Object.create(null, {});
+        return __asyncGenerator(this, arguments, function* element_access_only_write_only_in_generator_1() {
+            const f = () => { };
+            // element access (assign)
+            _superIndex("x").value = f;
+            // destructuring assign with element access
+            ({ f: _superIndex("x").value } = { f });
+            // element access (assign) in arrow
+            (() => _superIndex("x").value = f);
+            // element access (assign) in async arrow
+            (() => __awaiter(this, void 0, void 0, function* () { return _superIndex("x").value = f; }));
+        });
+    }
+}