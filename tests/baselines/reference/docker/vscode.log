Exit Code: 1
Standard output:
yarn run vX.X.X
$ gulp compile --max_old_space_size=4095
[XX:XX:XX] Node flags detected: --max_old_space_size=4095
[XX:XX:XX] Using gulpfile /vscode/gulpfile.js
<<<<<<< HEAD
[XX:XX:XX] Error: /vscode/src/vs/editor/browser/controller/mouseTarget.ts(975,7): This condition will always return true since the function is always defined. Did you mean to call it instead?
[XX:XX:XX] Error: /vscode/extensions/css-language-features/server/src/cssServerMain.ts(78,16): This condition will always return true since the function is always defined. Did you mean to call it instead?
[XX:XX:XX] Error: /vscode/extensions/css-language-features/server/src/cssServerMain.ts(80,16): This condition will always return true since the function is always defined. Did you mean to call it instead?
[XX:XX:XX] Error: /vscode/extensions/git/src/util.ts(163,9): This condition will always return true since the function is always defined. Did you mean to call it instead?
=======
>>>>>>> 9faca24a
info Visit https://yarnpkg.com/en/docs/cli/run for documentation about this command.



Standard error:
[XX:XX:XX] 'compile' errored after ?s
<<<<<<< HEAD
[XX:XX:XX] Error: Found 2 errors
    at Stream.<anonymous> (/vscode/build/lib/reporter.js:74:29)
    at _end (/vscode/node_modules/through/index.js:65:9)
    at Stream.stream.end (/vscode/node_modules/through/index.js:74:5)
    at StreamFilter.onend (/vscode/node_modules/readable-stream/lib/_stream_readable.js:570:10)
    at Object.onceWrapper (events.js:286:20)
    at StreamFilter.emit (events.js:203:15)
    at StreamFilter.EventEmitter.emit (domain.js:466:23)
    at endReadableNT (/vscode/node_modules/readable-stream/lib/_stream_readable.js:992:12)
    at process._tickCallback (internal/process/next_tick.js:63:19)
=======
[XX:XX:XX] TypeError: Cannot read property 'text' of undefined
    at DeclarationResolver._getDeclarationSourceFile (/vscode/build/monaco/api.js:519:75)
    at DeclarationResolver.getDeclarationSourceFile (/vscode/build/monaco/api.js:493:52)
    at sourceFileGetter (/vscode/build/monaco/api.js:525:53)
    at lines.forEach.line (/vscode/build/monaco/api.js:330:32)
    at Array.forEach (<anonymous>)
    at generateDeclarationFile (/vscode/build/monaco/api.js:319:11)
    at _run (/vscode/build/monaco/api.js:438:15)
    at Object.run3 (/vscode/build/monaco/api.js:526:12)
    at MonacoGenerator._run (/vscode/build/lib/compilation.js:142:27)
    at MonacoGenerator.execute (/vscode/build/lib/compilation.js:154:29)
>>>>>>> 9faca24a
error Command failed with exit code 1.<|MERGE_RESOLUTION|>--- conflicted
+++ resolved
@@ -4,31 +4,12 @@
 $ gulp compile --max_old_space_size=4095
 [XX:XX:XX] Node flags detected: --max_old_space_size=4095
 [XX:XX:XX] Using gulpfile /vscode/gulpfile.js
-<<<<<<< HEAD
-[XX:XX:XX] Error: /vscode/src/vs/editor/browser/controller/mouseTarget.ts(975,7): This condition will always return true since the function is always defined. Did you mean to call it instead?
-[XX:XX:XX] Error: /vscode/extensions/css-language-features/server/src/cssServerMain.ts(78,16): This condition will always return true since the function is always defined. Did you mean to call it instead?
-[XX:XX:XX] Error: /vscode/extensions/css-language-features/server/src/cssServerMain.ts(80,16): This condition will always return true since the function is always defined. Did you mean to call it instead?
-[XX:XX:XX] Error: /vscode/extensions/git/src/util.ts(163,9): This condition will always return true since the function is always defined. Did you mean to call it instead?
-=======
->>>>>>> 9faca24a
 info Visit https://yarnpkg.com/en/docs/cli/run for documentation about this command.
 
 
 
 Standard error:
 [XX:XX:XX] 'compile' errored after ?s
-<<<<<<< HEAD
-[XX:XX:XX] Error: Found 2 errors
-    at Stream.<anonymous> (/vscode/build/lib/reporter.js:74:29)
-    at _end (/vscode/node_modules/through/index.js:65:9)
-    at Stream.stream.end (/vscode/node_modules/through/index.js:74:5)
-    at StreamFilter.onend (/vscode/node_modules/readable-stream/lib/_stream_readable.js:570:10)
-    at Object.onceWrapper (events.js:286:20)
-    at StreamFilter.emit (events.js:203:15)
-    at StreamFilter.EventEmitter.emit (domain.js:466:23)
-    at endReadableNT (/vscode/node_modules/readable-stream/lib/_stream_readable.js:992:12)
-    at process._tickCallback (internal/process/next_tick.js:63:19)
-=======
 [XX:XX:XX] TypeError: Cannot read property 'text' of undefined
     at DeclarationResolver._getDeclarationSourceFile (/vscode/build/monaco/api.js:519:75)
     at DeclarationResolver.getDeclarationSourceFile (/vscode/build/monaco/api.js:493:52)
@@ -40,5 +21,4 @@
     at Object.run3 (/vscode/build/monaco/api.js:526:12)
     at MonacoGenerator._run (/vscode/build/lib/compilation.js:142:27)
     at MonacoGenerator.execute (/vscode/build/lib/compilation.js:154:29)
->>>>>>> 9faca24a
 error Command failed with exit code 1.