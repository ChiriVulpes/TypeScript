--- conflicted
+++ resolved
@@ -1,706 +1,591 @@
-//// [tests/cases/conformance/es2020/es2020IntlAPIs.ts] ////
-
-=== es2020IntlAPIs.ts ===
-// https://developer.mozilla.org/en-US/docs/Web/JavaScript/Reference/Global_Objects/Intl#Locale_identification_and_negotiation
-const count = 26254.39;
->count : 26254.39
->      : ^^^^^^^^
->26254.39 : 26254.39
->         : ^^^^^^^^
-
-const date = new Date("2012-05-24");
->date : Date
->     : ^^^^
->new Date("2012-05-24") : Date
->                       : ^^^^
->Date : DateConstructor
->     : ^^^^^^^^^^^^^^^
->"2012-05-24" : "2012-05-24"
->             : ^^^^^^^^^^^^
-
-function log(locale: string) {
->log : (locale: string) => void
->    : ^      ^^      ^^^^^^^^^
->locale : string
->       : ^^^^^^
-
-  console.log(
->console.log(    `${new Intl.DateTimeFormat(locale).format(date)} ${new Intl.NumberFormat(locale).format(count)}`  ) : void
->                                                                                                                    : ^^^^
->console.log : (...data: any[]) => void
->            : ^^^^    ^^     ^^^^^^^^^
->console : Console
->        : ^^^^^^^
->log : (...data: any[]) => void
->    : ^^^^    ^^     ^^^^^^^^^
-
-    `${new Intl.DateTimeFormat(locale).format(date)} ${new Intl.NumberFormat(locale).format(count)}`
->`${new Intl.DateTimeFormat(locale).format(date)} ${new Intl.NumberFormat(locale).format(count)}` : string
->                                                                                                 : ^^^^^^
->new Intl.DateTimeFormat(locale).format(date) : string
->                                             : ^^^^^^
->new Intl.DateTimeFormat(locale).format : (date?: Date | number) => string
->                                       : ^    ^^^             ^^^^^^^^^^^
->new Intl.DateTimeFormat(locale) : Intl.DateTimeFormat
->                                : ^^^^^^^^^^^^^^^^^^^
->Intl.DateTimeFormat : Intl.DateTimeFormatConstructor
->                    : ^^^^^^^^^^^^^^^^^^^^^^^^^^^^^^
->Intl : typeof Intl
->     : ^^^^^^^^^^^
->DateTimeFormat : Intl.DateTimeFormatConstructor
->               : ^^^^^^^^^^^^^^^^^^^^^^^^^^^^^^
->locale : string
->       : ^^^^^^
->format : (date?: Date | number) => string
->       : ^    ^^^             ^^^^^^^^^^^
->date : Date
->     : ^^^^
->new Intl.NumberFormat(locale).format(count) : string
->                                            : ^^^^^^
->new Intl.NumberFormat(locale).format : { (value: number): string; (value: number | bigint): string; }
->                                     : ^^^     ^^      ^^^^^^^^^^^^     ^^               ^^^^^^^^^^^^
->new Intl.NumberFormat(locale) : Intl.NumberFormat
->                              : ^^^^^^^^^^^^^^^^^
->Intl.NumberFormat : Intl.NumberFormatConstructor
->                  : ^^^^^^^^^^^^^^^^^^^^^^^^^^^^
->Intl : typeof Intl
->     : ^^^^^^^^^^^
->NumberFormat : Intl.NumberFormatConstructor
->             : ^^^^^^^^^^^^^^^^^^^^^^^^^^^^
->locale : string
->       : ^^^^^^
->format : { (value: number): string; (value: number | bigint): string; }
->       : ^^^     ^^      ^^^^^^^^^^^^     ^^               ^^^^^^^^^^^^
->count : 26254.39
->      : ^^^^^^^^
-
-  );
-}
-
-log("en-US");
->log("en-US") : void
->             : ^^^^
->log : (locale: string) => void
->    : ^      ^^      ^^^^^^^^^
->"en-US" : "en-US"
->        : ^^^^^^^
-
-// expected output: 5/24/2012 26,254.39
-
-log("de-DE");
->log("de-DE") : void
->             : ^^^^
->log : (locale: string) => void
->    : ^      ^^      ^^^^^^^^^
->"de-DE" : "de-DE"
->        : ^^^^^^^
-
-// expected output: 24.5.2012 26.254,39
-
-// https://developer.mozilla.org/en-US/docs/Web/JavaScript/Reference/Global_Objects/Intl/RelativeTimeFormat
-const rtf1 = new Intl.RelativeTimeFormat('en', { style: 'narrow' });
->rtf1 : Intl.RelativeTimeFormat
->     : ^^^^^^^^^^^^^^^^^^^^^^^
->new Intl.RelativeTimeFormat('en', { style: 'narrow' }) : Intl.RelativeTimeFormat
->                                                       : ^^^^^^^^^^^^^^^^^^^^^^^
->Intl.RelativeTimeFormat : { new (locales?: LocalesArgument, options?: RelativeTimeFormatOptions): Intl.RelativeTimeFormat; supportedLocalesOf(locales?: LocalesArgument, options?: RelativeTimeFormatOptions): string[]; }
->                        : ^^^^^^^       ^^^               ^^       ^^^                         ^^^^^^^^^^^^^^^^^^^^^^^^^^^^^^^^^^^^^^^^^^^^^^^       ^^^               ^^       ^^^                         ^^^^^^^^^^^^^^
->Intl : typeof Intl
->     : ^^^^^^^^^^^
->RelativeTimeFormat : { new (locales?: LocalesArgument, options?: RelativeTimeFormatOptions): Intl.RelativeTimeFormat; supportedLocalesOf(locales?: LocalesArgument, options?: RelativeTimeFormatOptions): string[]; }
->                   : ^^^^^^^       ^^^               ^^       ^^^                         ^^^^^^^^^^^^^^^^^^^^^^^^^^^^^^^^^^^^^^^^^^^^^^^       ^^^               ^^       ^^^                         ^^^^^^^^^^^^^^
->'en' : "en"
->     : ^^^^
->{ style: 'narrow' } : { style: "narrow"; }
->                    : ^^^^^^^^^^^^^^^^^^^^
->style : "narrow"
->      : ^^^^^^^^
->'narrow' : "narrow"
->         : ^^^^^^^^
-
-console.log(rtf1.format(3, 'quarter'));
->console.log(rtf1.format(3, 'quarter')) : void
->                                       : ^^^^
->console.log : (...data: any[]) => void
->            : ^^^^    ^^     ^^^^^^^^^
->console : Console
->        : ^^^^^^^
->log : (...data: any[]) => void
->    : ^^^^    ^^     ^^^^^^^^^
->rtf1.format(3, 'quarter') : string
->                          : ^^^^^^
->rtf1.format : (value: number, unit: RelativeTimeFormatUnit) => string
->            : ^     ^^      ^^    ^^                      ^^^^^^^^^^^
->rtf1 : Intl.RelativeTimeFormat
->     : ^^^^^^^^^^^^^^^^^^^^^^^
->format : (value: number, unit: RelativeTimeFormatUnit) => string
->       : ^     ^^      ^^    ^^                      ^^^^^^^^^^^
->3 : 3
->  : ^
->'quarter' : "quarter"
->          : ^^^^^^^^^
-
-//expected output: "in 3 qtrs."
-
-console.log(rtf1.format(-1, 'day'));
->console.log(rtf1.format(-1, 'day')) : void
->                                    : ^^^^
->console.log : (...data: any[]) => void
->            : ^^^^    ^^     ^^^^^^^^^
->console : Console
->        : ^^^^^^^
->log : (...data: any[]) => void
->    : ^^^^    ^^     ^^^^^^^^^
->rtf1.format(-1, 'day') : string
->                       : ^^^^^^
->rtf1.format : (value: number, unit: RelativeTimeFormatUnit) => string
->            : ^     ^^      ^^    ^^                      ^^^^^^^^^^^
->rtf1 : Intl.RelativeTimeFormat
->     : ^^^^^^^^^^^^^^^^^^^^^^^
->format : (value: number, unit: RelativeTimeFormatUnit) => string
->       : ^     ^^      ^^    ^^                      ^^^^^^^^^^^
->-1 : -1
->   : ^^
->1 : 1
->  : ^
->'day' : "day"
->      : ^^^^^
-
-//expected output: "1 day ago"
-
-const rtf2 = new Intl.RelativeTimeFormat('es', { numeric: 'auto' });
->rtf2 : Intl.RelativeTimeFormat
->     : ^^^^^^^^^^^^^^^^^^^^^^^
->new Intl.RelativeTimeFormat('es', { numeric: 'auto' }) : Intl.RelativeTimeFormat
->                                                       : ^^^^^^^^^^^^^^^^^^^^^^^
->Intl.RelativeTimeFormat : { new (locales?: LocalesArgument, options?: RelativeTimeFormatOptions): Intl.RelativeTimeFormat; supportedLocalesOf(locales?: LocalesArgument, options?: RelativeTimeFormatOptions): string[]; }
->                        : ^^^^^^^       ^^^               ^^       ^^^                         ^^^^^^^^^^^^^^^^^^^^^^^^^^^^^^^^^^^^^^^^^^^^^^^       ^^^               ^^       ^^^                         ^^^^^^^^^^^^^^
->Intl : typeof Intl
->     : ^^^^^^^^^^^
->RelativeTimeFormat : { new (locales?: LocalesArgument, options?: RelativeTimeFormatOptions): Intl.RelativeTimeFormat; supportedLocalesOf(locales?: LocalesArgument, options?: RelativeTimeFormatOptions): string[]; }
->                   : ^^^^^^^       ^^^               ^^       ^^^                         ^^^^^^^^^^^^^^^^^^^^^^^^^^^^^^^^^^^^^^^^^^^^^^^       ^^^               ^^       ^^^                         ^^^^^^^^^^^^^^
->'es' : "es"
->     : ^^^^
->{ numeric: 'auto' } : { numeric: "auto"; }
->                    : ^^^^^^^^^^^^^^^^^^^^
->numeric : "auto"
->        : ^^^^^^
->'auto' : "auto"
->       : ^^^^^^
-
-console.log(rtf2.format(2, 'day'));
->console.log(rtf2.format(2, 'day')) : void
->                                   : ^^^^
->console.log : (...data: any[]) => void
->            : ^^^^    ^^     ^^^^^^^^^
->console : Console
->        : ^^^^^^^
->log : (...data: any[]) => void
->    : ^^^^    ^^     ^^^^^^^^^
->rtf2.format(2, 'day') : string
->                      : ^^^^^^
->rtf2.format : (value: number, unit: RelativeTimeFormatUnit) => string
->            : ^     ^^      ^^    ^^                      ^^^^^^^^^^^
->rtf2 : Intl.RelativeTimeFormat
->     : ^^^^^^^^^^^^^^^^^^^^^^^
->format : (value: number, unit: RelativeTimeFormatUnit) => string
->       : ^     ^^      ^^    ^^                      ^^^^^^^^^^^
->2 : 2
->  : ^
->'day' : "day"
->      : ^^^^^
-
-//expected output: "pasado mañana"
-
-// https://developer.mozilla.org/en-US/docs/Web/JavaScript/Reference/Global_Objects/Intl/DisplayNames
-const regionNamesInEnglish = new Intl.DisplayNames(['en'], { type: 'region' });
->regionNamesInEnglish : Intl.DisplayNames
->                     : ^^^^^^^^^^^^^^^^^
->new Intl.DisplayNames(['en'], { type: 'region' }) : Intl.DisplayNames
->                                                  : ^^^^^^^^^^^^^^^^^
-<<<<<<< HEAD
->Intl.DisplayNames : { new (locales: Intl.LocalesArgument, options: Intl.DisplayNamesOptions): Intl.DisplayNames; prototype: Intl.DisplayNames; supportedLocalesOf(locales?: Intl.LocalesArgument, options?: { readonly localeMatcher?: Intl.RelativeTimeFormatLocaleMatcher; }): string[]; }
->                  : ^^^^^^^       ^^^^^^^^^^^^^^^^^^^^^^^^       ^^^^^^^^^^^^^^^^^^^^^^^^^^^^^^^^^^^^^^^^^^^^^^^^^^^^^^^^^^^^^^^^^^^^^^^^^^^^^^^^^^^^^^^^^^^^^^^^^       ^^^^^^^^^^^^^^^^^^^^^^^^^       ^^^^^^^^^^^^^^^^^^^^^^^^^^^^^^^^^^^^^^^^^^^^^^^^^^^^^^^^^^^^^^^^^^^^^^^^^^^^^^^^^^^
->Intl : typeof Intl
->     : ^^^^^^^^^^^
->DisplayNames : { new (locales: Intl.LocalesArgument, options: Intl.DisplayNamesOptions): Intl.DisplayNames; prototype: Intl.DisplayNames; supportedLocalesOf(locales?: Intl.LocalesArgument, options?: { readonly localeMatcher?: Intl.RelativeTimeFormatLocaleMatcher; }): string[]; }
->             : ^^^^^^^       ^^^^^^^^^^^^^^^^^^^^^^^^       ^^^^^^^^^^^^^^^^^^^^^^^^^^^^^^^^^^^^^^^^^^^^^^^^^^^^^^^^^^^^^^^^^^^^^^^^^^^^^^^^^^^^^^^^^^^^^^^^^       ^^^^^^^^^^^^^^^^^^^^^^^^^       ^^^^^^^^^^^^^^^^^^^^^^^^^^^^^^^^^^^^^^^^^^^^^^^^^^^^^^^^^^^^^^^^^^^^^^^^^^^^^^^^^^^
-=======
->Intl.DisplayNames : { new (locales: LocalesArgument, options: DisplayNamesOptions): Intl.DisplayNames; prototype: Intl.DisplayNames; supportedLocalesOf(locales?: LocalesArgument, options?: { localeMatcher?: RelativeTimeFormatLocaleMatcher; }): string[]; }
->                  : ^^^^^^^       ^^               ^^       ^^                   ^^^^^^^^^^^^^^^^^^^^^^^^^^^^^^^^^^^^^^^^^^^^^^^^^^^^^^^^^^^^^^^^^^^^^^^       ^^^               ^^       ^^^                                                    ^^^^^^^^^^^^^^
->Intl : typeof Intl
->     : ^^^^^^^^^^^
->DisplayNames : { new (locales: LocalesArgument, options: DisplayNamesOptions): Intl.DisplayNames; prototype: Intl.DisplayNames; supportedLocalesOf(locales?: LocalesArgument, options?: { localeMatcher?: RelativeTimeFormatLocaleMatcher; }): string[]; }
->             : ^^^^^^^       ^^               ^^       ^^                   ^^^^^^^^^^^^^^^^^^^^^^^^^^^^^^^^^^^^^^^^^^^^^^^^^^^^^^^^^^^^^^^^^^^^^^^       ^^^               ^^       ^^^                                                    ^^^^^^^^^^^^^^
->>>>>>> 4900c7f0
->['en'] : string[]
->       : ^^^^^^^^
->'en' : "en"
->     : ^^^^
->{ type: 'region' } : { type: "region"; }
->                   : ^^^^^^^^^^^^^^^^^^^
->type : "region"
->     : ^^^^^^^^
->'region' : "region"
->         : ^^^^^^^^
-
-const regionNamesInTraditionalChinese = new Intl.DisplayNames(['zh-Hant'], { type: 'region' });
->regionNamesInTraditionalChinese : Intl.DisplayNames
->                                : ^^^^^^^^^^^^^^^^^
->new Intl.DisplayNames(['zh-Hant'], { type: 'region' }) : Intl.DisplayNames
->                                                       : ^^^^^^^^^^^^^^^^^
-<<<<<<< HEAD
->Intl.DisplayNames : { new (locales: Intl.LocalesArgument, options: Intl.DisplayNamesOptions): Intl.DisplayNames; prototype: Intl.DisplayNames; supportedLocalesOf(locales?: Intl.LocalesArgument, options?: { readonly localeMatcher?: Intl.RelativeTimeFormatLocaleMatcher; }): string[]; }
->                  : ^^^^^^^       ^^^^^^^^^^^^^^^^^^^^^^^^       ^^^^^^^^^^^^^^^^^^^^^^^^^^^^^^^^^^^^^^^^^^^^^^^^^^^^^^^^^^^^^^^^^^^^^^^^^^^^^^^^^^^^^^^^^^^^^^^^^       ^^^^^^^^^^^^^^^^^^^^^^^^^       ^^^^^^^^^^^^^^^^^^^^^^^^^^^^^^^^^^^^^^^^^^^^^^^^^^^^^^^^^^^^^^^^^^^^^^^^^^^^^^^^^^^
->Intl : typeof Intl
->     : ^^^^^^^^^^^
->DisplayNames : { new (locales: Intl.LocalesArgument, options: Intl.DisplayNamesOptions): Intl.DisplayNames; prototype: Intl.DisplayNames; supportedLocalesOf(locales?: Intl.LocalesArgument, options?: { readonly localeMatcher?: Intl.RelativeTimeFormatLocaleMatcher; }): string[]; }
->             : ^^^^^^^       ^^^^^^^^^^^^^^^^^^^^^^^^       ^^^^^^^^^^^^^^^^^^^^^^^^^^^^^^^^^^^^^^^^^^^^^^^^^^^^^^^^^^^^^^^^^^^^^^^^^^^^^^^^^^^^^^^^^^^^^^^^^       ^^^^^^^^^^^^^^^^^^^^^^^^^       ^^^^^^^^^^^^^^^^^^^^^^^^^^^^^^^^^^^^^^^^^^^^^^^^^^^^^^^^^^^^^^^^^^^^^^^^^^^^^^^^^^^
-=======
->Intl.DisplayNames : { new (locales: LocalesArgument, options: DisplayNamesOptions): Intl.DisplayNames; prototype: Intl.DisplayNames; supportedLocalesOf(locales?: LocalesArgument, options?: { localeMatcher?: RelativeTimeFormatLocaleMatcher; }): string[]; }
->                  : ^^^^^^^       ^^               ^^       ^^                   ^^^^^^^^^^^^^^^^^^^^^^^^^^^^^^^^^^^^^^^^^^^^^^^^^^^^^^^^^^^^^^^^^^^^^^^       ^^^               ^^       ^^^                                                    ^^^^^^^^^^^^^^
->Intl : typeof Intl
->     : ^^^^^^^^^^^
->DisplayNames : { new (locales: LocalesArgument, options: DisplayNamesOptions): Intl.DisplayNames; prototype: Intl.DisplayNames; supportedLocalesOf(locales?: LocalesArgument, options?: { localeMatcher?: RelativeTimeFormatLocaleMatcher; }): string[]; }
->             : ^^^^^^^       ^^               ^^       ^^                   ^^^^^^^^^^^^^^^^^^^^^^^^^^^^^^^^^^^^^^^^^^^^^^^^^^^^^^^^^^^^^^^^^^^^^^^       ^^^               ^^       ^^^                                                    ^^^^^^^^^^^^^^
->>>>>>> 4900c7f0
->['zh-Hant'] : string[]
->            : ^^^^^^^^
->'zh-Hant' : "zh-Hant"
->          : ^^^^^^^^^
->{ type: 'region' } : { type: "region"; }
->                   : ^^^^^^^^^^^^^^^^^^^
->type : "region"
->     : ^^^^^^^^
->'region' : "region"
->         : ^^^^^^^^
-
-console.log(regionNamesInEnglish.of('US'));
->console.log(regionNamesInEnglish.of('US')) : void
->                                           : ^^^^
->console.log : (...data: any[]) => void
->            : ^^^^    ^^     ^^^^^^^^^
->console : Console
->        : ^^^^^^^
->log : (...data: any[]) => void
->    : ^^^^    ^^     ^^^^^^^^^
->regionNamesInEnglish.of('US') : string
->                              : ^^^^^^
->regionNamesInEnglish.of : (code: string) => string
->                        : ^    ^^      ^^^^^^^^^^^
->regionNamesInEnglish : Intl.DisplayNames
->                     : ^^^^^^^^^^^^^^^^^
->of : (code: string) => string
->   : ^    ^^      ^^^^^^^^^^^
->'US' : "US"
->     : ^^^^
-
-// expected output: "United States"
-
-console.log(regionNamesInTraditionalChinese.of('US'));
->console.log(regionNamesInTraditionalChinese.of('US')) : void
->                                                      : ^^^^
->console.log : (...data: any[]) => void
->            : ^^^^    ^^     ^^^^^^^^^
->console : Console
->        : ^^^^^^^
->log : (...data: any[]) => void
->    : ^^^^    ^^     ^^^^^^^^^
->regionNamesInTraditionalChinese.of('US') : string
->                                         : ^^^^^^
->regionNamesInTraditionalChinese.of : (code: string) => string
->                                   : ^    ^^      ^^^^^^^^^^^
->regionNamesInTraditionalChinese : Intl.DisplayNames
->                                : ^^^^^^^^^^^^^^^^^
->of : (code: string) => string
->   : ^    ^^      ^^^^^^^^^^^
->'US' : "US"
->     : ^^^^
-
-// expected output: "美國"
-
-const locales1 = ['ban', 'id-u-co-pinyin', 'de-ID'];
->locales1 : string[]
->         : ^^^^^^^^
->['ban', 'id-u-co-pinyin', 'de-ID'] : string[]
->                                   : ^^^^^^^^
->'ban' : "ban"
->      : ^^^^^
->'id-u-co-pinyin' : "id-u-co-pinyin"
->                 : ^^^^^^^^^^^^^^^^
->'de-ID' : "de-ID"
->        : ^^^^^^^
-
-const options1 = { localeMatcher: 'lookup' } as const;
->options1 : { readonly localeMatcher: "lookup"; }
->         : ^^^^^^^^^^^^^^^^^^^^^^^^^^^^^^^^^^^^^
->{ localeMatcher: 'lookup' } as const : { readonly localeMatcher: "lookup"; }
->                                     : ^^^^^^^^^^^^^^^^^^^^^^^^^^^^^^^^^^^^^
->{ localeMatcher: 'lookup' } : { readonly localeMatcher: "lookup"; }
->                            : ^^^^^^^^^^^^^^^^^^^^^^^^^^^^^^^^^^^^^
->localeMatcher : "lookup"
->              : ^^^^^^^^
->'lookup' : "lookup"
->         : ^^^^^^^^
-
-console.log(Intl.DisplayNames.supportedLocalesOf(locales1, options1).join(', '));
->console.log(Intl.DisplayNames.supportedLocalesOf(locales1, options1).join(', ')) : void
->                                                                                 : ^^^^
->console.log : (...data: any[]) => void
->            : ^^^^    ^^     ^^^^^^^^^
->console : Console
->        : ^^^^^^^
->log : (...data: any[]) => void
->    : ^^^^    ^^     ^^^^^^^^^
->Intl.DisplayNames.supportedLocalesOf(locales1, options1).join(', ') : string
->                                                                    : ^^^^^^
->Intl.DisplayNames.supportedLocalesOf(locales1, options1).join : (separator?: string) => string
->                                                              : ^         ^^^      ^^^^^^^^^^^
->Intl.DisplayNames.supportedLocalesOf(locales1, options1) : string[]
->                                                         : ^^^^^^^^
-<<<<<<< HEAD
->Intl.DisplayNames.supportedLocalesOf : (locales?: Intl.LocalesArgument, options?: { readonly localeMatcher?: Intl.RelativeTimeFormatLocaleMatcher; }) => string[]
->                                     : ^       ^^^^^^^^^^^^^^^^^^^^^^^^^       ^^^^^^^^^^^^^^^^^^^^^^^^^^^^^^^^^^^^^^^^^^^^^^^^^^^^^^^^^^^^^^^^^^^^^^^^^^^^^^^^^^
->Intl.DisplayNames : { new (locales: Intl.LocalesArgument, options: Intl.DisplayNamesOptions): Intl.DisplayNames; prototype: Intl.DisplayNames; supportedLocalesOf(locales?: Intl.LocalesArgument, options?: { readonly localeMatcher?: Intl.RelativeTimeFormatLocaleMatcher; }): string[]; }
->                  : ^^^^^^^       ^^^^^^^^^^^^^^^^^^^^^^^^       ^^^^^^^^^^^^^^^^^^^^^^^^^^^^^^^^^^^^^^^^^^^^^^^^^^^^^^^^^^^^^^^^^^^^^^^^^^^^^^^^^^^^^^^^^^^^^^^^^       ^^^^^^^^^^^^^^^^^^^^^^^^^       ^^^^^^^^^^^^^^^^^^^^^^^^^^^^^^^^^^^^^^^^^^^^^^^^^^^^^^^^^^^^^^^^^^^^^^^^^^^^^^^^^^^
->Intl : typeof Intl
->     : ^^^^^^^^^^^
->DisplayNames : { new (locales: Intl.LocalesArgument, options: Intl.DisplayNamesOptions): Intl.DisplayNames; prototype: Intl.DisplayNames; supportedLocalesOf(locales?: Intl.LocalesArgument, options?: { readonly localeMatcher?: Intl.RelativeTimeFormatLocaleMatcher; }): string[]; }
->             : ^^^^^^^       ^^^^^^^^^^^^^^^^^^^^^^^^       ^^^^^^^^^^^^^^^^^^^^^^^^^^^^^^^^^^^^^^^^^^^^^^^^^^^^^^^^^^^^^^^^^^^^^^^^^^^^^^^^^^^^^^^^^^^^^^^^^       ^^^^^^^^^^^^^^^^^^^^^^^^^       ^^^^^^^^^^^^^^^^^^^^^^^^^^^^^^^^^^^^^^^^^^^^^^^^^^^^^^^^^^^^^^^^^^^^^^^^^^^^^^^^^^^
->supportedLocalesOf : (locales?: Intl.LocalesArgument, options?: { readonly localeMatcher?: Intl.RelativeTimeFormatLocaleMatcher; }) => string[]
->                   : ^       ^^^^^^^^^^^^^^^^^^^^^^^^^       ^^^^^^^^^^^^^^^^^^^^^^^^^^^^^^^^^^^^^^^^^^^^^^^^^^^^^^^^^^^^^^^^^^^^^^^^^^^^^^^^^^
-=======
->Intl.DisplayNames.supportedLocalesOf : (locales?: LocalesArgument, options?: { localeMatcher?: RelativeTimeFormatLocaleMatcher; }) => string[]
->                                     : ^       ^^^               ^^       ^^^                                                    ^^^^^^^^^^^^^
->Intl.DisplayNames : { new (locales: LocalesArgument, options: DisplayNamesOptions): Intl.DisplayNames; prototype: Intl.DisplayNames; supportedLocalesOf(locales?: LocalesArgument, options?: { localeMatcher?: RelativeTimeFormatLocaleMatcher; }): string[]; }
->                  : ^^^^^^^       ^^               ^^       ^^                   ^^^^^^^^^^^^^^^^^^^^^^^^^^^^^^^^^^^^^^^^^^^^^^^^^^^^^^^^^^^^^^^^^^^^^^^       ^^^               ^^       ^^^                                                    ^^^^^^^^^^^^^^
->Intl : typeof Intl
->     : ^^^^^^^^^^^
->DisplayNames : { new (locales: LocalesArgument, options: DisplayNamesOptions): Intl.DisplayNames; prototype: Intl.DisplayNames; supportedLocalesOf(locales?: LocalesArgument, options?: { localeMatcher?: RelativeTimeFormatLocaleMatcher; }): string[]; }
->             : ^^^^^^^       ^^               ^^       ^^                   ^^^^^^^^^^^^^^^^^^^^^^^^^^^^^^^^^^^^^^^^^^^^^^^^^^^^^^^^^^^^^^^^^^^^^^^       ^^^               ^^       ^^^                                                    ^^^^^^^^^^^^^^
->supportedLocalesOf : (locales?: LocalesArgument, options?: { localeMatcher?: RelativeTimeFormatLocaleMatcher; }) => string[]
->                   : ^       ^^^               ^^       ^^^                                                    ^^^^^^^^^^^^^
->>>>>>> 4900c7f0
->locales1 : string[]
->         : ^^^^^^^^
->options1 : { readonly localeMatcher: "lookup"; }
->         : ^^^^^^^^^^^^^^^^^^^^^^^^^^^^^^^^^^^^^
->join : (separator?: string) => string
->     : ^         ^^^      ^^^^^^^^^^^
->', ' : ", "
->     : ^^^^
-
-new Intl.Locale(); // should error
->new Intl.Locale() : Intl.Locale
->                  : ^^^^^^^^^^^
->Intl.Locale : new (tag: UnicodeBCP47LocaleIdentifier | Locale, options?: LocaleOptions) => Intl.Locale
->            : ^^^^^   ^^                                     ^^       ^^^             ^^^^^^^^^^^^^^^^
->Intl : typeof Intl
->     : ^^^^^^^^^^^
->Locale : new (tag: UnicodeBCP47LocaleIdentifier | Locale, options?: LocaleOptions) => Intl.Locale
->       : ^^^^^   ^^                                     ^^       ^^^             ^^^^^^^^^^^^^^^^
-
-new Intl.Locale(new Intl.Locale('en-US'));
->new Intl.Locale(new Intl.Locale('en-US')) : Intl.Locale
->                                          : ^^^^^^^^^^^
->Intl.Locale : new (tag: UnicodeBCP47LocaleIdentifier | Locale, options?: LocaleOptions) => Intl.Locale
->            : ^^^^^   ^^                                     ^^       ^^^             ^^^^^^^^^^^^^^^^
->Intl : typeof Intl
->     : ^^^^^^^^^^^
->Locale : new (tag: UnicodeBCP47LocaleIdentifier | Locale, options?: LocaleOptions) => Intl.Locale
->       : ^^^^^   ^^                                     ^^       ^^^             ^^^^^^^^^^^^^^^^
->new Intl.Locale('en-US') : Intl.Locale
->                         : ^^^^^^^^^^^
->Intl.Locale : new (tag: UnicodeBCP47LocaleIdentifier | Locale, options?: LocaleOptions) => Intl.Locale
->            : ^^^^^   ^^                                     ^^       ^^^             ^^^^^^^^^^^^^^^^
->Intl : typeof Intl
->     : ^^^^^^^^^^^
->Locale : new (tag: UnicodeBCP47LocaleIdentifier | Locale, options?: LocaleOptions) => Intl.Locale
->       : ^^^^^   ^^                                     ^^       ^^^             ^^^^^^^^^^^^^^^^
->'en-US' : "en-US"
->        : ^^^^^^^
-
-new Intl.DisplayNames(); // TypeError: invalid_argument
->new Intl.DisplayNames() : Intl.DisplayNames
->                        : ^^^^^^^^^^^^^^^^^
-<<<<<<< HEAD
->Intl.DisplayNames : { new (locales: Intl.LocalesArgument, options: Intl.DisplayNamesOptions): Intl.DisplayNames; prototype: Intl.DisplayNames; supportedLocalesOf(locales?: Intl.LocalesArgument, options?: { readonly localeMatcher?: Intl.RelativeTimeFormatLocaleMatcher; }): string[]; }
->                  : ^^^^^^^       ^^^^^^^^^^^^^^^^^^^^^^^^       ^^^^^^^^^^^^^^^^^^^^^^^^^^^^^^^^^^^^^^^^^^^^^^^^^^^^^^^^^^^^^^^^^^^^^^^^^^^^^^^^^^^^^^^^^^^^^^^^^       ^^^^^^^^^^^^^^^^^^^^^^^^^       ^^^^^^^^^^^^^^^^^^^^^^^^^^^^^^^^^^^^^^^^^^^^^^^^^^^^^^^^^^^^^^^^^^^^^^^^^^^^^^^^^^^
->Intl : typeof Intl
->     : ^^^^^^^^^^^
->DisplayNames : { new (locales: Intl.LocalesArgument, options: Intl.DisplayNamesOptions): Intl.DisplayNames; prototype: Intl.DisplayNames; supportedLocalesOf(locales?: Intl.LocalesArgument, options?: { readonly localeMatcher?: Intl.RelativeTimeFormatLocaleMatcher; }): string[]; }
->             : ^^^^^^^       ^^^^^^^^^^^^^^^^^^^^^^^^       ^^^^^^^^^^^^^^^^^^^^^^^^^^^^^^^^^^^^^^^^^^^^^^^^^^^^^^^^^^^^^^^^^^^^^^^^^^^^^^^^^^^^^^^^^^^^^^^^^       ^^^^^^^^^^^^^^^^^^^^^^^^^       ^^^^^^^^^^^^^^^^^^^^^^^^^^^^^^^^^^^^^^^^^^^^^^^^^^^^^^^^^^^^^^^^^^^^^^^^^^^^^^^^^^^
-=======
->Intl.DisplayNames : { new (locales: LocalesArgument, options: DisplayNamesOptions): Intl.DisplayNames; prototype: Intl.DisplayNames; supportedLocalesOf(locales?: LocalesArgument, options?: { localeMatcher?: RelativeTimeFormatLocaleMatcher; }): string[]; }
->                  : ^^^^^^^       ^^               ^^       ^^                   ^^^^^^^^^^^^^^^^^^^^^^^^^^^^^^^^^^^^^^^^^^^^^^^^^^^^^^^^^^^^^^^^^^^^^^^       ^^^               ^^       ^^^                                                    ^^^^^^^^^^^^^^
->Intl : typeof Intl
->     : ^^^^^^^^^^^
->DisplayNames : { new (locales: LocalesArgument, options: DisplayNamesOptions): Intl.DisplayNames; prototype: Intl.DisplayNames; supportedLocalesOf(locales?: LocalesArgument, options?: { localeMatcher?: RelativeTimeFormatLocaleMatcher; }): string[]; }
->             : ^^^^^^^       ^^               ^^       ^^                   ^^^^^^^^^^^^^^^^^^^^^^^^^^^^^^^^^^^^^^^^^^^^^^^^^^^^^^^^^^^^^^^^^^^^^^^       ^^^               ^^       ^^^                                                    ^^^^^^^^^^^^^^
->>>>>>> 4900c7f0
-
-new Intl.DisplayNames('en'); // TypeError: invalid_argument
->new Intl.DisplayNames('en') : Intl.DisplayNames
->                            : ^^^^^^^^^^^^^^^^^
-<<<<<<< HEAD
->Intl.DisplayNames : { new (locales: Intl.LocalesArgument, options: Intl.DisplayNamesOptions): Intl.DisplayNames; prototype: Intl.DisplayNames; supportedLocalesOf(locales?: Intl.LocalesArgument, options?: { readonly localeMatcher?: Intl.RelativeTimeFormatLocaleMatcher; }): string[]; }
->                  : ^^^^^^^       ^^^^^^^^^^^^^^^^^^^^^^^^       ^^^^^^^^^^^^^^^^^^^^^^^^^^^^^^^^^^^^^^^^^^^^^^^^^^^^^^^^^^^^^^^^^^^^^^^^^^^^^^^^^^^^^^^^^^^^^^^^^       ^^^^^^^^^^^^^^^^^^^^^^^^^       ^^^^^^^^^^^^^^^^^^^^^^^^^^^^^^^^^^^^^^^^^^^^^^^^^^^^^^^^^^^^^^^^^^^^^^^^^^^^^^^^^^^
->Intl : typeof Intl
->     : ^^^^^^^^^^^
->DisplayNames : { new (locales: Intl.LocalesArgument, options: Intl.DisplayNamesOptions): Intl.DisplayNames; prototype: Intl.DisplayNames; supportedLocalesOf(locales?: Intl.LocalesArgument, options?: { readonly localeMatcher?: Intl.RelativeTimeFormatLocaleMatcher; }): string[]; }
->             : ^^^^^^^       ^^^^^^^^^^^^^^^^^^^^^^^^       ^^^^^^^^^^^^^^^^^^^^^^^^^^^^^^^^^^^^^^^^^^^^^^^^^^^^^^^^^^^^^^^^^^^^^^^^^^^^^^^^^^^^^^^^^^^^^^^^^       ^^^^^^^^^^^^^^^^^^^^^^^^^       ^^^^^^^^^^^^^^^^^^^^^^^^^^^^^^^^^^^^^^^^^^^^^^^^^^^^^^^^^^^^^^^^^^^^^^^^^^^^^^^^^^^
-=======
->Intl.DisplayNames : { new (locales: LocalesArgument, options: DisplayNamesOptions): Intl.DisplayNames; prototype: Intl.DisplayNames; supportedLocalesOf(locales?: LocalesArgument, options?: { localeMatcher?: RelativeTimeFormatLocaleMatcher; }): string[]; }
->                  : ^^^^^^^       ^^               ^^       ^^                   ^^^^^^^^^^^^^^^^^^^^^^^^^^^^^^^^^^^^^^^^^^^^^^^^^^^^^^^^^^^^^^^^^^^^^^^       ^^^               ^^       ^^^                                                    ^^^^^^^^^^^^^^
->Intl : typeof Intl
->     : ^^^^^^^^^^^
->DisplayNames : { new (locales: LocalesArgument, options: DisplayNamesOptions): Intl.DisplayNames; prototype: Intl.DisplayNames; supportedLocalesOf(locales?: LocalesArgument, options?: { localeMatcher?: RelativeTimeFormatLocaleMatcher; }): string[]; }
->             : ^^^^^^^       ^^               ^^       ^^                   ^^^^^^^^^^^^^^^^^^^^^^^^^^^^^^^^^^^^^^^^^^^^^^^^^^^^^^^^^^^^^^^^^^^^^^^       ^^^               ^^       ^^^                                                    ^^^^^^^^^^^^^^
->>>>>>> 4900c7f0
->'en' : "en"
->     : ^^^^
-
-new Intl.DisplayNames('en', {}); // TypeError: invalid_argument
->new Intl.DisplayNames('en', {}) : Intl.DisplayNames
->                                : ^^^^^^^^^^^^^^^^^
-<<<<<<< HEAD
->Intl.DisplayNames : { new (locales: Intl.LocalesArgument, options: Intl.DisplayNamesOptions): Intl.DisplayNames; prototype: Intl.DisplayNames; supportedLocalesOf(locales?: Intl.LocalesArgument, options?: { readonly localeMatcher?: Intl.RelativeTimeFormatLocaleMatcher; }): string[]; }
->                  : ^^^^^^^       ^^^^^^^^^^^^^^^^^^^^^^^^       ^^^^^^^^^^^^^^^^^^^^^^^^^^^^^^^^^^^^^^^^^^^^^^^^^^^^^^^^^^^^^^^^^^^^^^^^^^^^^^^^^^^^^^^^^^^^^^^^^       ^^^^^^^^^^^^^^^^^^^^^^^^^       ^^^^^^^^^^^^^^^^^^^^^^^^^^^^^^^^^^^^^^^^^^^^^^^^^^^^^^^^^^^^^^^^^^^^^^^^^^^^^^^^^^^
->Intl : typeof Intl
->     : ^^^^^^^^^^^
->DisplayNames : { new (locales: Intl.LocalesArgument, options: Intl.DisplayNamesOptions): Intl.DisplayNames; prototype: Intl.DisplayNames; supportedLocalesOf(locales?: Intl.LocalesArgument, options?: { readonly localeMatcher?: Intl.RelativeTimeFormatLocaleMatcher; }): string[]; }
->             : ^^^^^^^       ^^^^^^^^^^^^^^^^^^^^^^^^       ^^^^^^^^^^^^^^^^^^^^^^^^^^^^^^^^^^^^^^^^^^^^^^^^^^^^^^^^^^^^^^^^^^^^^^^^^^^^^^^^^^^^^^^^^^^^^^^^^       ^^^^^^^^^^^^^^^^^^^^^^^^^       ^^^^^^^^^^^^^^^^^^^^^^^^^^^^^^^^^^^^^^^^^^^^^^^^^^^^^^^^^^^^^^^^^^^^^^^^^^^^^^^^^^^
-=======
->Intl.DisplayNames : { new (locales: LocalesArgument, options: DisplayNamesOptions): Intl.DisplayNames; prototype: Intl.DisplayNames; supportedLocalesOf(locales?: LocalesArgument, options?: { localeMatcher?: RelativeTimeFormatLocaleMatcher; }): string[]; }
->                  : ^^^^^^^       ^^               ^^       ^^                   ^^^^^^^^^^^^^^^^^^^^^^^^^^^^^^^^^^^^^^^^^^^^^^^^^^^^^^^^^^^^^^^^^^^^^^^       ^^^               ^^       ^^^                                                    ^^^^^^^^^^^^^^
->Intl : typeof Intl
->     : ^^^^^^^^^^^
->DisplayNames : { new (locales: LocalesArgument, options: DisplayNamesOptions): Intl.DisplayNames; prototype: Intl.DisplayNames; supportedLocalesOf(locales?: LocalesArgument, options?: { localeMatcher?: RelativeTimeFormatLocaleMatcher; }): string[]; }
->             : ^^^^^^^       ^^               ^^       ^^                   ^^^^^^^^^^^^^^^^^^^^^^^^^^^^^^^^^^^^^^^^^^^^^^^^^^^^^^^^^^^^^^^^^^^^^^^       ^^^               ^^       ^^^                                                    ^^^^^^^^^^^^^^
->>>>>>> 4900c7f0
->'en' : "en"
->     : ^^^^
->{} : {}
->   : ^^
-
-console.log((new Intl.DisplayNames(undefined, {type: 'language'})).of('en-GB')); // "British English"
->console.log((new Intl.DisplayNames(undefined, {type: 'language'})).of('en-GB')) : void
->                                                                                : ^^^^
->console.log : (...data: any[]) => void
->            : ^^^^    ^^     ^^^^^^^^^
->console : Console
->        : ^^^^^^^
->log : (...data: any[]) => void
->    : ^^^^    ^^     ^^^^^^^^^
->(new Intl.DisplayNames(undefined, {type: 'language'})).of('en-GB') : string
->                                                                   : ^^^^^^
->(new Intl.DisplayNames(undefined, {type: 'language'})).of : (code: string) => string
->                                                          : ^    ^^      ^^^^^^^^^^^
->(new Intl.DisplayNames(undefined, {type: 'language'})) : Intl.DisplayNames
->                                                       : ^^^^^^^^^^^^^^^^^
->new Intl.DisplayNames(undefined, {type: 'language'}) : Intl.DisplayNames
->                                                     : ^^^^^^^^^^^^^^^^^
-<<<<<<< HEAD
->Intl.DisplayNames : { new (locales: Intl.LocalesArgument, options: Intl.DisplayNamesOptions): Intl.DisplayNames; prototype: Intl.DisplayNames; supportedLocalesOf(locales?: Intl.LocalesArgument, options?: { readonly localeMatcher?: Intl.RelativeTimeFormatLocaleMatcher; }): string[]; }
->                  : ^^^^^^^       ^^^^^^^^^^^^^^^^^^^^^^^^       ^^^^^^^^^^^^^^^^^^^^^^^^^^^^^^^^^^^^^^^^^^^^^^^^^^^^^^^^^^^^^^^^^^^^^^^^^^^^^^^^^^^^^^^^^^^^^^^^^       ^^^^^^^^^^^^^^^^^^^^^^^^^       ^^^^^^^^^^^^^^^^^^^^^^^^^^^^^^^^^^^^^^^^^^^^^^^^^^^^^^^^^^^^^^^^^^^^^^^^^^^^^^^^^^^
->Intl : typeof Intl
->     : ^^^^^^^^^^^
->DisplayNames : { new (locales: Intl.LocalesArgument, options: Intl.DisplayNamesOptions): Intl.DisplayNames; prototype: Intl.DisplayNames; supportedLocalesOf(locales?: Intl.LocalesArgument, options?: { readonly localeMatcher?: Intl.RelativeTimeFormatLocaleMatcher; }): string[]; }
->             : ^^^^^^^       ^^^^^^^^^^^^^^^^^^^^^^^^       ^^^^^^^^^^^^^^^^^^^^^^^^^^^^^^^^^^^^^^^^^^^^^^^^^^^^^^^^^^^^^^^^^^^^^^^^^^^^^^^^^^^^^^^^^^^^^^^^^       ^^^^^^^^^^^^^^^^^^^^^^^^^       ^^^^^^^^^^^^^^^^^^^^^^^^^^^^^^^^^^^^^^^^^^^^^^^^^^^^^^^^^^^^^^^^^^^^^^^^^^^^^^^^^^^
-=======
->Intl.DisplayNames : { new (locales: LocalesArgument, options: DisplayNamesOptions): Intl.DisplayNames; prototype: Intl.DisplayNames; supportedLocalesOf(locales?: LocalesArgument, options?: { localeMatcher?: RelativeTimeFormatLocaleMatcher; }): string[]; }
->                  : ^^^^^^^       ^^               ^^       ^^                   ^^^^^^^^^^^^^^^^^^^^^^^^^^^^^^^^^^^^^^^^^^^^^^^^^^^^^^^^^^^^^^^^^^^^^^^       ^^^               ^^       ^^^                                                    ^^^^^^^^^^^^^^
->Intl : typeof Intl
->     : ^^^^^^^^^^^
->DisplayNames : { new (locales: LocalesArgument, options: DisplayNamesOptions): Intl.DisplayNames; prototype: Intl.DisplayNames; supportedLocalesOf(locales?: LocalesArgument, options?: { localeMatcher?: RelativeTimeFormatLocaleMatcher; }): string[]; }
->             : ^^^^^^^       ^^               ^^       ^^                   ^^^^^^^^^^^^^^^^^^^^^^^^^^^^^^^^^^^^^^^^^^^^^^^^^^^^^^^^^^^^^^^^^^^^^^^       ^^^               ^^       ^^^                                                    ^^^^^^^^^^^^^^
->>>>>>> 4900c7f0
->undefined : undefined
->          : ^^^^^^^^^
->{type: 'language'} : { type: "language"; }
->                   : ^^^^^^^^^^^^^^^^^^^^^
->type : "language"
->     : ^^^^^^^^^^
->'language' : "language"
->           : ^^^^^^^^^^
->of : (code: string) => string
->   : ^    ^^      ^^^^^^^^^^^
->'en-GB' : "en-GB"
->        : ^^^^^^^
-
-const localesArg = ["es-ES", new Intl.Locale("en-US")];
->localesArg : (string | Intl.Locale)[]
->           : ^^^^^^^^^^^^^^^^^^^^^^^^
->["es-ES", new Intl.Locale("en-US")] : (string | Intl.Locale)[]
->                                    : ^^^^^^^^^^^^^^^^^^^^^^^^
->"es-ES" : "es-ES"
->        : ^^^^^^^
->new Intl.Locale("en-US") : Intl.Locale
->                         : ^^^^^^^^^^^
->Intl.Locale : new (tag: UnicodeBCP47LocaleIdentifier | Locale, options?: LocaleOptions) => Intl.Locale
->            : ^^^^^   ^^                                     ^^       ^^^             ^^^^^^^^^^^^^^^^
->Intl : typeof Intl
->     : ^^^^^^^^^^^
->Locale : new (tag: UnicodeBCP47LocaleIdentifier | Locale, options?: LocaleOptions) => Intl.Locale
->       : ^^^^^   ^^                                     ^^       ^^^             ^^^^^^^^^^^^^^^^
->"en-US" : "en-US"
->        : ^^^^^^^
-
-console.log((new Intl.DisplayNames(localesArg, {type: 'language'})).resolvedOptions().locale); // "es-ES"
->console.log((new Intl.DisplayNames(localesArg, {type: 'language'})).resolvedOptions().locale) : void
->                                                                                              : ^^^^
->console.log : (...data: any[]) => void
->            : ^^^^    ^^     ^^^^^^^^^
->console : Console
->        : ^^^^^^^
->log : (...data: any[]) => void
->    : ^^^^    ^^     ^^^^^^^^^
->(new Intl.DisplayNames(localesArg, {type: 'language'})).resolvedOptions().locale : string
->                                                                                 : ^^^^^^
->(new Intl.DisplayNames(localesArg, {type: 'language'})).resolvedOptions() : Intl.ResolvedDisplayNamesOptions
->                                                                          : ^^^^^^^^^^^^^^^^^^^^^^^^^^^^^^^^
->(new Intl.DisplayNames(localesArg, {type: 'language'})).resolvedOptions : () => Intl.ResolvedDisplayNamesOptions
->                                                                        : ^^^^^^^^^^^^^^^^^^^^^^^^^^^^^^^^^^^^^^
->(new Intl.DisplayNames(localesArg, {type: 'language'})) : Intl.DisplayNames
->                                                        : ^^^^^^^^^^^^^^^^^
->new Intl.DisplayNames(localesArg, {type: 'language'}) : Intl.DisplayNames
->                                                      : ^^^^^^^^^^^^^^^^^
-<<<<<<< HEAD
->Intl.DisplayNames : { new (locales: Intl.LocalesArgument, options: Intl.DisplayNamesOptions): Intl.DisplayNames; prototype: Intl.DisplayNames; supportedLocalesOf(locales?: Intl.LocalesArgument, options?: { readonly localeMatcher?: Intl.RelativeTimeFormatLocaleMatcher; }): string[]; }
->                  : ^^^^^^^       ^^^^^^^^^^^^^^^^^^^^^^^^       ^^^^^^^^^^^^^^^^^^^^^^^^^^^^^^^^^^^^^^^^^^^^^^^^^^^^^^^^^^^^^^^^^^^^^^^^^^^^^^^^^^^^^^^^^^^^^^^^^       ^^^^^^^^^^^^^^^^^^^^^^^^^       ^^^^^^^^^^^^^^^^^^^^^^^^^^^^^^^^^^^^^^^^^^^^^^^^^^^^^^^^^^^^^^^^^^^^^^^^^^^^^^^^^^^
->Intl : typeof Intl
->     : ^^^^^^^^^^^
->DisplayNames : { new (locales: Intl.LocalesArgument, options: Intl.DisplayNamesOptions): Intl.DisplayNames; prototype: Intl.DisplayNames; supportedLocalesOf(locales?: Intl.LocalesArgument, options?: { readonly localeMatcher?: Intl.RelativeTimeFormatLocaleMatcher; }): string[]; }
->             : ^^^^^^^       ^^^^^^^^^^^^^^^^^^^^^^^^       ^^^^^^^^^^^^^^^^^^^^^^^^^^^^^^^^^^^^^^^^^^^^^^^^^^^^^^^^^^^^^^^^^^^^^^^^^^^^^^^^^^^^^^^^^^^^^^^^^       ^^^^^^^^^^^^^^^^^^^^^^^^^       ^^^^^^^^^^^^^^^^^^^^^^^^^^^^^^^^^^^^^^^^^^^^^^^^^^^^^^^^^^^^^^^^^^^^^^^^^^^^^^^^^^^
-=======
->Intl.DisplayNames : { new (locales: LocalesArgument, options: DisplayNamesOptions): Intl.DisplayNames; prototype: Intl.DisplayNames; supportedLocalesOf(locales?: LocalesArgument, options?: { localeMatcher?: RelativeTimeFormatLocaleMatcher; }): string[]; }
->                  : ^^^^^^^       ^^               ^^       ^^                   ^^^^^^^^^^^^^^^^^^^^^^^^^^^^^^^^^^^^^^^^^^^^^^^^^^^^^^^^^^^^^^^^^^^^^^^       ^^^               ^^       ^^^                                                    ^^^^^^^^^^^^^^
->Intl : typeof Intl
->     : ^^^^^^^^^^^
->DisplayNames : { new (locales: LocalesArgument, options: DisplayNamesOptions): Intl.DisplayNames; prototype: Intl.DisplayNames; supportedLocalesOf(locales?: LocalesArgument, options?: { localeMatcher?: RelativeTimeFormatLocaleMatcher; }): string[]; }
->             : ^^^^^^^       ^^               ^^       ^^                   ^^^^^^^^^^^^^^^^^^^^^^^^^^^^^^^^^^^^^^^^^^^^^^^^^^^^^^^^^^^^^^^^^^^^^^^       ^^^               ^^       ^^^                                                    ^^^^^^^^^^^^^^
->>>>>>> 4900c7f0
->localesArg : (string | Intl.Locale)[]
->           : ^^^^^^^^^^^^^^^^^^^^^^^^
->{type: 'language'} : { type: "language"; }
->                   : ^^^^^^^^^^^^^^^^^^^^^
->type : "language"
->     : ^^^^^^^^^^
->'language' : "language"
->           : ^^^^^^^^^^
->resolvedOptions : () => Intl.ResolvedDisplayNamesOptions
->                : ^^^^^^^^^^^^^^^^^^^^^^^^^^^^^^^^^^^^^^
->locale : string
->       : ^^^^^^
-
-console.log(Intl.DisplayNames.supportedLocalesOf(localesArg)); // ["es-ES", "en-US"]
->console.log(Intl.DisplayNames.supportedLocalesOf(localesArg)) : void
->                                                              : ^^^^
->console.log : (...data: any[]) => void
->            : ^^^^    ^^     ^^^^^^^^^
->console : Console
->        : ^^^^^^^
->log : (...data: any[]) => void
->    : ^^^^    ^^     ^^^^^^^^^
->Intl.DisplayNames.supportedLocalesOf(localesArg) : string[]
->                                                 : ^^^^^^^^
-<<<<<<< HEAD
->Intl.DisplayNames.supportedLocalesOf : (locales?: Intl.LocalesArgument, options?: { readonly localeMatcher?: Intl.RelativeTimeFormatLocaleMatcher; }) => string[]
->                                     : ^       ^^^^^^^^^^^^^^^^^^^^^^^^^       ^^^^^^^^^^^^^^^^^^^^^^^^^^^^^^^^^^^^^^^^^^^^^^^^^^^^^^^^^^^^^^^^^^^^^^^^^^^^^^^^^^
->Intl.DisplayNames : { new (locales: Intl.LocalesArgument, options: Intl.DisplayNamesOptions): Intl.DisplayNames; prototype: Intl.DisplayNames; supportedLocalesOf(locales?: Intl.LocalesArgument, options?: { readonly localeMatcher?: Intl.RelativeTimeFormatLocaleMatcher; }): string[]; }
->                  : ^^^^^^^       ^^^^^^^^^^^^^^^^^^^^^^^^       ^^^^^^^^^^^^^^^^^^^^^^^^^^^^^^^^^^^^^^^^^^^^^^^^^^^^^^^^^^^^^^^^^^^^^^^^^^^^^^^^^^^^^^^^^^^^^^^^^       ^^^^^^^^^^^^^^^^^^^^^^^^^       ^^^^^^^^^^^^^^^^^^^^^^^^^^^^^^^^^^^^^^^^^^^^^^^^^^^^^^^^^^^^^^^^^^^^^^^^^^^^^^^^^^^
->Intl : typeof Intl
->     : ^^^^^^^^^^^
->DisplayNames : { new (locales: Intl.LocalesArgument, options: Intl.DisplayNamesOptions): Intl.DisplayNames; prototype: Intl.DisplayNames; supportedLocalesOf(locales?: Intl.LocalesArgument, options?: { readonly localeMatcher?: Intl.RelativeTimeFormatLocaleMatcher; }): string[]; }
->             : ^^^^^^^       ^^^^^^^^^^^^^^^^^^^^^^^^       ^^^^^^^^^^^^^^^^^^^^^^^^^^^^^^^^^^^^^^^^^^^^^^^^^^^^^^^^^^^^^^^^^^^^^^^^^^^^^^^^^^^^^^^^^^^^^^^^^       ^^^^^^^^^^^^^^^^^^^^^^^^^       ^^^^^^^^^^^^^^^^^^^^^^^^^^^^^^^^^^^^^^^^^^^^^^^^^^^^^^^^^^^^^^^^^^^^^^^^^^^^^^^^^^^
->supportedLocalesOf : (locales?: Intl.LocalesArgument, options?: { readonly localeMatcher?: Intl.RelativeTimeFormatLocaleMatcher; }) => string[]
->                   : ^       ^^^^^^^^^^^^^^^^^^^^^^^^^       ^^^^^^^^^^^^^^^^^^^^^^^^^^^^^^^^^^^^^^^^^^^^^^^^^^^^^^^^^^^^^^^^^^^^^^^^^^^^^^^^^^
-=======
->Intl.DisplayNames.supportedLocalesOf : (locales?: LocalesArgument, options?: { localeMatcher?: RelativeTimeFormatLocaleMatcher; }) => string[]
->                                     : ^       ^^^               ^^       ^^^                                                    ^^^^^^^^^^^^^
->Intl.DisplayNames : { new (locales: LocalesArgument, options: DisplayNamesOptions): Intl.DisplayNames; prototype: Intl.DisplayNames; supportedLocalesOf(locales?: LocalesArgument, options?: { localeMatcher?: RelativeTimeFormatLocaleMatcher; }): string[]; }
->                  : ^^^^^^^       ^^               ^^       ^^                   ^^^^^^^^^^^^^^^^^^^^^^^^^^^^^^^^^^^^^^^^^^^^^^^^^^^^^^^^^^^^^^^^^^^^^^^       ^^^               ^^       ^^^                                                    ^^^^^^^^^^^^^^
->Intl : typeof Intl
->     : ^^^^^^^^^^^
->DisplayNames : { new (locales: LocalesArgument, options: DisplayNamesOptions): Intl.DisplayNames; prototype: Intl.DisplayNames; supportedLocalesOf(locales?: LocalesArgument, options?: { localeMatcher?: RelativeTimeFormatLocaleMatcher; }): string[]; }
->             : ^^^^^^^       ^^               ^^       ^^                   ^^^^^^^^^^^^^^^^^^^^^^^^^^^^^^^^^^^^^^^^^^^^^^^^^^^^^^^^^^^^^^^^^^^^^^^       ^^^               ^^       ^^^                                                    ^^^^^^^^^^^^^^
->supportedLocalesOf : (locales?: LocalesArgument, options?: { localeMatcher?: RelativeTimeFormatLocaleMatcher; }) => string[]
->                   : ^       ^^^               ^^       ^^^                                                    ^^^^^^^^^^^^^
->>>>>>> 4900c7f0
->localesArg : (string | Intl.Locale)[]
->           : ^^^^^^^^^^^^^^^^^^^^^^^^
-
-console.log(Intl.DisplayNames.supportedLocalesOf()); // []
->console.log(Intl.DisplayNames.supportedLocalesOf()) : void
->                                                    : ^^^^
->console.log : (...data: any[]) => void
->            : ^^^^    ^^     ^^^^^^^^^
->console : Console
->        : ^^^^^^^
->log : (...data: any[]) => void
->    : ^^^^    ^^     ^^^^^^^^^
->Intl.DisplayNames.supportedLocalesOf() : string[]
->                                       : ^^^^^^^^
-<<<<<<< HEAD
->Intl.DisplayNames.supportedLocalesOf : (locales?: Intl.LocalesArgument, options?: { readonly localeMatcher?: Intl.RelativeTimeFormatLocaleMatcher; }) => string[]
->                                     : ^       ^^^^^^^^^^^^^^^^^^^^^^^^^       ^^^^^^^^^^^^^^^^^^^^^^^^^^^^^^^^^^^^^^^^^^^^^^^^^^^^^^^^^^^^^^^^^^^^^^^^^^^^^^^^^^
->Intl.DisplayNames : { new (locales: Intl.LocalesArgument, options: Intl.DisplayNamesOptions): Intl.DisplayNames; prototype: Intl.DisplayNames; supportedLocalesOf(locales?: Intl.LocalesArgument, options?: { readonly localeMatcher?: Intl.RelativeTimeFormatLocaleMatcher; }): string[]; }
->                  : ^^^^^^^       ^^^^^^^^^^^^^^^^^^^^^^^^       ^^^^^^^^^^^^^^^^^^^^^^^^^^^^^^^^^^^^^^^^^^^^^^^^^^^^^^^^^^^^^^^^^^^^^^^^^^^^^^^^^^^^^^^^^^^^^^^^^       ^^^^^^^^^^^^^^^^^^^^^^^^^       ^^^^^^^^^^^^^^^^^^^^^^^^^^^^^^^^^^^^^^^^^^^^^^^^^^^^^^^^^^^^^^^^^^^^^^^^^^^^^^^^^^^
->Intl : typeof Intl
->     : ^^^^^^^^^^^
->DisplayNames : { new (locales: Intl.LocalesArgument, options: Intl.DisplayNamesOptions): Intl.DisplayNames; prototype: Intl.DisplayNames; supportedLocalesOf(locales?: Intl.LocalesArgument, options?: { readonly localeMatcher?: Intl.RelativeTimeFormatLocaleMatcher; }): string[]; }
->             : ^^^^^^^       ^^^^^^^^^^^^^^^^^^^^^^^^       ^^^^^^^^^^^^^^^^^^^^^^^^^^^^^^^^^^^^^^^^^^^^^^^^^^^^^^^^^^^^^^^^^^^^^^^^^^^^^^^^^^^^^^^^^^^^^^^^^       ^^^^^^^^^^^^^^^^^^^^^^^^^       ^^^^^^^^^^^^^^^^^^^^^^^^^^^^^^^^^^^^^^^^^^^^^^^^^^^^^^^^^^^^^^^^^^^^^^^^^^^^^^^^^^^
->supportedLocalesOf : (locales?: Intl.LocalesArgument, options?: { readonly localeMatcher?: Intl.RelativeTimeFormatLocaleMatcher; }) => string[]
->                   : ^       ^^^^^^^^^^^^^^^^^^^^^^^^^       ^^^^^^^^^^^^^^^^^^^^^^^^^^^^^^^^^^^^^^^^^^^^^^^^^^^^^^^^^^^^^^^^^^^^^^^^^^^^^^^^^^
-=======
->Intl.DisplayNames.supportedLocalesOf : (locales?: LocalesArgument, options?: { localeMatcher?: RelativeTimeFormatLocaleMatcher; }) => string[]
->                                     : ^       ^^^               ^^       ^^^                                                    ^^^^^^^^^^^^^
->Intl.DisplayNames : { new (locales: LocalesArgument, options: DisplayNamesOptions): Intl.DisplayNames; prototype: Intl.DisplayNames; supportedLocalesOf(locales?: LocalesArgument, options?: { localeMatcher?: RelativeTimeFormatLocaleMatcher; }): string[]; }
->                  : ^^^^^^^       ^^               ^^       ^^                   ^^^^^^^^^^^^^^^^^^^^^^^^^^^^^^^^^^^^^^^^^^^^^^^^^^^^^^^^^^^^^^^^^^^^^^^       ^^^               ^^       ^^^                                                    ^^^^^^^^^^^^^^
->Intl : typeof Intl
->     : ^^^^^^^^^^^
->DisplayNames : { new (locales: LocalesArgument, options: DisplayNamesOptions): Intl.DisplayNames; prototype: Intl.DisplayNames; supportedLocalesOf(locales?: LocalesArgument, options?: { localeMatcher?: RelativeTimeFormatLocaleMatcher; }): string[]; }
->             : ^^^^^^^       ^^               ^^       ^^                   ^^^^^^^^^^^^^^^^^^^^^^^^^^^^^^^^^^^^^^^^^^^^^^^^^^^^^^^^^^^^^^^^^^^^^^^       ^^^               ^^       ^^^                                                    ^^^^^^^^^^^^^^
->supportedLocalesOf : (locales?: LocalesArgument, options?: { localeMatcher?: RelativeTimeFormatLocaleMatcher; }) => string[]
->                   : ^       ^^^               ^^       ^^^                                                    ^^^^^^^^^^^^^
->>>>>>> 4900c7f0
-
-console.log(Intl.DisplayNames.supportedLocalesOf(localesArg, {})); // ["es-ES", "en-US"]
->console.log(Intl.DisplayNames.supportedLocalesOf(localesArg, {})) : void
->                                                                  : ^^^^
->console.log : (...data: any[]) => void
->            : ^^^^    ^^     ^^^^^^^^^
->console : Console
->        : ^^^^^^^
->log : (...data: any[]) => void
->    : ^^^^    ^^     ^^^^^^^^^
->Intl.DisplayNames.supportedLocalesOf(localesArg, {}) : string[]
->                                                     : ^^^^^^^^
-<<<<<<< HEAD
->Intl.DisplayNames.supportedLocalesOf : (locales?: Intl.LocalesArgument, options?: { readonly localeMatcher?: Intl.RelativeTimeFormatLocaleMatcher; }) => string[]
->                                     : ^       ^^^^^^^^^^^^^^^^^^^^^^^^^       ^^^^^^^^^^^^^^^^^^^^^^^^^^^^^^^^^^^^^^^^^^^^^^^^^^^^^^^^^^^^^^^^^^^^^^^^^^^^^^^^^^
->Intl.DisplayNames : { new (locales: Intl.LocalesArgument, options: Intl.DisplayNamesOptions): Intl.DisplayNames; prototype: Intl.DisplayNames; supportedLocalesOf(locales?: Intl.LocalesArgument, options?: { readonly localeMatcher?: Intl.RelativeTimeFormatLocaleMatcher; }): string[]; }
->                  : ^^^^^^^       ^^^^^^^^^^^^^^^^^^^^^^^^       ^^^^^^^^^^^^^^^^^^^^^^^^^^^^^^^^^^^^^^^^^^^^^^^^^^^^^^^^^^^^^^^^^^^^^^^^^^^^^^^^^^^^^^^^^^^^^^^^^       ^^^^^^^^^^^^^^^^^^^^^^^^^       ^^^^^^^^^^^^^^^^^^^^^^^^^^^^^^^^^^^^^^^^^^^^^^^^^^^^^^^^^^^^^^^^^^^^^^^^^^^^^^^^^^^
->Intl : typeof Intl
->     : ^^^^^^^^^^^
->DisplayNames : { new (locales: Intl.LocalesArgument, options: Intl.DisplayNamesOptions): Intl.DisplayNames; prototype: Intl.DisplayNames; supportedLocalesOf(locales?: Intl.LocalesArgument, options?: { readonly localeMatcher?: Intl.RelativeTimeFormatLocaleMatcher; }): string[]; }
->             : ^^^^^^^       ^^^^^^^^^^^^^^^^^^^^^^^^       ^^^^^^^^^^^^^^^^^^^^^^^^^^^^^^^^^^^^^^^^^^^^^^^^^^^^^^^^^^^^^^^^^^^^^^^^^^^^^^^^^^^^^^^^^^^^^^^^^       ^^^^^^^^^^^^^^^^^^^^^^^^^       ^^^^^^^^^^^^^^^^^^^^^^^^^^^^^^^^^^^^^^^^^^^^^^^^^^^^^^^^^^^^^^^^^^^^^^^^^^^^^^^^^^^
->supportedLocalesOf : (locales?: Intl.LocalesArgument, options?: { readonly localeMatcher?: Intl.RelativeTimeFormatLocaleMatcher; }) => string[]
->                   : ^       ^^^^^^^^^^^^^^^^^^^^^^^^^       ^^^^^^^^^^^^^^^^^^^^^^^^^^^^^^^^^^^^^^^^^^^^^^^^^^^^^^^^^^^^^^^^^^^^^^^^^^^^^^^^^^
-=======
->Intl.DisplayNames.supportedLocalesOf : (locales?: LocalesArgument, options?: { localeMatcher?: RelativeTimeFormatLocaleMatcher; }) => string[]
->                                     : ^       ^^^               ^^       ^^^                                                    ^^^^^^^^^^^^^
->Intl.DisplayNames : { new (locales: LocalesArgument, options: DisplayNamesOptions): Intl.DisplayNames; prototype: Intl.DisplayNames; supportedLocalesOf(locales?: LocalesArgument, options?: { localeMatcher?: RelativeTimeFormatLocaleMatcher; }): string[]; }
->                  : ^^^^^^^       ^^               ^^       ^^                   ^^^^^^^^^^^^^^^^^^^^^^^^^^^^^^^^^^^^^^^^^^^^^^^^^^^^^^^^^^^^^^^^^^^^^^^       ^^^               ^^       ^^^                                                    ^^^^^^^^^^^^^^
->Intl : typeof Intl
->     : ^^^^^^^^^^^
->DisplayNames : { new (locales: LocalesArgument, options: DisplayNamesOptions): Intl.DisplayNames; prototype: Intl.DisplayNames; supportedLocalesOf(locales?: LocalesArgument, options?: { localeMatcher?: RelativeTimeFormatLocaleMatcher; }): string[]; }
->             : ^^^^^^^       ^^               ^^       ^^                   ^^^^^^^^^^^^^^^^^^^^^^^^^^^^^^^^^^^^^^^^^^^^^^^^^^^^^^^^^^^^^^^^^^^^^^^       ^^^               ^^       ^^^                                                    ^^^^^^^^^^^^^^
->supportedLocalesOf : (locales?: LocalesArgument, options?: { localeMatcher?: RelativeTimeFormatLocaleMatcher; }) => string[]
->                   : ^       ^^^               ^^       ^^^                                                    ^^^^^^^^^^^^^
->>>>>>> 4900c7f0
->localesArg : (string | Intl.Locale)[]
->           : ^^^^^^^^^^^^^^^^^^^^^^^^
->{} : {}
->   : ^^
-
+//// [tests/cases/conformance/es2020/es2020IntlAPIs.ts] ////
+
+=== es2020IntlAPIs.ts ===
+// https://developer.mozilla.org/en-US/docs/Web/JavaScript/Reference/Global_Objects/Intl#Locale_identification_and_negotiation
+const count = 26254.39;
+>count : 26254.39
+>      : ^^^^^^^^
+>26254.39 : 26254.39
+>         : ^^^^^^^^
+
+const date = new Date("2012-05-24");
+>date : Date
+>     : ^^^^
+>new Date("2012-05-24") : Date
+>                       : ^^^^
+>Date : DateConstructor
+>     : ^^^^^^^^^^^^^^^
+>"2012-05-24" : "2012-05-24"
+>             : ^^^^^^^^^^^^
+
+function log(locale: string) {
+>log : (locale: string) => void
+>    : ^      ^^      ^^^^^^^^^
+>locale : string
+>       : ^^^^^^
+
+  console.log(
+>console.log(    `${new Intl.DateTimeFormat(locale).format(date)} ${new Intl.NumberFormat(locale).format(count)}`  ) : void
+>                                                                                                                    : ^^^^
+>console.log : (...data: any[]) => void
+>            : ^^^^    ^^     ^^^^^^^^^
+>console : Console
+>        : ^^^^^^^
+>log : (...data: any[]) => void
+>    : ^^^^    ^^     ^^^^^^^^^
+
+    `${new Intl.DateTimeFormat(locale).format(date)} ${new Intl.NumberFormat(locale).format(count)}`
+>`${new Intl.DateTimeFormat(locale).format(date)} ${new Intl.NumberFormat(locale).format(count)}` : string
+>                                                                                                 : ^^^^^^
+>new Intl.DateTimeFormat(locale).format(date) : string
+>                                             : ^^^^^^
+>new Intl.DateTimeFormat(locale).format : (date?: Date | number) => string
+>                                       : ^    ^^^             ^^^^^^^^^^^
+>new Intl.DateTimeFormat(locale) : Intl.DateTimeFormat
+>                                : ^^^^^^^^^^^^^^^^^^^
+>Intl.DateTimeFormat : Intl.DateTimeFormatConstructor
+>                    : ^^^^^^^^^^^^^^^^^^^^^^^^^^^^^^
+>Intl : typeof Intl
+>     : ^^^^^^^^^^^
+>DateTimeFormat : Intl.DateTimeFormatConstructor
+>               : ^^^^^^^^^^^^^^^^^^^^^^^^^^^^^^
+>locale : string
+>       : ^^^^^^
+>format : (date?: Date | number) => string
+>       : ^    ^^^             ^^^^^^^^^^^
+>date : Date
+>     : ^^^^
+>new Intl.NumberFormat(locale).format(count) : string
+>                                            : ^^^^^^
+>new Intl.NumberFormat(locale).format : { (value: number): string; (value: number | bigint): string; }
+>                                     : ^^^     ^^      ^^^^^^^^^^^^     ^^               ^^^^^^^^^^^^
+>new Intl.NumberFormat(locale) : Intl.NumberFormat
+>                              : ^^^^^^^^^^^^^^^^^
+>Intl.NumberFormat : Intl.NumberFormatConstructor
+>                  : ^^^^^^^^^^^^^^^^^^^^^^^^^^^^
+>Intl : typeof Intl
+>     : ^^^^^^^^^^^
+>NumberFormat : Intl.NumberFormatConstructor
+>             : ^^^^^^^^^^^^^^^^^^^^^^^^^^^^
+>locale : string
+>       : ^^^^^^
+>format : { (value: number): string; (value: number | bigint): string; }
+>       : ^^^     ^^      ^^^^^^^^^^^^     ^^               ^^^^^^^^^^^^
+>count : 26254.39
+>      : ^^^^^^^^
+
+  );
+}
+
+log("en-US");
+>log("en-US") : void
+>             : ^^^^
+>log : (locale: string) => void
+>    : ^      ^^      ^^^^^^^^^
+>"en-US" : "en-US"
+>        : ^^^^^^^
+
+// expected output: 5/24/2012 26,254.39
+
+log("de-DE");
+>log("de-DE") : void
+>             : ^^^^
+>log : (locale: string) => void
+>    : ^      ^^      ^^^^^^^^^
+>"de-DE" : "de-DE"
+>        : ^^^^^^^
+
+// expected output: 24.5.2012 26.254,39
+
+// https://developer.mozilla.org/en-US/docs/Web/JavaScript/Reference/Global_Objects/Intl/RelativeTimeFormat
+const rtf1 = new Intl.RelativeTimeFormat('en', { style: 'narrow' });
+>rtf1 : Intl.RelativeTimeFormat
+>     : ^^^^^^^^^^^^^^^^^^^^^^^
+>new Intl.RelativeTimeFormat('en', { style: 'narrow' }) : Intl.RelativeTimeFormat
+>                                                       : ^^^^^^^^^^^^^^^^^^^^^^^
+>Intl.RelativeTimeFormat : { new (locales?: LocalesArgument, options?: RelativeTimeFormatOptions): Intl.RelativeTimeFormat; supportedLocalesOf(locales?: LocalesArgument, options?: RelativeTimeFormatOptions): string[]; }
+>                        : ^^^^^^^       ^^^               ^^       ^^^                         ^^^^^^^^^^^^^^^^^^^^^^^^^^^^^^^^^^^^^^^^^^^^^^^       ^^^               ^^       ^^^                         ^^^^^^^^^^^^^^
+>Intl : typeof Intl
+>     : ^^^^^^^^^^^
+>RelativeTimeFormat : { new (locales?: LocalesArgument, options?: RelativeTimeFormatOptions): Intl.RelativeTimeFormat; supportedLocalesOf(locales?: LocalesArgument, options?: RelativeTimeFormatOptions): string[]; }
+>                   : ^^^^^^^       ^^^               ^^       ^^^                         ^^^^^^^^^^^^^^^^^^^^^^^^^^^^^^^^^^^^^^^^^^^^^^^       ^^^               ^^       ^^^                         ^^^^^^^^^^^^^^
+>'en' : "en"
+>     : ^^^^
+>{ style: 'narrow' } : { style: "narrow"; }
+>                    : ^^^^^^^^^^^^^^^^^^^^
+>style : "narrow"
+>      : ^^^^^^^^
+>'narrow' : "narrow"
+>         : ^^^^^^^^
+
+console.log(rtf1.format(3, 'quarter'));
+>console.log(rtf1.format(3, 'quarter')) : void
+>                                       : ^^^^
+>console.log : (...data: any[]) => void
+>            : ^^^^    ^^     ^^^^^^^^^
+>console : Console
+>        : ^^^^^^^
+>log : (...data: any[]) => void
+>    : ^^^^    ^^     ^^^^^^^^^
+>rtf1.format(3, 'quarter') : string
+>                          : ^^^^^^
+>rtf1.format : (value: number, unit: RelativeTimeFormatUnit) => string
+>            : ^     ^^      ^^    ^^                      ^^^^^^^^^^^
+>rtf1 : Intl.RelativeTimeFormat
+>     : ^^^^^^^^^^^^^^^^^^^^^^^
+>format : (value: number, unit: RelativeTimeFormatUnit) => string
+>       : ^     ^^      ^^    ^^                      ^^^^^^^^^^^
+>3 : 3
+>  : ^
+>'quarter' : "quarter"
+>          : ^^^^^^^^^
+
+//expected output: "in 3 qtrs."
+
+console.log(rtf1.format(-1, 'day'));
+>console.log(rtf1.format(-1, 'day')) : void
+>                                    : ^^^^
+>console.log : (...data: any[]) => void
+>            : ^^^^    ^^     ^^^^^^^^^
+>console : Console
+>        : ^^^^^^^
+>log : (...data: any[]) => void
+>    : ^^^^    ^^     ^^^^^^^^^
+>rtf1.format(-1, 'day') : string
+>                       : ^^^^^^
+>rtf1.format : (value: number, unit: RelativeTimeFormatUnit) => string
+>            : ^     ^^      ^^    ^^                      ^^^^^^^^^^^
+>rtf1 : Intl.RelativeTimeFormat
+>     : ^^^^^^^^^^^^^^^^^^^^^^^
+>format : (value: number, unit: RelativeTimeFormatUnit) => string
+>       : ^     ^^      ^^    ^^                      ^^^^^^^^^^^
+>-1 : -1
+>   : ^^
+>1 : 1
+>  : ^
+>'day' : "day"
+>      : ^^^^^
+
+//expected output: "1 day ago"
+
+const rtf2 = new Intl.RelativeTimeFormat('es', { numeric: 'auto' });
+>rtf2 : Intl.RelativeTimeFormat
+>     : ^^^^^^^^^^^^^^^^^^^^^^^
+>new Intl.RelativeTimeFormat('es', { numeric: 'auto' }) : Intl.RelativeTimeFormat
+>                                                       : ^^^^^^^^^^^^^^^^^^^^^^^
+>Intl.RelativeTimeFormat : { new (locales?: LocalesArgument, options?: RelativeTimeFormatOptions): Intl.RelativeTimeFormat; supportedLocalesOf(locales?: LocalesArgument, options?: RelativeTimeFormatOptions): string[]; }
+>                        : ^^^^^^^       ^^^               ^^       ^^^                         ^^^^^^^^^^^^^^^^^^^^^^^^^^^^^^^^^^^^^^^^^^^^^^^       ^^^               ^^       ^^^                         ^^^^^^^^^^^^^^
+>Intl : typeof Intl
+>     : ^^^^^^^^^^^
+>RelativeTimeFormat : { new (locales?: LocalesArgument, options?: RelativeTimeFormatOptions): Intl.RelativeTimeFormat; supportedLocalesOf(locales?: LocalesArgument, options?: RelativeTimeFormatOptions): string[]; }
+>                   : ^^^^^^^       ^^^               ^^       ^^^                         ^^^^^^^^^^^^^^^^^^^^^^^^^^^^^^^^^^^^^^^^^^^^^^^       ^^^               ^^       ^^^                         ^^^^^^^^^^^^^^
+>'es' : "es"
+>     : ^^^^
+>{ numeric: 'auto' } : { numeric: "auto"; }
+>                    : ^^^^^^^^^^^^^^^^^^^^
+>numeric : "auto"
+>        : ^^^^^^
+>'auto' : "auto"
+>       : ^^^^^^
+
+console.log(rtf2.format(2, 'day'));
+>console.log(rtf2.format(2, 'day')) : void
+>                                   : ^^^^
+>console.log : (...data: any[]) => void
+>            : ^^^^    ^^     ^^^^^^^^^
+>console : Console
+>        : ^^^^^^^
+>log : (...data: any[]) => void
+>    : ^^^^    ^^     ^^^^^^^^^
+>rtf2.format(2, 'day') : string
+>                      : ^^^^^^
+>rtf2.format : (value: number, unit: RelativeTimeFormatUnit) => string
+>            : ^     ^^      ^^    ^^                      ^^^^^^^^^^^
+>rtf2 : Intl.RelativeTimeFormat
+>     : ^^^^^^^^^^^^^^^^^^^^^^^
+>format : (value: number, unit: RelativeTimeFormatUnit) => string
+>       : ^     ^^      ^^    ^^                      ^^^^^^^^^^^
+>2 : 2
+>  : ^
+>'day' : "day"
+>      : ^^^^^
+
+//expected output: "pasado mañana"
+
+// https://developer.mozilla.org/en-US/docs/Web/JavaScript/Reference/Global_Objects/Intl/DisplayNames
+const regionNamesInEnglish = new Intl.DisplayNames(['en'], { type: 'region' });
+>regionNamesInEnglish : Intl.DisplayNames
+>                     : ^^^^^^^^^^^^^^^^^
+>new Intl.DisplayNames(['en'], { type: 'region' }) : Intl.DisplayNames
+>                                                  : ^^^^^^^^^^^^^^^^^
+>Intl.DisplayNames : { new (locales: LocalesArgument, options: DisplayNamesOptions): Intl.DisplayNames; prototype: Intl.DisplayNames; supportedLocalesOf(locales?: LocalesArgument, options?: { readonly localeMatcher?: RelativeTimeFormatLocaleMatcher; }): string[]; }
+>                  : ^^^^^^^       ^^               ^^       ^^                   ^^^^^^^^^^^^^^^^^^^^^^^^^^^^^^^^^^^^^^^^^^^^^^^^^^^^^^^^^^^^^^^^^^^^^^^       ^^^               ^^       ^^^                                                             ^^^^^^^^^^^^^^
+>Intl : typeof Intl
+>     : ^^^^^^^^^^^
+>DisplayNames : { new (locales: LocalesArgument, options: DisplayNamesOptions): Intl.DisplayNames; prototype: Intl.DisplayNames; supportedLocalesOf(locales?: LocalesArgument, options?: { readonly localeMatcher?: RelativeTimeFormatLocaleMatcher; }): string[]; }
+>             : ^^^^^^^       ^^               ^^       ^^                   ^^^^^^^^^^^^^^^^^^^^^^^^^^^^^^^^^^^^^^^^^^^^^^^^^^^^^^^^^^^^^^^^^^^^^^^       ^^^               ^^       ^^^                                                             ^^^^^^^^^^^^^^
+>['en'] : string[]
+>       : ^^^^^^^^
+>'en' : "en"
+>     : ^^^^
+>{ type: 'region' } : { type: "region"; }
+>                   : ^^^^^^^^^^^^^^^^^^^
+>type : "region"
+>     : ^^^^^^^^
+>'region' : "region"
+>         : ^^^^^^^^
+
+const regionNamesInTraditionalChinese = new Intl.DisplayNames(['zh-Hant'], { type: 'region' });
+>regionNamesInTraditionalChinese : Intl.DisplayNames
+>                                : ^^^^^^^^^^^^^^^^^
+>new Intl.DisplayNames(['zh-Hant'], { type: 'region' }) : Intl.DisplayNames
+>                                                       : ^^^^^^^^^^^^^^^^^
+>Intl.DisplayNames : { new (locales: LocalesArgument, options: DisplayNamesOptions): Intl.DisplayNames; prototype: Intl.DisplayNames; supportedLocalesOf(locales?: LocalesArgument, options?: { readonly localeMatcher?: RelativeTimeFormatLocaleMatcher; }): string[]; }
+>                  : ^^^^^^^       ^^               ^^       ^^                   ^^^^^^^^^^^^^^^^^^^^^^^^^^^^^^^^^^^^^^^^^^^^^^^^^^^^^^^^^^^^^^^^^^^^^^^       ^^^               ^^       ^^^                                                             ^^^^^^^^^^^^^^
+>Intl : typeof Intl
+>     : ^^^^^^^^^^^
+>DisplayNames : { new (locales: LocalesArgument, options: DisplayNamesOptions): Intl.DisplayNames; prototype: Intl.DisplayNames; supportedLocalesOf(locales?: LocalesArgument, options?: { readonly localeMatcher?: RelativeTimeFormatLocaleMatcher; }): string[]; }
+>             : ^^^^^^^       ^^               ^^       ^^                   ^^^^^^^^^^^^^^^^^^^^^^^^^^^^^^^^^^^^^^^^^^^^^^^^^^^^^^^^^^^^^^^^^^^^^^^       ^^^               ^^       ^^^                                                             ^^^^^^^^^^^^^^
+>['zh-Hant'] : string[]
+>            : ^^^^^^^^
+>'zh-Hant' : "zh-Hant"
+>          : ^^^^^^^^^
+>{ type: 'region' } : { type: "region"; }
+>                   : ^^^^^^^^^^^^^^^^^^^
+>type : "region"
+>     : ^^^^^^^^
+>'region' : "region"
+>         : ^^^^^^^^
+
+console.log(regionNamesInEnglish.of('US'));
+>console.log(regionNamesInEnglish.of('US')) : void
+>                                           : ^^^^
+>console.log : (...data: any[]) => void
+>            : ^^^^    ^^     ^^^^^^^^^
+>console : Console
+>        : ^^^^^^^
+>log : (...data: any[]) => void
+>    : ^^^^    ^^     ^^^^^^^^^
+>regionNamesInEnglish.of('US') : string
+>                              : ^^^^^^
+>regionNamesInEnglish.of : (code: string) => string
+>                        : ^    ^^      ^^^^^^^^^^^
+>regionNamesInEnglish : Intl.DisplayNames
+>                     : ^^^^^^^^^^^^^^^^^
+>of : (code: string) => string
+>   : ^    ^^      ^^^^^^^^^^^
+>'US' : "US"
+>     : ^^^^
+
+// expected output: "United States"
+
+console.log(regionNamesInTraditionalChinese.of('US'));
+>console.log(regionNamesInTraditionalChinese.of('US')) : void
+>                                                      : ^^^^
+>console.log : (...data: any[]) => void
+>            : ^^^^    ^^     ^^^^^^^^^
+>console : Console
+>        : ^^^^^^^
+>log : (...data: any[]) => void
+>    : ^^^^    ^^     ^^^^^^^^^
+>regionNamesInTraditionalChinese.of('US') : string
+>                                         : ^^^^^^
+>regionNamesInTraditionalChinese.of : (code: string) => string
+>                                   : ^    ^^      ^^^^^^^^^^^
+>regionNamesInTraditionalChinese : Intl.DisplayNames
+>                                : ^^^^^^^^^^^^^^^^^
+>of : (code: string) => string
+>   : ^    ^^      ^^^^^^^^^^^
+>'US' : "US"
+>     : ^^^^
+
+// expected output: "美國"
+
+const locales1 = ['ban', 'id-u-co-pinyin', 'de-ID'];
+>locales1 : string[]
+>         : ^^^^^^^^
+>['ban', 'id-u-co-pinyin', 'de-ID'] : string[]
+>                                   : ^^^^^^^^
+>'ban' : "ban"
+>      : ^^^^^
+>'id-u-co-pinyin' : "id-u-co-pinyin"
+>                 : ^^^^^^^^^^^^^^^^
+>'de-ID' : "de-ID"
+>        : ^^^^^^^
+
+const options1 = { localeMatcher: 'lookup' } as const;
+>options1 : { readonly localeMatcher: "lookup"; }
+>         : ^^^^^^^^^^^^^^^^^^^^^^^^^^^^^^^^^^^^^
+>{ localeMatcher: 'lookup' } as const : { readonly localeMatcher: "lookup"; }
+>                                     : ^^^^^^^^^^^^^^^^^^^^^^^^^^^^^^^^^^^^^
+>{ localeMatcher: 'lookup' } : { readonly localeMatcher: "lookup"; }
+>                            : ^^^^^^^^^^^^^^^^^^^^^^^^^^^^^^^^^^^^^
+>localeMatcher : "lookup"
+>              : ^^^^^^^^
+>'lookup' : "lookup"
+>         : ^^^^^^^^
+
+console.log(Intl.DisplayNames.supportedLocalesOf(locales1, options1).join(', '));
+>console.log(Intl.DisplayNames.supportedLocalesOf(locales1, options1).join(', ')) : void
+>                                                                                 : ^^^^
+>console.log : (...data: any[]) => void
+>            : ^^^^    ^^     ^^^^^^^^^
+>console : Console
+>        : ^^^^^^^
+>log : (...data: any[]) => void
+>    : ^^^^    ^^     ^^^^^^^^^
+>Intl.DisplayNames.supportedLocalesOf(locales1, options1).join(', ') : string
+>                                                                    : ^^^^^^
+>Intl.DisplayNames.supportedLocalesOf(locales1, options1).join : (separator?: string) => string
+>                                                              : ^         ^^^      ^^^^^^^^^^^
+>Intl.DisplayNames.supportedLocalesOf(locales1, options1) : string[]
+>                                                         : ^^^^^^^^
+>Intl.DisplayNames.supportedLocalesOf : (locales?: LocalesArgument, options?: { readonly localeMatcher?: RelativeTimeFormatLocaleMatcher; }) => string[]
+>                                     : ^       ^^^               ^^       ^^^                                                             ^^^^^^^^^^^^^
+>Intl.DisplayNames : { new (locales: LocalesArgument, options: DisplayNamesOptions): Intl.DisplayNames; prototype: Intl.DisplayNames; supportedLocalesOf(locales?: LocalesArgument, options?: { readonly localeMatcher?: RelativeTimeFormatLocaleMatcher; }): string[]; }
+>                  : ^^^^^^^       ^^               ^^       ^^                   ^^^^^^^^^^^^^^^^^^^^^^^^^^^^^^^^^^^^^^^^^^^^^^^^^^^^^^^^^^^^^^^^^^^^^^^       ^^^               ^^       ^^^                                                             ^^^^^^^^^^^^^^
+>Intl : typeof Intl
+>     : ^^^^^^^^^^^
+>DisplayNames : { new (locales: LocalesArgument, options: DisplayNamesOptions): Intl.DisplayNames; prototype: Intl.DisplayNames; supportedLocalesOf(locales?: LocalesArgument, options?: { readonly localeMatcher?: RelativeTimeFormatLocaleMatcher; }): string[]; }
+>             : ^^^^^^^       ^^               ^^       ^^                   ^^^^^^^^^^^^^^^^^^^^^^^^^^^^^^^^^^^^^^^^^^^^^^^^^^^^^^^^^^^^^^^^^^^^^^^       ^^^               ^^       ^^^                                                             ^^^^^^^^^^^^^^
+>supportedLocalesOf : (locales?: LocalesArgument, options?: { readonly localeMatcher?: RelativeTimeFormatLocaleMatcher; }) => string[]
+>                   : ^       ^^^               ^^       ^^^                                                             ^^^^^^^^^^^^^
+>locales1 : string[]
+>         : ^^^^^^^^
+>options1 : { readonly localeMatcher: "lookup"; }
+>         : ^^^^^^^^^^^^^^^^^^^^^^^^^^^^^^^^^^^^^
+>join : (separator?: string) => string
+>     : ^         ^^^      ^^^^^^^^^^^
+>', ' : ", "
+>     : ^^^^
+
+new Intl.Locale(); // should error
+>new Intl.Locale() : Intl.Locale
+>                  : ^^^^^^^^^^^
+>Intl.Locale : new (tag: UnicodeBCP47LocaleIdentifier | Locale, options?: LocaleOptions) => Intl.Locale
+>            : ^^^^^   ^^                                     ^^       ^^^             ^^^^^^^^^^^^^^^^
+>Intl : typeof Intl
+>     : ^^^^^^^^^^^
+>Locale : new (tag: UnicodeBCP47LocaleIdentifier | Locale, options?: LocaleOptions) => Intl.Locale
+>       : ^^^^^   ^^                                     ^^       ^^^             ^^^^^^^^^^^^^^^^
+
+new Intl.Locale(new Intl.Locale('en-US'));
+>new Intl.Locale(new Intl.Locale('en-US')) : Intl.Locale
+>                                          : ^^^^^^^^^^^
+>Intl.Locale : new (tag: UnicodeBCP47LocaleIdentifier | Locale, options?: LocaleOptions) => Intl.Locale
+>            : ^^^^^   ^^                                     ^^       ^^^             ^^^^^^^^^^^^^^^^
+>Intl : typeof Intl
+>     : ^^^^^^^^^^^
+>Locale : new (tag: UnicodeBCP47LocaleIdentifier | Locale, options?: LocaleOptions) => Intl.Locale
+>       : ^^^^^   ^^                                     ^^       ^^^             ^^^^^^^^^^^^^^^^
+>new Intl.Locale('en-US') : Intl.Locale
+>                         : ^^^^^^^^^^^
+>Intl.Locale : new (tag: UnicodeBCP47LocaleIdentifier | Locale, options?: LocaleOptions) => Intl.Locale
+>            : ^^^^^   ^^                                     ^^       ^^^             ^^^^^^^^^^^^^^^^
+>Intl : typeof Intl
+>     : ^^^^^^^^^^^
+>Locale : new (tag: UnicodeBCP47LocaleIdentifier | Locale, options?: LocaleOptions) => Intl.Locale
+>       : ^^^^^   ^^                                     ^^       ^^^             ^^^^^^^^^^^^^^^^
+>'en-US' : "en-US"
+>        : ^^^^^^^
+
+new Intl.DisplayNames(); // TypeError: invalid_argument
+>new Intl.DisplayNames() : Intl.DisplayNames
+>                        : ^^^^^^^^^^^^^^^^^
+>Intl.DisplayNames : { new (locales: LocalesArgument, options: DisplayNamesOptions): Intl.DisplayNames; prototype: Intl.DisplayNames; supportedLocalesOf(locales?: LocalesArgument, options?: { readonly localeMatcher?: RelativeTimeFormatLocaleMatcher; }): string[]; }
+>                  : ^^^^^^^       ^^               ^^       ^^                   ^^^^^^^^^^^^^^^^^^^^^^^^^^^^^^^^^^^^^^^^^^^^^^^^^^^^^^^^^^^^^^^^^^^^^^^       ^^^               ^^       ^^^                                                             ^^^^^^^^^^^^^^
+>Intl : typeof Intl
+>     : ^^^^^^^^^^^
+>DisplayNames : { new (locales: LocalesArgument, options: DisplayNamesOptions): Intl.DisplayNames; prototype: Intl.DisplayNames; supportedLocalesOf(locales?: LocalesArgument, options?: { readonly localeMatcher?: RelativeTimeFormatLocaleMatcher; }): string[]; }
+>             : ^^^^^^^       ^^               ^^       ^^                   ^^^^^^^^^^^^^^^^^^^^^^^^^^^^^^^^^^^^^^^^^^^^^^^^^^^^^^^^^^^^^^^^^^^^^^^       ^^^               ^^       ^^^                                                             ^^^^^^^^^^^^^^
+
+new Intl.DisplayNames('en'); // TypeError: invalid_argument
+>new Intl.DisplayNames('en') : Intl.DisplayNames
+>                            : ^^^^^^^^^^^^^^^^^
+>Intl.DisplayNames : { new (locales: LocalesArgument, options: DisplayNamesOptions): Intl.DisplayNames; prototype: Intl.DisplayNames; supportedLocalesOf(locales?: LocalesArgument, options?: { readonly localeMatcher?: RelativeTimeFormatLocaleMatcher; }): string[]; }
+>                  : ^^^^^^^       ^^               ^^       ^^                   ^^^^^^^^^^^^^^^^^^^^^^^^^^^^^^^^^^^^^^^^^^^^^^^^^^^^^^^^^^^^^^^^^^^^^^^       ^^^               ^^       ^^^                                                             ^^^^^^^^^^^^^^
+>Intl : typeof Intl
+>     : ^^^^^^^^^^^
+>DisplayNames : { new (locales: LocalesArgument, options: DisplayNamesOptions): Intl.DisplayNames; prototype: Intl.DisplayNames; supportedLocalesOf(locales?: LocalesArgument, options?: { readonly localeMatcher?: RelativeTimeFormatLocaleMatcher; }): string[]; }
+>             : ^^^^^^^       ^^               ^^       ^^                   ^^^^^^^^^^^^^^^^^^^^^^^^^^^^^^^^^^^^^^^^^^^^^^^^^^^^^^^^^^^^^^^^^^^^^^^       ^^^               ^^       ^^^                                                             ^^^^^^^^^^^^^^
+>'en' : "en"
+>     : ^^^^
+
+new Intl.DisplayNames('en', {}); // TypeError: invalid_argument
+>new Intl.DisplayNames('en', {}) : Intl.DisplayNames
+>                                : ^^^^^^^^^^^^^^^^^
+>Intl.DisplayNames : { new (locales: LocalesArgument, options: DisplayNamesOptions): Intl.DisplayNames; prototype: Intl.DisplayNames; supportedLocalesOf(locales?: LocalesArgument, options?: { readonly localeMatcher?: RelativeTimeFormatLocaleMatcher; }): string[]; }
+>                  : ^^^^^^^       ^^               ^^       ^^                   ^^^^^^^^^^^^^^^^^^^^^^^^^^^^^^^^^^^^^^^^^^^^^^^^^^^^^^^^^^^^^^^^^^^^^^^       ^^^               ^^       ^^^                                                             ^^^^^^^^^^^^^^
+>Intl : typeof Intl
+>     : ^^^^^^^^^^^
+>DisplayNames : { new (locales: LocalesArgument, options: DisplayNamesOptions): Intl.DisplayNames; prototype: Intl.DisplayNames; supportedLocalesOf(locales?: LocalesArgument, options?: { readonly localeMatcher?: RelativeTimeFormatLocaleMatcher; }): string[]; }
+>             : ^^^^^^^       ^^               ^^       ^^                   ^^^^^^^^^^^^^^^^^^^^^^^^^^^^^^^^^^^^^^^^^^^^^^^^^^^^^^^^^^^^^^^^^^^^^^^       ^^^               ^^       ^^^                                                             ^^^^^^^^^^^^^^
+>'en' : "en"
+>     : ^^^^
+>{} : {}
+>   : ^^
+
+console.log((new Intl.DisplayNames(undefined, {type: 'language'})).of('en-GB')); // "British English"
+>console.log((new Intl.DisplayNames(undefined, {type: 'language'})).of('en-GB')) : void
+>                                                                                : ^^^^
+>console.log : (...data: any[]) => void
+>            : ^^^^    ^^     ^^^^^^^^^
+>console : Console
+>        : ^^^^^^^
+>log : (...data: any[]) => void
+>    : ^^^^    ^^     ^^^^^^^^^
+>(new Intl.DisplayNames(undefined, {type: 'language'})).of('en-GB') : string
+>                                                                   : ^^^^^^
+>(new Intl.DisplayNames(undefined, {type: 'language'})).of : (code: string) => string
+>                                                          : ^    ^^      ^^^^^^^^^^^
+>(new Intl.DisplayNames(undefined, {type: 'language'})) : Intl.DisplayNames
+>                                                       : ^^^^^^^^^^^^^^^^^
+>new Intl.DisplayNames(undefined, {type: 'language'}) : Intl.DisplayNames
+>                                                     : ^^^^^^^^^^^^^^^^^
+>Intl.DisplayNames : { new (locales: LocalesArgument, options: DisplayNamesOptions): Intl.DisplayNames; prototype: Intl.DisplayNames; supportedLocalesOf(locales?: LocalesArgument, options?: { readonly localeMatcher?: RelativeTimeFormatLocaleMatcher; }): string[]; }
+>                  : ^^^^^^^       ^^               ^^       ^^                   ^^^^^^^^^^^^^^^^^^^^^^^^^^^^^^^^^^^^^^^^^^^^^^^^^^^^^^^^^^^^^^^^^^^^^^^       ^^^               ^^       ^^^                                                             ^^^^^^^^^^^^^^
+>Intl : typeof Intl
+>     : ^^^^^^^^^^^
+>DisplayNames : { new (locales: LocalesArgument, options: DisplayNamesOptions): Intl.DisplayNames; prototype: Intl.DisplayNames; supportedLocalesOf(locales?: LocalesArgument, options?: { readonly localeMatcher?: RelativeTimeFormatLocaleMatcher; }): string[]; }
+>             : ^^^^^^^       ^^               ^^       ^^                   ^^^^^^^^^^^^^^^^^^^^^^^^^^^^^^^^^^^^^^^^^^^^^^^^^^^^^^^^^^^^^^^^^^^^^^^       ^^^               ^^       ^^^                                                             ^^^^^^^^^^^^^^
+>undefined : undefined
+>          : ^^^^^^^^^
+>{type: 'language'} : { type: "language"; }
+>                   : ^^^^^^^^^^^^^^^^^^^^^
+>type : "language"
+>     : ^^^^^^^^^^
+>'language' : "language"
+>           : ^^^^^^^^^^
+>of : (code: string) => string
+>   : ^    ^^      ^^^^^^^^^^^
+>'en-GB' : "en-GB"
+>        : ^^^^^^^
+
+const localesArg = ["es-ES", new Intl.Locale("en-US")];
+>localesArg : (string | Intl.Locale)[]
+>           : ^^^^^^^^^^^^^^^^^^^^^^^^
+>["es-ES", new Intl.Locale("en-US")] : (string | Intl.Locale)[]
+>                                    : ^^^^^^^^^^^^^^^^^^^^^^^^
+>"es-ES" : "es-ES"
+>        : ^^^^^^^
+>new Intl.Locale("en-US") : Intl.Locale
+>                         : ^^^^^^^^^^^
+>Intl.Locale : new (tag: UnicodeBCP47LocaleIdentifier | Locale, options?: LocaleOptions) => Intl.Locale
+>            : ^^^^^   ^^                                     ^^       ^^^             ^^^^^^^^^^^^^^^^
+>Intl : typeof Intl
+>     : ^^^^^^^^^^^
+>Locale : new (tag: UnicodeBCP47LocaleIdentifier | Locale, options?: LocaleOptions) => Intl.Locale
+>       : ^^^^^   ^^                                     ^^       ^^^             ^^^^^^^^^^^^^^^^
+>"en-US" : "en-US"
+>        : ^^^^^^^
+
+console.log((new Intl.DisplayNames(localesArg, {type: 'language'})).resolvedOptions().locale); // "es-ES"
+>console.log((new Intl.DisplayNames(localesArg, {type: 'language'})).resolvedOptions().locale) : void
+>                                                                                              : ^^^^
+>console.log : (...data: any[]) => void
+>            : ^^^^    ^^     ^^^^^^^^^
+>console : Console
+>        : ^^^^^^^
+>log : (...data: any[]) => void
+>    : ^^^^    ^^     ^^^^^^^^^
+>(new Intl.DisplayNames(localesArg, {type: 'language'})).resolvedOptions().locale : string
+>                                                                                 : ^^^^^^
+>(new Intl.DisplayNames(localesArg, {type: 'language'})).resolvedOptions() : Intl.ResolvedDisplayNamesOptions
+>                                                                          : ^^^^^^^^^^^^^^^^^^^^^^^^^^^^^^^^
+>(new Intl.DisplayNames(localesArg, {type: 'language'})).resolvedOptions : () => Intl.ResolvedDisplayNamesOptions
+>                                                                        : ^^^^^^^^^^^^^^^^^^^^^^^^^^^^^^^^^^^^^^
+>(new Intl.DisplayNames(localesArg, {type: 'language'})) : Intl.DisplayNames
+>                                                        : ^^^^^^^^^^^^^^^^^
+>new Intl.DisplayNames(localesArg, {type: 'language'}) : Intl.DisplayNames
+>                                                      : ^^^^^^^^^^^^^^^^^
+>Intl.DisplayNames : { new (locales: LocalesArgument, options: DisplayNamesOptions): Intl.DisplayNames; prototype: Intl.DisplayNames; supportedLocalesOf(locales?: LocalesArgument, options?: { readonly localeMatcher?: RelativeTimeFormatLocaleMatcher; }): string[]; }
+>                  : ^^^^^^^       ^^               ^^       ^^                   ^^^^^^^^^^^^^^^^^^^^^^^^^^^^^^^^^^^^^^^^^^^^^^^^^^^^^^^^^^^^^^^^^^^^^^^       ^^^               ^^       ^^^                                                             ^^^^^^^^^^^^^^
+>Intl : typeof Intl
+>     : ^^^^^^^^^^^
+>DisplayNames : { new (locales: LocalesArgument, options: DisplayNamesOptions): Intl.DisplayNames; prototype: Intl.DisplayNames; supportedLocalesOf(locales?: LocalesArgument, options?: { readonly localeMatcher?: RelativeTimeFormatLocaleMatcher; }): string[]; }
+>             : ^^^^^^^       ^^               ^^       ^^                   ^^^^^^^^^^^^^^^^^^^^^^^^^^^^^^^^^^^^^^^^^^^^^^^^^^^^^^^^^^^^^^^^^^^^^^^       ^^^               ^^       ^^^                                                             ^^^^^^^^^^^^^^
+>localesArg : (string | Intl.Locale)[]
+>           : ^^^^^^^^^^^^^^^^^^^^^^^^
+>{type: 'language'} : { type: "language"; }
+>                   : ^^^^^^^^^^^^^^^^^^^^^
+>type : "language"
+>     : ^^^^^^^^^^
+>'language' : "language"
+>           : ^^^^^^^^^^
+>resolvedOptions : () => Intl.ResolvedDisplayNamesOptions
+>                : ^^^^^^^^^^^^^^^^^^^^^^^^^^^^^^^^^^^^^^
+>locale : string
+>       : ^^^^^^
+
+console.log(Intl.DisplayNames.supportedLocalesOf(localesArg)); // ["es-ES", "en-US"]
+>console.log(Intl.DisplayNames.supportedLocalesOf(localesArg)) : void
+>                                                              : ^^^^
+>console.log : (...data: any[]) => void
+>            : ^^^^    ^^     ^^^^^^^^^
+>console : Console
+>        : ^^^^^^^
+>log : (...data: any[]) => void
+>    : ^^^^    ^^     ^^^^^^^^^
+>Intl.DisplayNames.supportedLocalesOf(localesArg) : string[]
+>                                                 : ^^^^^^^^
+>Intl.DisplayNames.supportedLocalesOf : (locales?: LocalesArgument, options?: { readonly localeMatcher?: RelativeTimeFormatLocaleMatcher; }) => string[]
+>                                     : ^       ^^^               ^^       ^^^                                                             ^^^^^^^^^^^^^
+>Intl.DisplayNames : { new (locales: LocalesArgument, options: DisplayNamesOptions): Intl.DisplayNames; prototype: Intl.DisplayNames; supportedLocalesOf(locales?: LocalesArgument, options?: { readonly localeMatcher?: RelativeTimeFormatLocaleMatcher; }): string[]; }
+>                  : ^^^^^^^       ^^               ^^       ^^                   ^^^^^^^^^^^^^^^^^^^^^^^^^^^^^^^^^^^^^^^^^^^^^^^^^^^^^^^^^^^^^^^^^^^^^^^       ^^^               ^^       ^^^                                                             ^^^^^^^^^^^^^^
+>Intl : typeof Intl
+>     : ^^^^^^^^^^^
+>DisplayNames : { new (locales: LocalesArgument, options: DisplayNamesOptions): Intl.DisplayNames; prototype: Intl.DisplayNames; supportedLocalesOf(locales?: LocalesArgument, options?: { readonly localeMatcher?: RelativeTimeFormatLocaleMatcher; }): string[]; }
+>             : ^^^^^^^       ^^               ^^       ^^                   ^^^^^^^^^^^^^^^^^^^^^^^^^^^^^^^^^^^^^^^^^^^^^^^^^^^^^^^^^^^^^^^^^^^^^^^       ^^^               ^^       ^^^                                                             ^^^^^^^^^^^^^^
+>supportedLocalesOf : (locales?: LocalesArgument, options?: { readonly localeMatcher?: RelativeTimeFormatLocaleMatcher; }) => string[]
+>                   : ^       ^^^               ^^       ^^^                                                             ^^^^^^^^^^^^^
+>localesArg : (string | Intl.Locale)[]
+>           : ^^^^^^^^^^^^^^^^^^^^^^^^
+
+console.log(Intl.DisplayNames.supportedLocalesOf()); // []
+>console.log(Intl.DisplayNames.supportedLocalesOf()) : void
+>                                                    : ^^^^
+>console.log : (...data: any[]) => void
+>            : ^^^^    ^^     ^^^^^^^^^
+>console : Console
+>        : ^^^^^^^
+>log : (...data: any[]) => void
+>    : ^^^^    ^^     ^^^^^^^^^
+>Intl.DisplayNames.supportedLocalesOf() : string[]
+>                                       : ^^^^^^^^
+>Intl.DisplayNames.supportedLocalesOf : (locales?: LocalesArgument, options?: { readonly localeMatcher?: RelativeTimeFormatLocaleMatcher; }) => string[]
+>                                     : ^       ^^^               ^^       ^^^                                                             ^^^^^^^^^^^^^
+>Intl.DisplayNames : { new (locales: LocalesArgument, options: DisplayNamesOptions): Intl.DisplayNames; prototype: Intl.DisplayNames; supportedLocalesOf(locales?: LocalesArgument, options?: { readonly localeMatcher?: RelativeTimeFormatLocaleMatcher; }): string[]; }
+>                  : ^^^^^^^       ^^               ^^       ^^                   ^^^^^^^^^^^^^^^^^^^^^^^^^^^^^^^^^^^^^^^^^^^^^^^^^^^^^^^^^^^^^^^^^^^^^^^       ^^^               ^^       ^^^                                                             ^^^^^^^^^^^^^^
+>Intl : typeof Intl
+>     : ^^^^^^^^^^^
+>DisplayNames : { new (locales: LocalesArgument, options: DisplayNamesOptions): Intl.DisplayNames; prototype: Intl.DisplayNames; supportedLocalesOf(locales?: LocalesArgument, options?: { readonly localeMatcher?: RelativeTimeFormatLocaleMatcher; }): string[]; }
+>             : ^^^^^^^       ^^               ^^       ^^                   ^^^^^^^^^^^^^^^^^^^^^^^^^^^^^^^^^^^^^^^^^^^^^^^^^^^^^^^^^^^^^^^^^^^^^^^       ^^^               ^^       ^^^                                                             ^^^^^^^^^^^^^^
+>supportedLocalesOf : (locales?: LocalesArgument, options?: { readonly localeMatcher?: RelativeTimeFormatLocaleMatcher; }) => string[]
+>                   : ^       ^^^               ^^       ^^^                                                             ^^^^^^^^^^^^^
+
+console.log(Intl.DisplayNames.supportedLocalesOf(localesArg, {})); // ["es-ES", "en-US"]
+>console.log(Intl.DisplayNames.supportedLocalesOf(localesArg, {})) : void
+>                                                                  : ^^^^
+>console.log : (...data: any[]) => void
+>            : ^^^^    ^^     ^^^^^^^^^
+>console : Console
+>        : ^^^^^^^
+>log : (...data: any[]) => void
+>    : ^^^^    ^^     ^^^^^^^^^
+>Intl.DisplayNames.supportedLocalesOf(localesArg, {}) : string[]
+>                                                     : ^^^^^^^^
+>Intl.DisplayNames.supportedLocalesOf : (locales?: LocalesArgument, options?: { readonly localeMatcher?: RelativeTimeFormatLocaleMatcher; }) => string[]
+>                                     : ^       ^^^               ^^       ^^^                                                             ^^^^^^^^^^^^^
+>Intl.DisplayNames : { new (locales: LocalesArgument, options: DisplayNamesOptions): Intl.DisplayNames; prototype: Intl.DisplayNames; supportedLocalesOf(locales?: LocalesArgument, options?: { readonly localeMatcher?: RelativeTimeFormatLocaleMatcher; }): string[]; }
+>                  : ^^^^^^^       ^^               ^^       ^^                   ^^^^^^^^^^^^^^^^^^^^^^^^^^^^^^^^^^^^^^^^^^^^^^^^^^^^^^^^^^^^^^^^^^^^^^^       ^^^               ^^       ^^^                                                             ^^^^^^^^^^^^^^
+>Intl : typeof Intl
+>     : ^^^^^^^^^^^
+>DisplayNames : { new (locales: LocalesArgument, options: DisplayNamesOptions): Intl.DisplayNames; prototype: Intl.DisplayNames; supportedLocalesOf(locales?: LocalesArgument, options?: { readonly localeMatcher?: RelativeTimeFormatLocaleMatcher; }): string[]; }
+>             : ^^^^^^^       ^^               ^^       ^^                   ^^^^^^^^^^^^^^^^^^^^^^^^^^^^^^^^^^^^^^^^^^^^^^^^^^^^^^^^^^^^^^^^^^^^^^^       ^^^               ^^       ^^^                                                             ^^^^^^^^^^^^^^
+>supportedLocalesOf : (locales?: LocalesArgument, options?: { readonly localeMatcher?: RelativeTimeFormatLocaleMatcher; }) => string[]
+>                   : ^       ^^^               ^^       ^^^                                                             ^^^^^^^^^^^^^
+>localesArg : (string | Intl.Locale)[]
+>           : ^^^^^^^^^^^^^^^^^^^^^^^^
+>{} : {}
+>   : ^^
+