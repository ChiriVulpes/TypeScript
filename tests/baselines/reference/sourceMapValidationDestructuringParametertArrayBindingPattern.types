--- conflicted
+++ resolved
@@ -1,127 +1,122 @@
-=== tests/cases/compiler/sourceMapValidationDestructuringParametertArrayBindingPattern.ts ===
-declare var console: {
->console : { log(msg: any): void; }
-
-    log(msg: any): void;
->log : (msg: any) => void
->msg : any
-}
-type Robot = [number, string, string];
->Robot : [number, string, string]
-
-var robotA: Robot = [1, "mower", "mowing"];
->robotA : [number, string, string]
->[1, "mower", "mowing"] : [number, string, string]
->1 : 1
->"mower" : "mower"
->"mowing" : "mowing"
-
-function foo1([, nameA]: Robot) {
->foo1 : ([, nameA]: [number, string, string]) => void
-> : undefined
->nameA : string
-
-    console.log(nameA);
->console.log(nameA) : void
->console.log : (msg: any) => void
->console : { log(msg: any): void; }
->log : (msg: any) => void
->nameA : string
-}
-
-function foo2([numberB]: Robot) {
->foo2 : ([numberB]: [number, string, string]) => void
->numberB : number
-
-    console.log(numberB);
->console.log(numberB) : void
->console.log : (msg: any) => void
->console : { log(msg: any): void; }
->log : (msg: any) => void
->numberB : number
-}
-
-function foo3([numberA2, nameA2, skillA2]: Robot) {
->foo3 : ([numberA2, nameA2, skillA2]: [number, string, string]) => void
->numberA2 : number
->nameA2 : string
->skillA2 : string
-
-    console.log(nameA2);
->console.log(nameA2) : void
->console.log : (msg: any) => void
->console : { log(msg: any): void; }
->log : (msg: any) => void
->nameA2 : string
-}
-
-function foo4([numberA3, ...robotAInfo]: Robot) {
->foo4 : ([numberA3, ...robotAInfo]: [number, string, string]) => void
->numberA3 : number
-<<<<<<< HEAD
->robotAInfo : [string, string]
->Robot : [number, string, string]
-=======
->robotAInfo : string[]
->>>>>>> 9c9f3e3c
-
-    console.log(robotAInfo);
->console.log(robotAInfo) : void
->console.log : (msg: any) => void
->console : { log(msg: any): void; }
->log : (msg: any) => void
->robotAInfo : [string, string]
-}
-
-foo1(robotA);
->foo1(robotA) : void
->foo1 : ([, nameA]: [number, string, string]) => void
->robotA : [number, string, string]
-
-foo1([2, "trimmer", "trimming"]);
->foo1([2, "trimmer", "trimming"]) : void
->foo1 : ([, nameA]: [number, string, string]) => void
->[2, "trimmer", "trimming"] : [number, string, string]
->2 : 2
->"trimmer" : "trimmer"
->"trimming" : "trimming"
-
-foo2(robotA);
->foo2(robotA) : void
->foo2 : ([numberB]: [number, string, string]) => void
->robotA : [number, string, string]
-
-foo2([2, "trimmer", "trimming"]);
->foo2([2, "trimmer", "trimming"]) : void
->foo2 : ([numberB]: [number, string, string]) => void
->[2, "trimmer", "trimming"] : [number, string, string]
->2 : 2
->"trimmer" : "trimmer"
->"trimming" : "trimming"
-
-foo3(robotA);
->foo3(robotA) : void
->foo3 : ([numberA2, nameA2, skillA2]: [number, string, string]) => void
->robotA : [number, string, string]
-
-foo3([2, "trimmer", "trimming"]);
->foo3([2, "trimmer", "trimming"]) : void
->foo3 : ([numberA2, nameA2, skillA2]: [number, string, string]) => void
->[2, "trimmer", "trimming"] : [number, string, string]
->2 : 2
->"trimmer" : "trimmer"
->"trimming" : "trimming"
-
-foo4(robotA);
->foo4(robotA) : void
->foo4 : ([numberA3, ...robotAInfo]: [number, string, string]) => void
->robotA : [number, string, string]
-
-foo4([2, "trimmer", "trimming"]);
->foo4([2, "trimmer", "trimming"]) : void
->foo4 : ([numberA3, ...robotAInfo]: [number, string, string]) => void
->[2, "trimmer", "trimming"] : [number, string, string]
->2 : 2
->"trimmer" : "trimmer"
->"trimming" : "trimming"
-
+=== tests/cases/compiler/sourceMapValidationDestructuringParametertArrayBindingPattern.ts ===
+declare var console: {
+>console : { log(msg: any): void; }
+
+    log(msg: any): void;
+>log : (msg: any) => void
+>msg : any
+}
+type Robot = [number, string, string];
+>Robot : [number, string, string]
+
+var robotA: Robot = [1, "mower", "mowing"];
+>robotA : [number, string, string]
+>[1, "mower", "mowing"] : [number, string, string]
+>1 : 1
+>"mower" : "mower"
+>"mowing" : "mowing"
+
+function foo1([, nameA]: Robot) {
+>foo1 : ([, nameA]: [number, string, string]) => void
+> : undefined
+>nameA : string
+
+    console.log(nameA);
+>console.log(nameA) : void
+>console.log : (msg: any) => void
+>console : { log(msg: any): void; }
+>log : (msg: any) => void
+>nameA : string
+}
+
+function foo2([numberB]: Robot) {
+>foo2 : ([numberB]: [number, string, string]) => void
+>numberB : number
+
+    console.log(numberB);
+>console.log(numberB) : void
+>console.log : (msg: any) => void
+>console : { log(msg: any): void; }
+>log : (msg: any) => void
+>numberB : number
+}
+
+function foo3([numberA2, nameA2, skillA2]: Robot) {
+>foo3 : ([numberA2, nameA2, skillA2]: [number, string, string]) => void
+>numberA2 : number
+>nameA2 : string
+>skillA2 : string
+
+    console.log(nameA2);
+>console.log(nameA2) : void
+>console.log : (msg: any) => void
+>console : { log(msg: any): void; }
+>log : (msg: any) => void
+>nameA2 : string
+}
+
+function foo4([numberA3, ...robotAInfo]: Robot) {
+>foo4 : ([numberA3, ...robotAInfo]: [number, string, string]) => void
+>numberA3 : number
+>robotAInfo : [string, string]
+
+    console.log(robotAInfo);
+>console.log(robotAInfo) : void
+>console.log : (msg: any) => void
+>console : { log(msg: any): void; }
+>log : (msg: any) => void
+>robotAInfo : [string, string]
+}
+
+foo1(robotA);
+>foo1(robotA) : void
+>foo1 : ([, nameA]: [number, string, string]) => void
+>robotA : [number, string, string]
+
+foo1([2, "trimmer", "trimming"]);
+>foo1([2, "trimmer", "trimming"]) : void
+>foo1 : ([, nameA]: [number, string, string]) => void
+>[2, "trimmer", "trimming"] : [number, string, string]
+>2 : 2
+>"trimmer" : "trimmer"
+>"trimming" : "trimming"
+
+foo2(robotA);
+>foo2(robotA) : void
+>foo2 : ([numberB]: [number, string, string]) => void
+>robotA : [number, string, string]
+
+foo2([2, "trimmer", "trimming"]);
+>foo2([2, "trimmer", "trimming"]) : void
+>foo2 : ([numberB]: [number, string, string]) => void
+>[2, "trimmer", "trimming"] : [number, string, string]
+>2 : 2
+>"trimmer" : "trimmer"
+>"trimming" : "trimming"
+
+foo3(robotA);
+>foo3(robotA) : void
+>foo3 : ([numberA2, nameA2, skillA2]: [number, string, string]) => void
+>robotA : [number, string, string]
+
+foo3([2, "trimmer", "trimming"]);
+>foo3([2, "trimmer", "trimming"]) : void
+>foo3 : ([numberA2, nameA2, skillA2]: [number, string, string]) => void
+>[2, "trimmer", "trimming"] : [number, string, string]
+>2 : 2
+>"trimmer" : "trimmer"
+>"trimming" : "trimming"
+
+foo4(robotA);
+>foo4(robotA) : void
+>foo4 : ([numberA3, ...robotAInfo]: [number, string, string]) => void
+>robotA : [number, string, string]
+
+foo4([2, "trimmer", "trimming"]);
+>foo4([2, "trimmer", "trimming"]) : void
+>foo4 : ([numberA3, ...robotAInfo]: [number, string, string]) => void
+>[2, "trimmer", "trimming"] : [number, string, string]
+>2 : 2
+>"trimmer" : "trimmer"
+>"trimming" : "trimming"
+