//// [tests/cases/compiler/contextuallyTypeAsyncFunctionReturnTypeFromUnion.ts] ////

=== contextuallyTypeAsyncFunctionReturnTypeFromUnion.ts ===
// repro #47682

declare class StateMachine<T> {
>StateMachine : StateMachine<T>
>             : ^^^^^^^^^^^^^^^

  onDone: (a: T) => void;
>onDone : (a: T) => void
>       : ^ ^^ ^^^^^    
>a : T
>  : ^
}

declare function createMachine<T>(implementations: {
>createMachine : <T>(implementations: { services: Record<string, () => Promise<T> | StateMachine<T>>; }) => void
>              : ^ ^^               ^^                                                                 ^^^^^    
>implementations : { services: Record<string, () => Promise<T> | StateMachine<T>>; }
>                : ^^^^^^^^^^^^                                                  ^^^

  services: Record<string, () => Promise<T> | StateMachine<T>>;
>services : Record<string, () => Promise<T> | StateMachine<T>>
>         : ^^^^^^^^^^^^^^^^^^^^^                            ^

}): void;

createMachine<{ count: number }>({
>createMachine<{ count: number }>({  services: {    test: async () => Promise.reject("some err"),    async test2() {      return Promise.reject("some err");    },  },}) : void
>                                                                                                                                                                        : ^^^^
>createMachine : <T>(implementations: { services: Record<string, () => Promise<T> | StateMachine<T>>; }) => void
>              : ^ ^^               ^^                                                                 ^^^^^    
>count : number
>      : ^^^^^^
>{  services: {    test: async () => Promise.reject("some err"),    async test2() {      return Promise.reject("some err");    },  },} : { services: { test: () => Promise<{ count: number; }>; test2(): Promise<{ count: number; }>; }; }
>                                                                                                                                      : ^^^^^^^^^^^^^^^^^^^^^^^^^^^^^^^^^^^^^^^^^^^      ^^^^^^^^^^^^^^^^^^^^^^^^^^^^^^^^      ^^^^^^^^^^

  services: {
>services : { test: () => Promise<{ count: number; }>; test2(): Promise<{ count: number; }>; }
>         : ^^^^^^^^^^^^^^^^^^^^^^^^^^^^^^^      ^^^^^^^^^^^^^^^^^^^^^^^^^^^^^^^^      ^^^^^^^
>{    test: async () => Promise.reject("some err"),    async test2() {      return Promise.reject("some err");    },  } : { test: () => Promise<{ count: number; }>; test2(): Promise<{ count: number; }>; }
>                                                                                                                       : ^^^^^^^^^^^^^^^^^^^^^^^^^^^^^^^      ^^^^^^^^^^^^^^^^^^^^^^^^^^^^^^^^      ^^^^^^^

    test: async () => Promise.reject("some err"),
>test : () => Promise<{ count: number; }>
>     : ^^^^^^^^^^^^^^^^^^^^^^^      ^^^^
>async () => Promise.reject("some err") : () => Promise<{ count: number; }>
>                                       : ^^^^^^^^^^^^^^^^^^^^^^^      ^^^^
>Promise.reject("some err") : Promise<{ count: number; }>
>                           : ^^^^^^^^^^^^^^^^^      ^^^^
>Promise.reject : <T = never>(reason?: any) => Promise<T>
>               : ^ ^^^^^^^^^^      ^^^   ^^^^^          
>Promise : PromiseConstructor
>        : ^^^^^^^^^^^^^^^^^^
>reject : <T = never>(reason?: any) => Promise<T>
>       : ^ ^^^^^^^^^^      ^^^   ^^^^^          
>"some err" : "some err"
>           : ^^^^^^^^^^

    async test2() {
>test2 : () => Promise<{ count: number; }>
>      : ^^^^^^^^^^^^^^^^^^^^^^^      ^^^^

      return Promise.reject("some err");
>Promise.reject("some err") : Promise<{ count: number; }>
>                           : ^^^^^^^^^^^^^^^^^      ^^^^
>Promise.reject : <T = never>(reason?: any) => Promise<T>
>               : ^ ^^^^^^^^^^      ^^^   ^^^^^          
>Promise : PromiseConstructor
>        : ^^^^^^^^^^^^^^^^^^
>reject : <T = never>(reason?: any) => Promise<T>
>       : ^ ^^^^^^^^^^      ^^^   ^^^^^          
>"some err" : "some err"
>           : ^^^^^^^^^^

    },
  },
});

function fn1(): () => Promise<{ count: number }> | StateMachine<{ count: number }> {
>fn1 : () => () => Promise<{ count: number; }> | StateMachine<{ count: number; }>
>    : ^^^^^^                                                                    
>count : number
>      : ^^^^^^
>count : number
>      : ^^^^^^

  return async () => Promise.reject('some err')
>async () => Promise.reject('some err') : () => Promise<{ count: number; }>
>                                       : ^^^^^^^^^^^^^^^^^^^^^^^      ^^^^
>Promise.reject('some err') : Promise<{ count: number; }>
>                           : ^^^^^^^^^^^^^^^^^      ^^^^
>Promise.reject : <T = never>(reason?: any) => Promise<T>
>               : ^ ^^^^^^^^^^      ^^^   ^^^^^          
>Promise : PromiseConstructor
>        : ^^^^^^^^^^^^^^^^^^
>reject : <T = never>(reason?: any) => Promise<T>
>       : ^ ^^^^^^^^^^      ^^^   ^^^^^          
>'some err' : "some err"
>           : ^^^^^^^^^^
}

// repro #47682 issuecomment-1174099713

declare function load(): Promise<boolean>;
>load : () => Promise<boolean>
>     : ^^^^^^                

type LoadCallback = () => Promise<boolean> | string;
>LoadCallback : LoadCallback
>             : ^^^^^^^^^^^^

// all of those are essentially the same and should be allowed
const cb1: LoadCallback = async () => load().then(m => m);
>cb1 : LoadCallback
>    : ^^^^^^^^^^^^
>async () => load().then(m => m) : () => Promise<boolean>
>                                : ^^^^^^^^^^^^^^^^^^^^^^
>load().then(m => m) : Promise<boolean>
>                    : ^^^^^^^^^^^^^^^^
<<<<<<< HEAD
>load().then : <TResult1 = boolean, TResult2 = never>(deferred onfulfilled?: ((value: boolean) => TResult1 | PromiseLike<TResult1>) | null | undefined, deferred onrejected?: ((reason: any) => TResult2 | PromiseLike<TResult2>) | null | undefined) => Promise<TResult1 | TResult2>
>            : ^        ^^^^^^^^^^^^        ^^^^^^^^^^        ^           ^^^^^     ^^^^^^^^^^^^^^^^^^^^^^               ^^^^^^^^ ^^^^^^^^^^^^^^^^^^^^^^        ^          ^^^^^      ^^   ^^^^^^^^^^^^^               ^^^^^^^^ ^^^^^^^^^^^^^^^^^^^^^^^^^        ^^^^^^^^   ^^^^^^^^ 
=======
>load().then : <TResult1 = boolean, TResult2 = never>(onfulfilled?: ((value: boolean) => TResult1 | PromiseLike<TResult1>) | null | undefined, onrejected?: ((reason: any) => TResult2 | PromiseLike<TResult2>) | null | undefined) => Promise<TResult1 | TResult2>
>            : ^        ^^^^^^^^^^^^        ^^^^^^^^^^           ^^^^^     ^^^^^^^^^^^^^^^^^^^^^^^^^^^^^^^^^^^^^^^^^^^^^^^^^^^^^^^^^^^^^^^^^^^^          ^^^^^      ^^   ^^^^^^^^^^^^^^^^^^^^^^^^^^^^^^^^^^^^^^^^^^^^^^^^^^^^^^^^^^^^^^^^^^^^^^^^^^^^^^^^^^^^^^^^^^
>>>>>>> a6a0f4ad
>load() : Promise<boolean>
>       : ^^^^^^^^^^^^^^^^
>load : () => Promise<boolean>
>     : ^^^^^^                
<<<<<<< HEAD
>then : <TResult1 = boolean, TResult2 = never>(deferred onfulfilled?: ((value: boolean) => TResult1 | PromiseLike<TResult1>) | null | undefined, deferred onrejected?: ((reason: any) => TResult2 | PromiseLike<TResult2>) | null | undefined) => Promise<TResult1 | TResult2>
>     : ^        ^^^^^^^^^^^^        ^^^^^^^^^^        ^           ^^^^^     ^^^^^^^^^^^^^^^^^^^^^^               ^^^^^^^^ ^^^^^^^^^^^^^^^^^^^^^^        ^          ^^^^^      ^^   ^^^^^^^^^^^^^               ^^^^^^^^ ^^^^^^^^^^^^^^^^^^^^^^^^^        ^^^^^^^^   ^^^^^^^^ 
=======
>then : <TResult1 = boolean, TResult2 = never>(onfulfilled?: ((value: boolean) => TResult1 | PromiseLike<TResult1>) | null | undefined, onrejected?: ((reason: any) => TResult2 | PromiseLike<TResult2>) | null | undefined) => Promise<TResult1 | TResult2>
>     : ^        ^^^^^^^^^^^^        ^^^^^^^^^^           ^^^^^     ^^^^^^^^^^^^^^^^^^^^^^^^^^^^^^^^^^^^^^^^^^^^^^^^^^^^^^^^^^^^^^^^^^^^          ^^^^^      ^^   ^^^^^^^^^^^^^^^^^^^^^^^^^^^^^^^^^^^^^^^^^^^^^^^^^^^^^^^^^^^^^^^^^^^^^^^^^^^^^^^^^^^^^^^^^^
>>>>>>> a6a0f4ad
>m => m : (m: boolean) => boolean
>       : ^ ^^^^^^^^^^^^^^^^^^^^^
>m : boolean
>  : ^^^^^^^
>m : boolean
>  : ^^^^^^^

const cb2: LoadCallback = async () => load();
>cb2 : LoadCallback
>    : ^^^^^^^^^^^^
>async () => load() : () => Promise<boolean>
>                   : ^^^^^^^^^^^^^^^^^^^^^^
>load() : Promise<boolean>
>       : ^^^^^^^^^^^^^^^^
>load : () => Promise<boolean>
>     : ^^^^^^                

const cb3: LoadCallback = () => load().then(m => m);
>cb3 : LoadCallback
>    : ^^^^^^^^^^^^
>() => load().then(m => m) : () => Promise<boolean>
>                          : ^^^^^^^^^^^^^^^^^^^^^^
>load().then(m => m) : Promise<boolean>
>                    : ^^^^^^^^^^^^^^^^
<<<<<<< HEAD
>load().then : <TResult1 = boolean, TResult2 = never>(deferred onfulfilled?: ((value: boolean) => TResult1 | PromiseLike<TResult1>) | null | undefined, deferred onrejected?: ((reason: any) => TResult2 | PromiseLike<TResult2>) | null | undefined) => Promise<TResult1 | TResult2>
>            : ^        ^^^^^^^^^^^^        ^^^^^^^^^^        ^           ^^^^^     ^^^^^^^^^^^^^^^^^^^^^^               ^^^^^^^^ ^^^^^^^^^^^^^^^^^^^^^^        ^          ^^^^^      ^^   ^^^^^^^^^^^^^               ^^^^^^^^ ^^^^^^^^^^^^^^^^^^^^^^^^^        ^^^^^^^^   ^^^^^^^^ 
=======
>load().then : <TResult1 = boolean, TResult2 = never>(onfulfilled?: ((value: boolean) => TResult1 | PromiseLike<TResult1>) | null | undefined, onrejected?: ((reason: any) => TResult2 | PromiseLike<TResult2>) | null | undefined) => Promise<TResult1 | TResult2>
>            : ^        ^^^^^^^^^^^^        ^^^^^^^^^^           ^^^^^     ^^^^^^^^^^^^^^^^^^^^^^^^^^^^^^^^^^^^^^^^^^^^^^^^^^^^^^^^^^^^^^^^^^^^          ^^^^^      ^^   ^^^^^^^^^^^^^^^^^^^^^^^^^^^^^^^^^^^^^^^^^^^^^^^^^^^^^^^^^^^^^^^^^^^^^^^^^^^^^^^^^^^^^^^^^^
>>>>>>> a6a0f4ad
>load() : Promise<boolean>
>       : ^^^^^^^^^^^^^^^^
>load : () => Promise<boolean>
>     : ^^^^^^                
<<<<<<< HEAD
>then : <TResult1 = boolean, TResult2 = never>(deferred onfulfilled?: ((value: boolean) => TResult1 | PromiseLike<TResult1>) | null | undefined, deferred onrejected?: ((reason: any) => TResult2 | PromiseLike<TResult2>) | null | undefined) => Promise<TResult1 | TResult2>
>     : ^        ^^^^^^^^^^^^        ^^^^^^^^^^        ^           ^^^^^     ^^^^^^^^^^^^^^^^^^^^^^               ^^^^^^^^ ^^^^^^^^^^^^^^^^^^^^^^        ^          ^^^^^      ^^   ^^^^^^^^^^^^^               ^^^^^^^^ ^^^^^^^^^^^^^^^^^^^^^^^^^        ^^^^^^^^   ^^^^^^^^ 
=======
>then : <TResult1 = boolean, TResult2 = never>(onfulfilled?: ((value: boolean) => TResult1 | PromiseLike<TResult1>) | null | undefined, onrejected?: ((reason: any) => TResult2 | PromiseLike<TResult2>) | null | undefined) => Promise<TResult1 | TResult2>
>     : ^        ^^^^^^^^^^^^        ^^^^^^^^^^           ^^^^^     ^^^^^^^^^^^^^^^^^^^^^^^^^^^^^^^^^^^^^^^^^^^^^^^^^^^^^^^^^^^^^^^^^^^^          ^^^^^      ^^   ^^^^^^^^^^^^^^^^^^^^^^^^^^^^^^^^^^^^^^^^^^^^^^^^^^^^^^^^^^^^^^^^^^^^^^^^^^^^^^^^^^^^^^^^^^
>>>>>>> a6a0f4ad
>m => m : (m: boolean) => boolean
>       : ^ ^^^^^^^^^^^^^^^^^^^^^
>m : boolean
>  : ^^^^^^^
>m : boolean
>  : ^^^^^^^

<|MERGE_RESOLUTION|>--- conflicted
+++ resolved
@@ -1,188 +1,168 @@
-//// [tests/cases/compiler/contextuallyTypeAsyncFunctionReturnTypeFromUnion.ts] ////
-
-=== contextuallyTypeAsyncFunctionReturnTypeFromUnion.ts ===
-// repro #47682
-
-declare class StateMachine<T> {
->StateMachine : StateMachine<T>
->             : ^^^^^^^^^^^^^^^
-
-  onDone: (a: T) => void;
->onDone : (a: T) => void
->       : ^ ^^ ^^^^^    
->a : T
->  : ^
-}
-
-declare function createMachine<T>(implementations: {
->createMachine : <T>(implementations: { services: Record<string, () => Promise<T> | StateMachine<T>>; }) => void
->              : ^ ^^               ^^                                                                 ^^^^^    
->implementations : { services: Record<string, () => Promise<T> | StateMachine<T>>; }
->                : ^^^^^^^^^^^^                                                  ^^^
-
-  services: Record<string, () => Promise<T> | StateMachine<T>>;
->services : Record<string, () => Promise<T> | StateMachine<T>>
->         : ^^^^^^^^^^^^^^^^^^^^^                            ^
-
-}): void;
-
-createMachine<{ count: number }>({
->createMachine<{ count: number }>({  services: {    test: async () => Promise.reject("some err"),    async test2() {      return Promise.reject("some err");    },  },}) : void
->                                                                                                                                                                        : ^^^^
->createMachine : <T>(implementations: { services: Record<string, () => Promise<T> | StateMachine<T>>; }) => void
->              : ^ ^^               ^^                                                                 ^^^^^    
->count : number
->      : ^^^^^^
->{  services: {    test: async () => Promise.reject("some err"),    async test2() {      return Promise.reject("some err");    },  },} : { services: { test: () => Promise<{ count: number; }>; test2(): Promise<{ count: number; }>; }; }
->                                                                                                                                      : ^^^^^^^^^^^^^^^^^^^^^^^^^^^^^^^^^^^^^^^^^^^      ^^^^^^^^^^^^^^^^^^^^^^^^^^^^^^^^      ^^^^^^^^^^
-
-  services: {
->services : { test: () => Promise<{ count: number; }>; test2(): Promise<{ count: number; }>; }
->         : ^^^^^^^^^^^^^^^^^^^^^^^^^^^^^^^      ^^^^^^^^^^^^^^^^^^^^^^^^^^^^^^^^      ^^^^^^^
->{    test: async () => Promise.reject("some err"),    async test2() {      return Promise.reject("some err");    },  } : { test: () => Promise<{ count: number; }>; test2(): Promise<{ count: number; }>; }
->                                                                                                                       : ^^^^^^^^^^^^^^^^^^^^^^^^^^^^^^^      ^^^^^^^^^^^^^^^^^^^^^^^^^^^^^^^^      ^^^^^^^
-
-    test: async () => Promise.reject("some err"),
->test : () => Promise<{ count: number; }>
->     : ^^^^^^^^^^^^^^^^^^^^^^^      ^^^^
->async () => Promise.reject("some err") : () => Promise<{ count: number; }>
->                                       : ^^^^^^^^^^^^^^^^^^^^^^^      ^^^^
->Promise.reject("some err") : Promise<{ count: number; }>
->                           : ^^^^^^^^^^^^^^^^^      ^^^^
->Promise.reject : <T = never>(reason?: any) => Promise<T>
->               : ^ ^^^^^^^^^^      ^^^   ^^^^^          
->Promise : PromiseConstructor
->        : ^^^^^^^^^^^^^^^^^^
->reject : <T = never>(reason?: any) => Promise<T>
->       : ^ ^^^^^^^^^^      ^^^   ^^^^^          
->"some err" : "some err"
->           : ^^^^^^^^^^
-
-    async test2() {
->test2 : () => Promise<{ count: number; }>
->      : ^^^^^^^^^^^^^^^^^^^^^^^      ^^^^
-
-      return Promise.reject("some err");
->Promise.reject("some err") : Promise<{ count: number; }>
->                           : ^^^^^^^^^^^^^^^^^      ^^^^
->Promise.reject : <T = never>(reason?: any) => Promise<T>
->               : ^ ^^^^^^^^^^      ^^^   ^^^^^          
->Promise : PromiseConstructor
->        : ^^^^^^^^^^^^^^^^^^
->reject : <T = never>(reason?: any) => Promise<T>
->       : ^ ^^^^^^^^^^      ^^^   ^^^^^          
->"some err" : "some err"
->           : ^^^^^^^^^^
-
-    },
-  },
-});
-
-function fn1(): () => Promise<{ count: number }> | StateMachine<{ count: number }> {
->fn1 : () => () => Promise<{ count: number; }> | StateMachine<{ count: number; }>
->    : ^^^^^^                                                                    
->count : number
->      : ^^^^^^
->count : number
->      : ^^^^^^
-
-  return async () => Promise.reject('some err')
->async () => Promise.reject('some err') : () => Promise<{ count: number; }>
->                                       : ^^^^^^^^^^^^^^^^^^^^^^^      ^^^^
->Promise.reject('some err') : Promise<{ count: number; }>
->                           : ^^^^^^^^^^^^^^^^^      ^^^^
->Promise.reject : <T = never>(reason?: any) => Promise<T>
->               : ^ ^^^^^^^^^^      ^^^   ^^^^^          
->Promise : PromiseConstructor
->        : ^^^^^^^^^^^^^^^^^^
->reject : <T = never>(reason?: any) => Promise<T>
->       : ^ ^^^^^^^^^^      ^^^   ^^^^^          
->'some err' : "some err"
->           : ^^^^^^^^^^
-}
-
-// repro #47682 issuecomment-1174099713
-
-declare function load(): Promise<boolean>;
->load : () => Promise<boolean>
->     : ^^^^^^                
-
-type LoadCallback = () => Promise<boolean> | string;
->LoadCallback : LoadCallback
->             : ^^^^^^^^^^^^
-
-// all of those are essentially the same and should be allowed
-const cb1: LoadCallback = async () => load().then(m => m);
->cb1 : LoadCallback
->    : ^^^^^^^^^^^^
->async () => load().then(m => m) : () => Promise<boolean>
->                                : ^^^^^^^^^^^^^^^^^^^^^^
->load().then(m => m) : Promise<boolean>
->                    : ^^^^^^^^^^^^^^^^
-<<<<<<< HEAD
->load().then : <TResult1 = boolean, TResult2 = never>(deferred onfulfilled?: ((value: boolean) => TResult1 | PromiseLike<TResult1>) | null | undefined, deferred onrejected?: ((reason: any) => TResult2 | PromiseLike<TResult2>) | null | undefined) => Promise<TResult1 | TResult2>
->            : ^        ^^^^^^^^^^^^        ^^^^^^^^^^        ^           ^^^^^     ^^^^^^^^^^^^^^^^^^^^^^               ^^^^^^^^ ^^^^^^^^^^^^^^^^^^^^^^        ^          ^^^^^      ^^   ^^^^^^^^^^^^^               ^^^^^^^^ ^^^^^^^^^^^^^^^^^^^^^^^^^        ^^^^^^^^   ^^^^^^^^ 
-=======
->load().then : <TResult1 = boolean, TResult2 = never>(onfulfilled?: ((value: boolean) => TResult1 | PromiseLike<TResult1>) | null | undefined, onrejected?: ((reason: any) => TResult2 | PromiseLike<TResult2>) | null | undefined) => Promise<TResult1 | TResult2>
->            : ^        ^^^^^^^^^^^^        ^^^^^^^^^^           ^^^^^     ^^^^^^^^^^^^^^^^^^^^^^^^^^^^^^^^^^^^^^^^^^^^^^^^^^^^^^^^^^^^^^^^^^^^          ^^^^^      ^^   ^^^^^^^^^^^^^^^^^^^^^^^^^^^^^^^^^^^^^^^^^^^^^^^^^^^^^^^^^^^^^^^^^^^^^^^^^^^^^^^^^^^^^^^^^^
->>>>>>> a6a0f4ad
->load() : Promise<boolean>
->       : ^^^^^^^^^^^^^^^^
->load : () => Promise<boolean>
->     : ^^^^^^                
-<<<<<<< HEAD
->then : <TResult1 = boolean, TResult2 = never>(deferred onfulfilled?: ((value: boolean) => TResult1 | PromiseLike<TResult1>) | null | undefined, deferred onrejected?: ((reason: any) => TResult2 | PromiseLike<TResult2>) | null | undefined) => Promise<TResult1 | TResult2>
->     : ^        ^^^^^^^^^^^^        ^^^^^^^^^^        ^           ^^^^^     ^^^^^^^^^^^^^^^^^^^^^^               ^^^^^^^^ ^^^^^^^^^^^^^^^^^^^^^^        ^          ^^^^^      ^^   ^^^^^^^^^^^^^               ^^^^^^^^ ^^^^^^^^^^^^^^^^^^^^^^^^^        ^^^^^^^^   ^^^^^^^^ 
-=======
->then : <TResult1 = boolean, TResult2 = never>(onfulfilled?: ((value: boolean) => TResult1 | PromiseLike<TResult1>) | null | undefined, onrejected?: ((reason: any) => TResult2 | PromiseLike<TResult2>) | null | undefined) => Promise<TResult1 | TResult2>
->     : ^        ^^^^^^^^^^^^        ^^^^^^^^^^           ^^^^^     ^^^^^^^^^^^^^^^^^^^^^^^^^^^^^^^^^^^^^^^^^^^^^^^^^^^^^^^^^^^^^^^^^^^^          ^^^^^      ^^   ^^^^^^^^^^^^^^^^^^^^^^^^^^^^^^^^^^^^^^^^^^^^^^^^^^^^^^^^^^^^^^^^^^^^^^^^^^^^^^^^^^^^^^^^^^
->>>>>>> a6a0f4ad
->m => m : (m: boolean) => boolean
->       : ^ ^^^^^^^^^^^^^^^^^^^^^
->m : boolean
->  : ^^^^^^^
->m : boolean
->  : ^^^^^^^
-
-const cb2: LoadCallback = async () => load();
->cb2 : LoadCallback
->    : ^^^^^^^^^^^^
->async () => load() : () => Promise<boolean>
->                   : ^^^^^^^^^^^^^^^^^^^^^^
->load() : Promise<boolean>
->       : ^^^^^^^^^^^^^^^^
->load : () => Promise<boolean>
->     : ^^^^^^                
-
-const cb3: LoadCallback = () => load().then(m => m);
->cb3 : LoadCallback
->    : ^^^^^^^^^^^^
->() => load().then(m => m) : () => Promise<boolean>
->                          : ^^^^^^^^^^^^^^^^^^^^^^
->load().then(m => m) : Promise<boolean>
->                    : ^^^^^^^^^^^^^^^^
-<<<<<<< HEAD
->load().then : <TResult1 = boolean, TResult2 = never>(deferred onfulfilled?: ((value: boolean) => TResult1 | PromiseLike<TResult1>) | null | undefined, deferred onrejected?: ((reason: any) => TResult2 | PromiseLike<TResult2>) | null | undefined) => Promise<TResult1 | TResult2>
->            : ^        ^^^^^^^^^^^^        ^^^^^^^^^^        ^           ^^^^^     ^^^^^^^^^^^^^^^^^^^^^^               ^^^^^^^^ ^^^^^^^^^^^^^^^^^^^^^^        ^          ^^^^^      ^^   ^^^^^^^^^^^^^               ^^^^^^^^ ^^^^^^^^^^^^^^^^^^^^^^^^^        ^^^^^^^^   ^^^^^^^^ 
-=======
->load().then : <TResult1 = boolean, TResult2 = never>(onfulfilled?: ((value: boolean) => TResult1 | PromiseLike<TResult1>) | null | undefined, onrejected?: ((reason: any) => TResult2 | PromiseLike<TResult2>) | null | undefined) => Promise<TResult1 | TResult2>
->            : ^        ^^^^^^^^^^^^        ^^^^^^^^^^           ^^^^^     ^^^^^^^^^^^^^^^^^^^^^^^^^^^^^^^^^^^^^^^^^^^^^^^^^^^^^^^^^^^^^^^^^^^^          ^^^^^      ^^   ^^^^^^^^^^^^^^^^^^^^^^^^^^^^^^^^^^^^^^^^^^^^^^^^^^^^^^^^^^^^^^^^^^^^^^^^^^^^^^^^^^^^^^^^^^
->>>>>>> a6a0f4ad
->load() : Promise<boolean>
->       : ^^^^^^^^^^^^^^^^
->load : () => Promise<boolean>
->     : ^^^^^^                
-<<<<<<< HEAD
->then : <TResult1 = boolean, TResult2 = never>(deferred onfulfilled?: ((value: boolean) => TResult1 | PromiseLike<TResult1>) | null | undefined, deferred onrejected?: ((reason: any) => TResult2 | PromiseLike<TResult2>) | null | undefined) => Promise<TResult1 | TResult2>
->     : ^        ^^^^^^^^^^^^        ^^^^^^^^^^        ^           ^^^^^     ^^^^^^^^^^^^^^^^^^^^^^               ^^^^^^^^ ^^^^^^^^^^^^^^^^^^^^^^        ^          ^^^^^      ^^   ^^^^^^^^^^^^^               ^^^^^^^^ ^^^^^^^^^^^^^^^^^^^^^^^^^        ^^^^^^^^   ^^^^^^^^ 
-=======
->then : <TResult1 = boolean, TResult2 = never>(onfulfilled?: ((value: boolean) => TResult1 | PromiseLike<TResult1>) | null | undefined, onrejected?: ((reason: any) => TResult2 | PromiseLike<TResult2>) | null | undefined) => Promise<TResult1 | TResult2>
->     : ^        ^^^^^^^^^^^^        ^^^^^^^^^^           ^^^^^     ^^^^^^^^^^^^^^^^^^^^^^^^^^^^^^^^^^^^^^^^^^^^^^^^^^^^^^^^^^^^^^^^^^^^          ^^^^^      ^^   ^^^^^^^^^^^^^^^^^^^^^^^^^^^^^^^^^^^^^^^^^^^^^^^^^^^^^^^^^^^^^^^^^^^^^^^^^^^^^^^^^^^^^^^^^^
->>>>>>> a6a0f4ad
->m => m : (m: boolean) => boolean
->       : ^ ^^^^^^^^^^^^^^^^^^^^^
->m : boolean
->  : ^^^^^^^
->m : boolean
->  : ^^^^^^^
-
+//// [tests/cases/compiler/contextuallyTypeAsyncFunctionReturnTypeFromUnion.ts] ////
+
+=== contextuallyTypeAsyncFunctionReturnTypeFromUnion.ts ===
+// repro #47682
+
+declare class StateMachine<T> {
+>StateMachine : StateMachine<T>
+>             : ^^^^^^^^^^^^^^^
+
+  onDone: (a: T) => void;
+>onDone : (a: T) => void
+>       : ^ ^^ ^^^^^    
+>a : T
+>  : ^
+}
+
+declare function createMachine<T>(implementations: {
+>createMachine : <T>(implementations: { services: Record<string, () => Promise<T> | StateMachine<T>>; }) => void
+>              : ^ ^^               ^^                                                                 ^^^^^    
+>implementations : { services: Record<string, () => Promise<T> | StateMachine<T>>; }
+>                : ^^^^^^^^^^^^                                                  ^^^
+
+  services: Record<string, () => Promise<T> | StateMachine<T>>;
+>services : Record<string, () => Promise<T> | StateMachine<T>>
+>         : ^^^^^^^^^^^^^^^^^^^^^                            ^
+
+}): void;
+
+createMachine<{ count: number }>({
+>createMachine<{ count: number }>({  services: {    test: async () => Promise.reject("some err"),    async test2() {      return Promise.reject("some err");    },  },}) : void
+>                                                                                                                                                                        : ^^^^
+>createMachine : <T>(implementations: { services: Record<string, () => Promise<T> | StateMachine<T>>; }) => void
+>              : ^ ^^               ^^                                                                 ^^^^^    
+>count : number
+>      : ^^^^^^
+>{  services: {    test: async () => Promise.reject("some err"),    async test2() {      return Promise.reject("some err");    },  },} : { services: { test: () => Promise<{ count: number; }>; test2(): Promise<{ count: number; }>; }; }
+>                                                                                                                                      : ^^^^^^^^^^^^^^^^^^^^^^^^^^^^^^^^^^^^^^^^^^^      ^^^^^^^^^^^^^^^^^^^^^^^^^^^^^^^^      ^^^^^^^^^^
+
+  services: {
+>services : { test: () => Promise<{ count: number; }>; test2(): Promise<{ count: number; }>; }
+>         : ^^^^^^^^^^^^^^^^^^^^^^^^^^^^^^^      ^^^^^^^^^^^^^^^^^^^^^^^^^^^^^^^^      ^^^^^^^
+>{    test: async () => Promise.reject("some err"),    async test2() {      return Promise.reject("some err");    },  } : { test: () => Promise<{ count: number; }>; test2(): Promise<{ count: number; }>; }
+>                                                                                                                       : ^^^^^^^^^^^^^^^^^^^^^^^^^^^^^^^      ^^^^^^^^^^^^^^^^^^^^^^^^^^^^^^^^      ^^^^^^^
+
+    test: async () => Promise.reject("some err"),
+>test : () => Promise<{ count: number; }>
+>     : ^^^^^^^^^^^^^^^^^^^^^^^      ^^^^
+>async () => Promise.reject("some err") : () => Promise<{ count: number; }>
+>                                       : ^^^^^^^^^^^^^^^^^^^^^^^      ^^^^
+>Promise.reject("some err") : Promise<{ count: number; }>
+>                           : ^^^^^^^^^^^^^^^^^      ^^^^
+>Promise.reject : <T = never>(reason?: any) => Promise<T>
+>               : ^ ^^^^^^^^^^      ^^^   ^^^^^          
+>Promise : PromiseConstructor
+>        : ^^^^^^^^^^^^^^^^^^
+>reject : <T = never>(reason?: any) => Promise<T>
+>       : ^ ^^^^^^^^^^      ^^^   ^^^^^          
+>"some err" : "some err"
+>           : ^^^^^^^^^^
+
+    async test2() {
+>test2 : () => Promise<{ count: number; }>
+>      : ^^^^^^^^^^^^^^^^^^^^^^^      ^^^^
+
+      return Promise.reject("some err");
+>Promise.reject("some err") : Promise<{ count: number; }>
+>                           : ^^^^^^^^^^^^^^^^^      ^^^^
+>Promise.reject : <T = never>(reason?: any) => Promise<T>
+>               : ^ ^^^^^^^^^^      ^^^   ^^^^^          
+>Promise : PromiseConstructor
+>        : ^^^^^^^^^^^^^^^^^^
+>reject : <T = never>(reason?: any) => Promise<T>
+>       : ^ ^^^^^^^^^^      ^^^   ^^^^^          
+>"some err" : "some err"
+>           : ^^^^^^^^^^
+
+    },
+  },
+});
+
+function fn1(): () => Promise<{ count: number }> | StateMachine<{ count: number }> {
+>fn1 : () => () => Promise<{ count: number; }> | StateMachine<{ count: number; }>
+>    : ^^^^^^                                                                    
+>count : number
+>      : ^^^^^^
+>count : number
+>      : ^^^^^^
+
+  return async () => Promise.reject('some err')
+>async () => Promise.reject('some err') : () => Promise<{ count: number; }>
+>                                       : ^^^^^^^^^^^^^^^^^^^^^^^      ^^^^
+>Promise.reject('some err') : Promise<{ count: number; }>
+>                           : ^^^^^^^^^^^^^^^^^      ^^^^
+>Promise.reject : <T = never>(reason?: any) => Promise<T>
+>               : ^ ^^^^^^^^^^      ^^^   ^^^^^          
+>Promise : PromiseConstructor
+>        : ^^^^^^^^^^^^^^^^^^
+>reject : <T = never>(reason?: any) => Promise<T>
+>       : ^ ^^^^^^^^^^      ^^^   ^^^^^          
+>'some err' : "some err"
+>           : ^^^^^^^^^^
+}
+
+// repro #47682 issuecomment-1174099713
+
+declare function load(): Promise<boolean>;
+>load : () => Promise<boolean>
+>     : ^^^^^^                
+
+type LoadCallback = () => Promise<boolean> | string;
+>LoadCallback : LoadCallback
+>             : ^^^^^^^^^^^^
+
+// all of those are essentially the same and should be allowed
+const cb1: LoadCallback = async () => load().then(m => m);
+>cb1 : LoadCallback
+>    : ^^^^^^^^^^^^
+>async () => load().then(m => m) : () => Promise<boolean>
+>                                : ^^^^^^^^^^^^^^^^^^^^^^
+>load().then(m => m) : Promise<boolean>
+>                    : ^^^^^^^^^^^^^^^^
+>load().then : <TResult1 = boolean, TResult2 = never>(deferred onfulfilled?: ((value: boolean) => TResult1 | PromiseLike<TResult1>) | null | undefined, deferred onrejected?: ((reason: any) => TResult2 | PromiseLike<TResult2>) | null | undefined) => Promise<TResult1 | TResult2>
+>            : ^        ^^^^^^^^^^^^        ^^^^^^^^^^        ^           ^^^^^     ^^^^^^^^^^^^^^^^^^^^^^^^^^^^^^^^^^^^^^^^^^^^^^^^^^^^^^^^^^^^^^^^^^^^        ^          ^^^^^      ^^   ^^^^^^^^^^^^^^^^^^^^^^^^^^^^^^^^^^^^^^^^^^^^^^^^^^^^^^^^^^^^^^^^^^^^^^^^^^^^^^^^^^^^^^^^^^
+>load() : Promise<boolean>
+>       : ^^^^^^^^^^^^^^^^
+>load : () => Promise<boolean>
+>     : ^^^^^^                
+>then : <TResult1 = boolean, TResult2 = never>(deferred onfulfilled?: ((value: boolean) => TResult1 | PromiseLike<TResult1>) | null | undefined, deferred onrejected?: ((reason: any) => TResult2 | PromiseLike<TResult2>) | null | undefined) => Promise<TResult1 | TResult2>
+>     : ^        ^^^^^^^^^^^^        ^^^^^^^^^^        ^           ^^^^^     ^^^^^^^^^^^^^^^^^^^^^^^^^^^^^^^^^^^^^^^^^^^^^^^^^^^^^^^^^^^^^^^^^^^^        ^          ^^^^^      ^^   ^^^^^^^^^^^^^^^^^^^^^^^^^^^^^^^^^^^^^^^^^^^^^^^^^^^^^^^^^^^^^^^^^^^^^^^^^^^^^^^^^^^^^^^^^^
+>m => m : (m: boolean) => boolean
+>       : ^ ^^^^^^^^^^^^^^^^^^^^^
+>m : boolean
+>  : ^^^^^^^
+>m : boolean
+>  : ^^^^^^^
+
+const cb2: LoadCallback = async () => load();
+>cb2 : LoadCallback
+>    : ^^^^^^^^^^^^
+>async () => load() : () => Promise<boolean>
+>                   : ^^^^^^^^^^^^^^^^^^^^^^
+>load() : Promise<boolean>
+>       : ^^^^^^^^^^^^^^^^
+>load : () => Promise<boolean>
+>     : ^^^^^^                
+
+const cb3: LoadCallback = () => load().then(m => m);
+>cb3 : LoadCallback
+>    : ^^^^^^^^^^^^
+>() => load().then(m => m) : () => Promise<boolean>
+>                          : ^^^^^^^^^^^^^^^^^^^^^^
+>load().then(m => m) : Promise<boolean>
+>                    : ^^^^^^^^^^^^^^^^
+>load().then : <TResult1 = boolean, TResult2 = never>(deferred onfulfilled?: ((value: boolean) => TResult1 | PromiseLike<TResult1>) | null | undefined, deferred onrejected?: ((reason: any) => TResult2 | PromiseLike<TResult2>) | null | undefined) => Promise<TResult1 | TResult2>
+>            : ^        ^^^^^^^^^^^^        ^^^^^^^^^^        ^           ^^^^^     ^^^^^^^^^^^^^^^^^^^^^^^^^^^^^^^^^^^^^^^^^^^^^^^^^^^^^^^^^^^^^^^^^^^^        ^          ^^^^^      ^^   ^^^^^^^^^^^^^^^^^^^^^^^^^^^^^^^^^^^^^^^^^^^^^^^^^^^^^^^^^^^^^^^^^^^^^^^^^^^^^^^^^^^^^^^^^^
+>load() : Promise<boolean>
+>       : ^^^^^^^^^^^^^^^^
+>load : () => Promise<boolean>
+>     : ^^^^^^                
+>then : <TResult1 = boolean, TResult2 = never>(deferred onfulfilled?: ((value: boolean) => TResult1 | PromiseLike<TResult1>) | null | undefined, deferred onrejected?: ((reason: any) => TResult2 | PromiseLike<TResult2>) | null | undefined) => Promise<TResult1 | TResult2>
+>     : ^        ^^^^^^^^^^^^        ^^^^^^^^^^        ^           ^^^^^     ^^^^^^^^^^^^^^^^^^^^^^^^^^^^^^^^^^^^^^^^^^^^^^^^^^^^^^^^^^^^^^^^^^^^        ^          ^^^^^      ^^   ^^^^^^^^^^^^^^^^^^^^^^^^^^^^^^^^^^^^^^^^^^^^^^^^^^^^^^^^^^^^^^^^^^^^^^^^^^^^^^^^^^^^^^^^^^
+>m => m : (m: boolean) => boolean
+>       : ^ ^^^^^^^^^^^^^^^^^^^^^
+>m : boolean
+>  : ^^^^^^^
+>m : boolean
+>  : ^^^^^^^
+