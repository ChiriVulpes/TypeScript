--- conflicted
+++ resolved
@@ -1,206 +1,202 @@
-//// [tests/cases/compiler/predicateSemantics.ts] ////
-
-=== predicateSemantics.ts ===
-declare let opt: number | undefined;
->opt : Symbol(opt, Decl(predicateSemantics.ts, 0, 11))
-
-// OK: One or other operand is possibly nullish
-const test1 = (opt ? undefined : 32) ?? "possibly reached";
->test1 : Symbol(test1, Decl(predicateSemantics.ts, 3, 5))
->opt : Symbol(opt, Decl(predicateSemantics.ts, 0, 11))
->undefined : Symbol(undefined)
-
-// Not OK: Both operands nullish
-const test2 = (opt ? undefined : null) ?? "always reached";
->test2 : Symbol(test2, Decl(predicateSemantics.ts, 6, 5))
->opt : Symbol(opt, Decl(predicateSemantics.ts, 0, 11))
->undefined : Symbol(undefined)
-
-// Not OK: Both operands non-nullish
-const test3 = (opt ? 132 : 17) ?? "unreachable";
->test3 : Symbol(test3, Decl(predicateSemantics.ts, 9, 5))
->opt : Symbol(opt, Decl(predicateSemantics.ts, 0, 11))
-
-// Parens
-const test4 = (opt ? (undefined) : (17)) ?? 42;
->test4 : Symbol(test4, Decl(predicateSemantics.ts, 12, 5))
->opt : Symbol(opt, Decl(predicateSemantics.ts, 0, 11))
->undefined : Symbol(undefined)
-
-// Should be OK (special case)
-if (!!true) {
-
-}
-
-// Should be OK (special cases)
-while (0) { }
-while (1) { }
-while (true) { }
-while (false) { }
-
-const p01 = {} ?? null;
->p01 : Symbol(p01, Decl(predicateSemantics.ts, 25, 5))
-
-const p02 = 0 > 1 ?? null;
->p02 : Symbol(p02, Decl(predicateSemantics.ts, 26, 5))
-
-const p03 = null ?? 1;
->p03 : Symbol(p03, Decl(predicateSemantics.ts, 27, 5))
-
-const p04 = null ?? null;
->p04 : Symbol(p04, Decl(predicateSemantics.ts, 28, 5))
-
-const p05 = (class foo { }) && null;
->p05 : Symbol(p05, Decl(predicateSemantics.ts, 29, 5))
->foo : Symbol(foo, Decl(predicateSemantics.ts, 29, 13))
-
-const p06 = (class foo { }) || null;
->p06 : Symbol(p06, Decl(predicateSemantics.ts, 30, 5))
->foo : Symbol(foo, Decl(predicateSemantics.ts, 30, 13))
-
-const p07 = null ?? null ?? null;
->p07 : Symbol(p07, Decl(predicateSemantics.ts, 31, 5))
-
-const p08 = null ?? opt ?? null;
->p08 : Symbol(p08, Decl(predicateSemantics.ts, 32, 5))
->opt : Symbol(opt, Decl(predicateSemantics.ts, 0, 11))
-
-const p09 = null ?? (opt ? null : undefined) ?? null;
->p09 : Symbol(p09, Decl(predicateSemantics.ts, 33, 5))
->opt : Symbol(opt, Decl(predicateSemantics.ts, 0, 11))
->undefined : Symbol(undefined)
-
-const p10 = opt ?? null ?? 1;
->p10 : Symbol(p10, Decl(predicateSemantics.ts, 35, 5))
->opt : Symbol(opt, Decl(predicateSemantics.ts, 0, 11))
-
-const p11 = opt ?? null ?? null;
->p11 : Symbol(p11, Decl(predicateSemantics.ts, 36, 5))
->opt : Symbol(opt, Decl(predicateSemantics.ts, 0, 11))
-
-const p12 = opt ?? (null ?? 1);
->p12 : Symbol(p12, Decl(predicateSemantics.ts, 37, 5))
->opt : Symbol(opt, Decl(predicateSemantics.ts, 0, 11))
-
-const p13 = opt ?? (null ?? null);
->p13 : Symbol(p13, Decl(predicateSemantics.ts, 38, 5))
->opt : Symbol(opt, Decl(predicateSemantics.ts, 0, 11))
-
-const p14 = opt ?? (null ?? null ?? null);
->p14 : Symbol(p14, Decl(predicateSemantics.ts, 39, 5))
->opt : Symbol(opt, Decl(predicateSemantics.ts, 0, 11))
-
-const p15 = opt ?? (opt ? null : undefined) ?? null;
->p15 : Symbol(p15, Decl(predicateSemantics.ts, 40, 5))
->opt : Symbol(opt, Decl(predicateSemantics.ts, 0, 11))
->opt : Symbol(opt, Decl(predicateSemantics.ts, 0, 11))
->undefined : Symbol(undefined)
-
-const p16 = opt ?? 1 ?? 2;
->p16 : Symbol(p16, Decl(predicateSemantics.ts, 41, 5))
->opt : Symbol(opt, Decl(predicateSemantics.ts, 0, 11))
-
-const p17 = opt ?? (opt ? 1 : 2) ?? 3;
->p17 : Symbol(p17, Decl(predicateSemantics.ts, 42, 5))
->opt : Symbol(opt, Decl(predicateSemantics.ts, 0, 11))
->opt : Symbol(opt, Decl(predicateSemantics.ts, 0, 11))
-
-const p21 = null ?? null ?? null ?? null;
->p21 : Symbol(p21, Decl(predicateSemantics.ts, 44, 5))
-
-const p22 = null ?? 1 ?? 1;
->p22 : Symbol(p22, Decl(predicateSemantics.ts, 45, 5))
-
-const p23 = null ?? (opt ? 1 : 2) ?? 1;
->p23 : Symbol(p23, Decl(predicateSemantics.ts, 46, 5))
->opt : Symbol(opt, Decl(predicateSemantics.ts, 0, 11))
-
-// Outer expression tests
-while ({} as any) { }
-while ({} satisfies unknown) { }
-while ((<any>({}))) { }
-while ((({}))) { }
-
-declare let cond: any;
->cond : Symbol(cond, Decl(predicateSemantics.ts, 54, 11))
-
-// Should be OK
-console.log((cond || undefined) && 1 / cond);
->console.log : Symbol(Console.log, Decl(lib.dom.d.ts, --, --))
->console : Symbol(console, Decl(lib.dom.d.ts, --, --))
->log : Symbol(Console.log, Decl(lib.dom.d.ts, --, --))
->cond : Symbol(cond, Decl(predicateSemantics.ts, 54, 11))
->undefined : Symbol(undefined)
-<<<<<<< HEAD
->cond : Symbol(cond, Decl(predicateSemantics.ts, 54, 11))
-=======
->cond : Symbol(cond, Decl(predicateSemantics.ts, 0, 11))
-
-function foo(this: Object | undefined) {
->foo : Symbol(foo, Decl(predicateSemantics.ts, 38, 45))
->this : Symbol(this, Decl(predicateSemantics.ts, 40, 13))
->Object : Symbol(Object, Decl(lib.es5.d.ts, --, --), Decl(lib.es5.d.ts, --, --))
-
-    // Should be OK
-    return this ?? 0;
->this : Symbol(this, Decl(predicateSemantics.ts, 40, 13))
-}
-
-// https://github.com/microsoft/TypeScript/issues/60401
-{
-  const maybe = null as true | null;
->maybe : Symbol(maybe, Decl(predicateSemantics.ts, 47, 7))
-
-  let i = 0;
->i : Symbol(i, Decl(predicateSemantics.ts, 48, 5))
-
-  const d = (i++, maybe) ?? true; // ok
->d : Symbol(d, Decl(predicateSemantics.ts, 49, 7))
->i : Symbol(i, Decl(predicateSemantics.ts, 48, 5))
->maybe : Symbol(maybe, Decl(predicateSemantics.ts, 47, 7))
-
-  const e = (i++, i++) ?? true; // error
->e : Symbol(e, Decl(predicateSemantics.ts, 50, 7))
->i : Symbol(i, Decl(predicateSemantics.ts, 48, 5))
->i : Symbol(i, Decl(predicateSemantics.ts, 48, 5))
-
-  const f = (maybe, i++) ?? true; // error
->f : Symbol(f, Decl(predicateSemantics.ts, 51, 7))
->maybe : Symbol(maybe, Decl(predicateSemantics.ts, 47, 7))
->i : Symbol(i, Decl(predicateSemantics.ts, 48, 5))
-}
-
-// https://github.com/microsoft/TypeScript/issues/60439
-class X {
->X : Symbol(X, Decl(predicateSemantics.ts, 52, 1))
-
-  constructor() {
-    const p = new.target ?? 32;
->p : Symbol(p, Decl(predicateSemantics.ts, 57, 9))
->new.target : Symbol(X, Decl(predicateSemantics.ts, 52, 1))
->target : Symbol(X, Decl(predicateSemantics.ts, 52, 1))
-  }
-}
-
-// https://github.com/microsoft/TypeScript/issues/60614
-declare function tag<T>(
->tag : Symbol(tag, Decl(predicateSemantics.ts, 59, 1))
->T : Symbol(T, Decl(predicateSemantics.ts, 62, 21))
-
-  strings: TemplateStringsArray,
->strings : Symbol(strings, Decl(predicateSemantics.ts, 62, 24))
->TemplateStringsArray : Symbol(TemplateStringsArray, Decl(lib.es5.d.ts, --, --))
-
-  ...values: number[]
->values : Symbol(values, Decl(predicateSemantics.ts, 63, 32))
-
-): T | null;
->T : Symbol(T, Decl(predicateSemantics.ts, 62, 21))
-
-tag`foo${1}` ?? 32; // ok
->tag : Symbol(tag, Decl(predicateSemantics.ts, 59, 1))
-
-`foo${1}` ?? 32; // error
-`foo` ?? 32; // error
->>>>>>> b95187d1
-
+//// [tests/cases/compiler/predicateSemantics.ts] ////
+
+=== predicateSemantics.ts ===
+declare let opt: number | undefined;
+>opt : Symbol(opt, Decl(predicateSemantics.ts, 0, 11))
+
+// OK: One or other operand is possibly nullish
+const test1 = (opt ? undefined : 32) ?? "possibly reached";
+>test1 : Symbol(test1, Decl(predicateSemantics.ts, 3, 5))
+>opt : Symbol(opt, Decl(predicateSemantics.ts, 0, 11))
+>undefined : Symbol(undefined)
+
+// Not OK: Both operands nullish
+const test2 = (opt ? undefined : null) ?? "always reached";
+>test2 : Symbol(test2, Decl(predicateSemantics.ts, 6, 5))
+>opt : Symbol(opt, Decl(predicateSemantics.ts, 0, 11))
+>undefined : Symbol(undefined)
+
+// Not OK: Both operands non-nullish
+const test3 = (opt ? 132 : 17) ?? "unreachable";
+>test3 : Symbol(test3, Decl(predicateSemantics.ts, 9, 5))
+>opt : Symbol(opt, Decl(predicateSemantics.ts, 0, 11))
+
+// Parens
+const test4 = (opt ? (undefined) : (17)) ?? 42;
+>test4 : Symbol(test4, Decl(predicateSemantics.ts, 12, 5))
+>opt : Symbol(opt, Decl(predicateSemantics.ts, 0, 11))
+>undefined : Symbol(undefined)
+
+// Should be OK (special case)
+if (!!true) {
+
+}
+
+// Should be OK (special cases)
+while (0) { }
+while (1) { }
+while (true) { }
+while (false) { }
+
+const p01 = {} ?? null;
+>p01 : Symbol(p01, Decl(predicateSemantics.ts, 25, 5))
+
+const p02 = 0 > 1 ?? null;
+>p02 : Symbol(p02, Decl(predicateSemantics.ts, 26, 5))
+
+const p03 = null ?? 1;
+>p03 : Symbol(p03, Decl(predicateSemantics.ts, 27, 5))
+
+const p04 = null ?? null;
+>p04 : Symbol(p04, Decl(predicateSemantics.ts, 28, 5))
+
+const p05 = (class foo { }) && null;
+>p05 : Symbol(p05, Decl(predicateSemantics.ts, 29, 5))
+>foo : Symbol(foo, Decl(predicateSemantics.ts, 29, 13))
+
+const p06 = (class foo { }) || null;
+>p06 : Symbol(p06, Decl(predicateSemantics.ts, 30, 5))
+>foo : Symbol(foo, Decl(predicateSemantics.ts, 30, 13))
+
+const p07 = null ?? null ?? null;
+>p07 : Symbol(p07, Decl(predicateSemantics.ts, 31, 5))
+
+const p08 = null ?? opt ?? null;
+>p08 : Symbol(p08, Decl(predicateSemantics.ts, 32, 5))
+>opt : Symbol(opt, Decl(predicateSemantics.ts, 0, 11))
+
+const p09 = null ?? (opt ? null : undefined) ?? null;
+>p09 : Symbol(p09, Decl(predicateSemantics.ts, 33, 5))
+>opt : Symbol(opt, Decl(predicateSemantics.ts, 0, 11))
+>undefined : Symbol(undefined)
+
+const p10 = opt ?? null ?? 1;
+>p10 : Symbol(p10, Decl(predicateSemantics.ts, 35, 5))
+>opt : Symbol(opt, Decl(predicateSemantics.ts, 0, 11))
+
+const p11 = opt ?? null ?? null;
+>p11 : Symbol(p11, Decl(predicateSemantics.ts, 36, 5))
+>opt : Symbol(opt, Decl(predicateSemantics.ts, 0, 11))
+
+const p12 = opt ?? (null ?? 1);
+>p12 : Symbol(p12, Decl(predicateSemantics.ts, 37, 5))
+>opt : Symbol(opt, Decl(predicateSemantics.ts, 0, 11))
+
+const p13 = opt ?? (null ?? null);
+>p13 : Symbol(p13, Decl(predicateSemantics.ts, 38, 5))
+>opt : Symbol(opt, Decl(predicateSemantics.ts, 0, 11))
+
+const p14 = opt ?? (null ?? null ?? null);
+>p14 : Symbol(p14, Decl(predicateSemantics.ts, 39, 5))
+>opt : Symbol(opt, Decl(predicateSemantics.ts, 0, 11))
+
+const p15 = opt ?? (opt ? null : undefined) ?? null;
+>p15 : Symbol(p15, Decl(predicateSemantics.ts, 40, 5))
+>opt : Symbol(opt, Decl(predicateSemantics.ts, 0, 11))
+>opt : Symbol(opt, Decl(predicateSemantics.ts, 0, 11))
+>undefined : Symbol(undefined)
+
+const p16 = opt ?? 1 ?? 2;
+>p16 : Symbol(p16, Decl(predicateSemantics.ts, 41, 5))
+>opt : Symbol(opt, Decl(predicateSemantics.ts, 0, 11))
+
+const p17 = opt ?? (opt ? 1 : 2) ?? 3;
+>p17 : Symbol(p17, Decl(predicateSemantics.ts, 42, 5))
+>opt : Symbol(opt, Decl(predicateSemantics.ts, 0, 11))
+>opt : Symbol(opt, Decl(predicateSemantics.ts, 0, 11))
+
+const p21 = null ?? null ?? null ?? null;
+>p21 : Symbol(p21, Decl(predicateSemantics.ts, 44, 5))
+
+const p22 = null ?? 1 ?? 1;
+>p22 : Symbol(p22, Decl(predicateSemantics.ts, 45, 5))
+
+const p23 = null ?? (opt ? 1 : 2) ?? 1;
+>p23 : Symbol(p23, Decl(predicateSemantics.ts, 46, 5))
+>opt : Symbol(opt, Decl(predicateSemantics.ts, 0, 11))
+
+// Outer expression tests
+while ({} as any) { }
+while ({} satisfies unknown) { }
+while ((<any>({}))) { }
+while ((({}))) { }
+
+declare let cond: any;
+>cond : Symbol(cond, Decl(predicateSemantics.ts, 54, 11))
+
+// Should be OK
+console.log((cond || undefined) && 1 / cond);
+>console.log : Symbol(Console.log, Decl(lib.dom.d.ts, --, --))
+>console : Symbol(console, Decl(lib.dom.d.ts, --, --))
+>log : Symbol(Console.log, Decl(lib.dom.d.ts, --, --))
+>cond : Symbol(cond, Decl(predicateSemantics.ts, 54, 11))
+>undefined : Symbol(undefined)
+>cond : Symbol(cond, Decl(predicateSemantics.ts, 54, 11))
+
+function foo(this: Object | undefined) {
+>foo : Symbol(foo, Decl(predicateSemantics.ts, 38, 45))
+>this : Symbol(this, Decl(predicateSemantics.ts, 40, 13))
+>Object : Symbol(Object, Decl(lib.es5.d.ts, --, --), Decl(lib.es5.d.ts, --, --))
+
+    // Should be OK
+    return this ?? 0;
+>this : Symbol(this, Decl(predicateSemantics.ts, 40, 13))
+}
+
+// https://github.com/microsoft/TypeScript/issues/60401
+{
+  const maybe = null as true | null;
+>maybe : Symbol(maybe, Decl(predicateSemantics.ts, 47, 7))
+
+  let i = 0;
+>i : Symbol(i, Decl(predicateSemantics.ts, 48, 5))
+
+  const d = (i++, maybe) ?? true; // ok
+>d : Symbol(d, Decl(predicateSemantics.ts, 49, 7))
+>i : Symbol(i, Decl(predicateSemantics.ts, 48, 5))
+>maybe : Symbol(maybe, Decl(predicateSemantics.ts, 47, 7))
+
+  const e = (i++, i++) ?? true; // error
+>e : Symbol(e, Decl(predicateSemantics.ts, 50, 7))
+>i : Symbol(i, Decl(predicateSemantics.ts, 48, 5))
+>i : Symbol(i, Decl(predicateSemantics.ts, 48, 5))
+
+  const f = (maybe, i++) ?? true; // error
+>f : Symbol(f, Decl(predicateSemantics.ts, 51, 7))
+>maybe : Symbol(maybe, Decl(predicateSemantics.ts, 47, 7))
+>i : Symbol(i, Decl(predicateSemantics.ts, 48, 5))
+}
+
+// https://github.com/microsoft/TypeScript/issues/60439
+class X {
+>X : Symbol(X, Decl(predicateSemantics.ts, 52, 1))
+
+  constructor() {
+    const p = new.target ?? 32;
+>p : Symbol(p, Decl(predicateSemantics.ts, 57, 9))
+>new.target : Symbol(X, Decl(predicateSemantics.ts, 52, 1))
+>target : Symbol(X, Decl(predicateSemantics.ts, 52, 1))
+  }
+}
+
+// https://github.com/microsoft/TypeScript/issues/60614
+declare function tag<T>(
+>tag : Symbol(tag, Decl(predicateSemantics.ts, 59, 1))
+>T : Symbol(T, Decl(predicateSemantics.ts, 62, 21))
+
+  strings: TemplateStringsArray,
+>strings : Symbol(strings, Decl(predicateSemantics.ts, 62, 24))
+>TemplateStringsArray : Symbol(TemplateStringsArray, Decl(lib.es5.d.ts, --, --))
+
+  ...values: number[]
+>values : Symbol(values, Decl(predicateSemantics.ts, 63, 32))
+
+): T | null;
+>T : Symbol(T, Decl(predicateSemantics.ts, 62, 21))
+
+tag`foo${1}` ?? 32; // ok
+>tag : Symbol(tag, Decl(predicateSemantics.ts, 59, 1))
+
+`foo${1}` ?? 32; // error
+`foo` ?? 32; // error
+