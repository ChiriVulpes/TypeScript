--- conflicted
+++ resolved
@@ -1,224 +1,208 @@
-predicateSemantics.ts(7,16): error TS2871: This expression is always nullish.
-predicateSemantics.ts(10,16): error TS2869: Right operand of ?? is unreachable because the left operand is never nullish.
-<<<<<<< HEAD
-predicateSemantics.ts(26,13): error TS2869: Right operand of ?? is unreachable because the left operand is never nullish.
-predicateSemantics.ts(27,13): error TS2869: Right operand of ?? is unreachable because the left operand is never nullish.
-predicateSemantics.ts(28,13): error TS2871: This expression is always nullish.
-predicateSemantics.ts(29,13): error TS2871: This expression is always nullish.
-predicateSemantics.ts(30,13): error TS2872: This kind of expression is always truthy.
-predicateSemantics.ts(31,13): error TS2872: This kind of expression is always truthy.
-predicateSemantics.ts(32,13): error TS2871: This expression is always nullish.
-predicateSemantics.ts(32,21): error TS2871: This expression is always nullish.
-predicateSemantics.ts(33,13): error TS2871: This expression is always nullish.
-predicateSemantics.ts(34,13): error TS2871: This expression is always nullish.
-predicateSemantics.ts(34,22): error TS2871: This expression is always nullish.
-predicateSemantics.ts(36,20): error TS2871: This expression is always nullish.
-predicateSemantics.ts(37,20): error TS2871: This expression is always nullish.
-predicateSemantics.ts(38,21): error TS2871: This expression is always nullish.
-predicateSemantics.ts(39,21): error TS2871: This expression is always nullish.
-predicateSemantics.ts(40,21): error TS2871: This expression is always nullish.
-predicateSemantics.ts(40,29): error TS2871: This expression is always nullish.
-predicateSemantics.ts(41,21): error TS2871: This expression is always nullish.
-predicateSemantics.ts(42,20): error TS2874: This expression is never nullish.
-predicateSemantics.ts(43,21): error TS2874: This expression is never nullish.
-predicateSemantics.ts(45,13): error TS2871: This expression is always nullish.
-predicateSemantics.ts(45,21): error TS2871: This expression is always nullish.
-predicateSemantics.ts(45,29): error TS2871: This expression is always nullish.
-predicateSemantics.ts(46,13): error TS2871: This expression is always nullish.
-predicateSemantics.ts(46,21): error TS2874: This expression is never nullish.
-predicateSemantics.ts(47,13): error TS2871: This expression is always nullish.
-predicateSemantics.ts(47,22): error TS2874: This expression is never nullish.
-predicateSemantics.ts(50,8): error TS2872: This kind of expression is always truthy.
-predicateSemantics.ts(51,11): error TS2872: This kind of expression is always truthy.
-predicateSemantics.ts(52,8): error TS2872: This kind of expression is always truthy.
-predicateSemantics.ts(53,8): error TS2872: This kind of expression is always truthy.
-
-
-==== predicateSemantics.ts (33 errors) ====
-    declare let opt: number | undefined;
-=======
-predicateSemantics.ts(26,12): error TS2869: Right operand of ?? is unreachable because the left operand is never nullish.
-predicateSemantics.ts(27,12): error TS2869: Right operand of ?? is unreachable because the left operand is never nullish.
-predicateSemantics.ts(28,12): error TS2871: This expression is always nullish.
-predicateSemantics.ts(29,12): error TS2872: This kind of expression is always truthy.
-predicateSemantics.ts(30,12): error TS2872: This kind of expression is always truthy.
-predicateSemantics.ts(33,8): error TS2872: This kind of expression is always truthy.
-predicateSemantics.ts(34,11): error TS2872: This kind of expression is always truthy.
-predicateSemantics.ts(35,8): error TS2872: This kind of expression is always truthy.
-predicateSemantics.ts(36,8): error TS2872: This kind of expression is always truthy.
-predicateSemantics.ts(51,14): error TS2869: Right operand of ?? is unreachable because the left operand is never nullish.
-predicateSemantics.ts(52,14): error TS2695: Left side of comma operator is unused and has no side effects.
-predicateSemantics.ts(52,14): error TS2869: Right operand of ?? is unreachable because the left operand is never nullish.
-predicateSemantics.ts(70,1): error TS2869: Right operand of ?? is unreachable because the left operand is never nullish.
-predicateSemantics.ts(71,1): error TS2869: Right operand of ?? is unreachable because the left operand is never nullish.
-
-
-==== predicateSemantics.ts (16 errors) ====
-    declare let cond: any;
->>>>>>> b95187d1
-    
-    // OK: One or other operand is possibly nullish
-    const test1 = (opt ? undefined : 32) ?? "possibly reached";
-    
-    // Not OK: Both operands nullish
-    const test2 = (opt ? undefined : null) ?? "always reached";
-                   ~~~~~~~~~~~~~~~~~~~~~~
-!!! error TS2871: This expression is always nullish.
-    
-    // Not OK: Both operands non-nullish
-    const test3 = (opt ? 132 : 17) ?? "unreachable";
-                   ~~~~~~~~~~~~~~
-!!! error TS2869: Right operand of ?? is unreachable because the left operand is never nullish.
-    
-    // Parens
-    const test4 = (opt ? (undefined) : (17)) ?? 42;
-    
-    // Should be OK (special case)
-    if (!!true) {
-    
-    }
-    
-    // Should be OK (special cases)
-    while (0) { }
-    while (1) { }
-    while (true) { }
-    while (false) { }
-    
-    const p01 = {} ?? null;
-                ~~
-!!! error TS2869: Right operand of ?? is unreachable because the left operand is never nullish.
-    const p02 = 0 > 1 ?? null;
-                ~~~~~
-!!! error TS2869: Right operand of ?? is unreachable because the left operand is never nullish.
-    const p03 = null ?? 1;
-                ~~~~
-!!! error TS2871: This expression is always nullish.
-    const p04 = null ?? null;
-                ~~~~
-!!! error TS2871: This expression is always nullish.
-    const p05 = (class foo { }) && null;
-                ~~~~~~~~~~~~~~~
-!!! error TS2872: This kind of expression is always truthy.
-    const p06 = (class foo { }) || null;
-                ~~~~~~~~~~~~~~~
-!!! error TS2872: This kind of expression is always truthy.
-    const p07 = null ?? null ?? null;
-                ~~~~
-!!! error TS2871: This expression is always nullish.
-                        ~~~~
-!!! error TS2871: This expression is always nullish.
-    const p08 = null ?? opt ?? null;
-                ~~~~
-!!! error TS2871: This expression is always nullish.
-    const p09 = null ?? (opt ? null : undefined) ?? null;
-                ~~~~
-!!! error TS2871: This expression is always nullish.
-                         ~~~~~~~~~~~~~~~~~~~~~~
-!!! error TS2871: This expression is always nullish.
-    
-    const p10 = opt ?? null ?? 1;
-                       ~~~~
-!!! error TS2871: This expression is always nullish.
-    const p11 = opt ?? null ?? null;
-                       ~~~~
-!!! error TS2871: This expression is always nullish.
-    const p12 = opt ?? (null ?? 1);
-                        ~~~~
-!!! error TS2871: This expression is always nullish.
-    const p13 = opt ?? (null ?? null);
-                        ~~~~
-!!! error TS2871: This expression is always nullish.
-    const p14 = opt ?? (null ?? null ?? null);
-                        ~~~~
-!!! error TS2871: This expression is always nullish.
-                                ~~~~
-!!! error TS2871: This expression is always nullish.
-    const p15 = opt ?? (opt ? null : undefined) ?? null;
-                        ~~~~~~~~~~~~~~~~~~~~~~
-!!! error TS2871: This expression is always nullish.
-    const p16 = opt ?? 1 ?? 2;
-                       ~
-!!! error TS2874: This expression is never nullish.
-    const p17 = opt ?? (opt ? 1 : 2) ?? 3;
-                        ~~~~~~~~~~~
-!!! error TS2874: This expression is never nullish.
-    
-    const p21 = null ?? null ?? null ?? null;
-                ~~~~
-!!! error TS2871: This expression is always nullish.
-                        ~~~~
-!!! error TS2871: This expression is always nullish.
-                                ~~~~
-!!! error TS2871: This expression is always nullish.
-    const p22 = null ?? 1 ?? 1;
-                ~~~~
-!!! error TS2871: This expression is always nullish.
-                        ~
-!!! error TS2874: This expression is never nullish.
-    const p23 = null ?? (opt ? 1 : 2) ?? 1;
-                ~~~~
-!!! error TS2871: This expression is always nullish.
-                         ~~~~~~~~~~~
-!!! error TS2874: This expression is never nullish.
-    
-    // Outer expression tests
-    while ({} as any) { }
-           ~~~~~~~~~
-!!! error TS2872: This kind of expression is always truthy.
-    while ({} satisfies unknown) { }
-              ~~~~~~~~~
-!!! error TS2872: This kind of expression is always truthy.
-    while ((<any>({}))) { }
-           ~~~~~~~~~~~
-!!! error TS2872: This kind of expression is always truthy.
-    while ((({}))) { }
-           ~~~~~~
-!!! error TS2872: This kind of expression is always truthy.
-    
-    declare let cond: any;
-    
-    // Should be OK
-    console.log((cond || undefined) && 1 / cond);
-    
-    function foo(this: Object | undefined) {
-        // Should be OK
-        return this ?? 0;
-    }
-    
-    // https://github.com/microsoft/TypeScript/issues/60401
-    {
-      const maybe = null as true | null;
-      let i = 0;
-      const d = (i++, maybe) ?? true; // ok
-      const e = (i++, i++) ?? true; // error
-                 ~~~~~~~~
-!!! error TS2869: Right operand of ?? is unreachable because the left operand is never nullish.
-      const f = (maybe, i++) ?? true; // error
-                 ~~~~~
-!!! error TS2695: Left side of comma operator is unused and has no side effects.
-                 ~~~~~~~~~~
-!!! error TS2869: Right operand of ?? is unreachable because the left operand is never nullish.
-    }
-    
-    // https://github.com/microsoft/TypeScript/issues/60439
-    class X {
-      constructor() {
-        const p = new.target ?? 32;
-      }
-    }
-    
-    // https://github.com/microsoft/TypeScript/issues/60614
-    declare function tag<T>(
-      strings: TemplateStringsArray,
-      ...values: number[]
-    ): T | null;
-    
-    tag`foo${1}` ?? 32; // ok
-    
-    `foo${1}` ?? 32; // error
-    ~~~~~~~~~
-!!! error TS2869: Right operand of ?? is unreachable because the left operand is never nullish.
-    `foo` ?? 32; // error
-    ~~~~~
-!!! error TS2869: Right operand of ?? is unreachable because the left operand is never nullish.
+predicateSemantics.ts(7,16): error TS2871: This expression is always nullish.
+predicateSemantics.ts(10,16): error TS2869: Right operand of ?? is unreachable because the left operand is never nullish.
+predicateSemantics.ts(26,13): error TS2869: Right operand of ?? is unreachable because the left operand is never nullish.
+predicateSemantics.ts(27,13): error TS2869: Right operand of ?? is unreachable because the left operand is never nullish.
+predicateSemantics.ts(28,13): error TS2871: This expression is always nullish.
+predicateSemantics.ts(29,13): error TS2871: This expression is always nullish.
+predicateSemantics.ts(30,13): error TS2872: This kind of expression is always truthy.
+predicateSemantics.ts(31,13): error TS2872: This kind of expression is always truthy.
+predicateSemantics.ts(32,13): error TS2871: This expression is always nullish.
+predicateSemantics.ts(32,21): error TS2871: This expression is always nullish.
+predicateSemantics.ts(33,13): error TS2871: This expression is always nullish.
+predicateSemantics.ts(34,13): error TS2871: This expression is always nullish.
+predicateSemantics.ts(34,22): error TS2871: This expression is always nullish.
+predicateSemantics.ts(36,20): error TS2871: This expression is always nullish.
+predicateSemantics.ts(37,20): error TS2871: This expression is always nullish.
+predicateSemantics.ts(38,21): error TS2871: This expression is always nullish.
+predicateSemantics.ts(39,21): error TS2871: This expression is always nullish.
+predicateSemantics.ts(40,21): error TS2871: This expression is always nullish.
+predicateSemantics.ts(40,29): error TS2871: This expression is always nullish.
+predicateSemantics.ts(41,21): error TS2871: This expression is always nullish.
+predicateSemantics.ts(42,20): error TS2881: This expression is never nullish.
+predicateSemantics.ts(43,21): error TS2881: This expression is never nullish.
+predicateSemantics.ts(45,13): error TS2871: This expression is always nullish.
+predicateSemantics.ts(45,21): error TS2871: This expression is always nullish.
+predicateSemantics.ts(45,29): error TS2871: This expression is always nullish.
+predicateSemantics.ts(46,13): error TS2871: This expression is always nullish.
+predicateSemantics.ts(46,21): error TS2881: This expression is never nullish.
+predicateSemantics.ts(47,13): error TS2871: This expression is always nullish.
+predicateSemantics.ts(47,22): error TS2881: This expression is never nullish.
+predicateSemantics.ts(50,8): error TS2872: This kind of expression is always truthy.
+predicateSemantics.ts(51,11): error TS2872: This kind of expression is always truthy.
+predicateSemantics.ts(52,8): error TS2872: This kind of expression is always truthy.
+predicateSemantics.ts(53,8): error TS2872: This kind of expression is always truthy.
+predicateSemantics.ts(70,14): error TS2869: Right operand of ?? is unreachable because the left operand is never nullish.
+predicateSemantics.ts(71,14): error TS2695: Left side of comma operator is unused and has no side effects.
+predicateSemantics.ts(71,14): error TS2869: Right operand of ?? is unreachable because the left operand is never nullish.
+predicateSemantics.ts(89,1): error TS2869: Right operand of ?? is unreachable because the left operand is never nullish.
+predicateSemantics.ts(90,1): error TS2869: Right operand of ?? is unreachable because the left operand is never nullish.
+
+
+==== predicateSemantics.ts (38 errors) ====
+    declare let opt: number | undefined;
+    
+    // OK: One or other operand is possibly nullish
+    const test1 = (opt ? undefined : 32) ?? "possibly reached";
+    
+    // Not OK: Both operands nullish
+    const test2 = (opt ? undefined : null) ?? "always reached";
+                   ~~~~~~~~~~~~~~~~~~~~~~
+!!! error TS2871: This expression is always nullish.
+    
+    // Not OK: Both operands non-nullish
+    const test3 = (opt ? 132 : 17) ?? "unreachable";
+                   ~~~~~~~~~~~~~~
+!!! error TS2869: Right operand of ?? is unreachable because the left operand is never nullish.
+    
+    // Parens
+    const test4 = (opt ? (undefined) : (17)) ?? 42;
+    
+    // Should be OK (special case)
+    if (!!true) {
+    
+    }
+    
+    // Should be OK (special cases)
+    while (0) { }
+    while (1) { }
+    while (true) { }
+    while (false) { }
+    
+    const p01 = {} ?? null;
+                ~~
+!!! error TS2869: Right operand of ?? is unreachable because the left operand is never nullish.
+    const p02 = 0 > 1 ?? null;
+                ~~~~~
+!!! error TS2869: Right operand of ?? is unreachable because the left operand is never nullish.
+    const p03 = null ?? 1;
+                ~~~~
+!!! error TS2871: This expression is always nullish.
+    const p04 = null ?? null;
+                ~~~~
+!!! error TS2871: This expression is always nullish.
+    const p05 = (class foo { }) && null;
+                ~~~~~~~~~~~~~~~
+!!! error TS2872: This kind of expression is always truthy.
+    const p06 = (class foo { }) || null;
+                ~~~~~~~~~~~~~~~
+!!! error TS2872: This kind of expression is always truthy.
+    const p07 = null ?? null ?? null;
+                ~~~~
+!!! error TS2871: This expression is always nullish.
+                        ~~~~
+!!! error TS2871: This expression is always nullish.
+    const p08 = null ?? opt ?? null;
+                ~~~~
+!!! error TS2871: This expression is always nullish.
+    const p09 = null ?? (opt ? null : undefined) ?? null;
+                ~~~~
+!!! error TS2871: This expression is always nullish.
+                         ~~~~~~~~~~~~~~~~~~~~~~
+!!! error TS2871: This expression is always nullish.
+    
+    const p10 = opt ?? null ?? 1;
+                       ~~~~
+!!! error TS2871: This expression is always nullish.
+    const p11 = opt ?? null ?? null;
+                       ~~~~
+!!! error TS2871: This expression is always nullish.
+    const p12 = opt ?? (null ?? 1);
+                        ~~~~
+!!! error TS2871: This expression is always nullish.
+    const p13 = opt ?? (null ?? null);
+                        ~~~~
+!!! error TS2871: This expression is always nullish.
+    const p14 = opt ?? (null ?? null ?? null);
+                        ~~~~
+!!! error TS2871: This expression is always nullish.
+                                ~~~~
+!!! error TS2871: This expression is always nullish.
+    const p15 = opt ?? (opt ? null : undefined) ?? null;
+                        ~~~~~~~~~~~~~~~~~~~~~~
+!!! error TS2871: This expression is always nullish.
+    const p16 = opt ?? 1 ?? 2;
+                       ~
+!!! error TS2881: This expression is never nullish.
+    const p17 = opt ?? (opt ? 1 : 2) ?? 3;
+                        ~~~~~~~~~~~
+!!! error TS2881: This expression is never nullish.
+    
+    const p21 = null ?? null ?? null ?? null;
+                ~~~~
+!!! error TS2871: This expression is always nullish.
+                        ~~~~
+!!! error TS2871: This expression is always nullish.
+                                ~~~~
+!!! error TS2871: This expression is always nullish.
+    const p22 = null ?? 1 ?? 1;
+                ~~~~
+!!! error TS2871: This expression is always nullish.
+                        ~
+!!! error TS2881: This expression is never nullish.
+    const p23 = null ?? (opt ? 1 : 2) ?? 1;
+                ~~~~
+!!! error TS2871: This expression is always nullish.
+                         ~~~~~~~~~~~
+!!! error TS2881: This expression is never nullish.
+    
+    // Outer expression tests
+    while ({} as any) { }
+           ~~~~~~~~~
+!!! error TS2872: This kind of expression is always truthy.
+    while ({} satisfies unknown) { }
+              ~~~~~~~~~
+!!! error TS2872: This kind of expression is always truthy.
+    while ((<any>({}))) { }
+           ~~~~~~~~~~~
+!!! error TS2872: This kind of expression is always truthy.
+    while ((({}))) { }
+           ~~~~~~
+!!! error TS2872: This kind of expression is always truthy.
+    
+    declare let cond: any;
+    
+    // Should be OK
+    console.log((cond || undefined) && 1 / cond);
+    
+    function foo(this: Object | undefined) {
+        // Should be OK
+        return this ?? 0;
+    }
+    
+    // https://github.com/microsoft/TypeScript/issues/60401
+    {
+      const maybe = null as true | null;
+      let i = 0;
+      const d = (i++, maybe) ?? true; // ok
+      const e = (i++, i++) ?? true; // error
+                 ~~~~~~~~
+!!! error TS2869: Right operand of ?? is unreachable because the left operand is never nullish.
+      const f = (maybe, i++) ?? true; // error
+                 ~~~~~
+!!! error TS2695: Left side of comma operator is unused and has no side effects.
+                 ~~~~~~~~~~
+!!! error TS2869: Right operand of ?? is unreachable because the left operand is never nullish.
+    }
+    
+    // https://github.com/microsoft/TypeScript/issues/60439
+    class X {
+      constructor() {
+        const p = new.target ?? 32;
+      }
+    }
+    
+    // https://github.com/microsoft/TypeScript/issues/60614
+    declare function tag<T>(
+      strings: TemplateStringsArray,
+      ...values: number[]
+    ): T | null;
+    
+    tag`foo${1}` ?? 32; // ok
+    
+    `foo${1}` ?? 32; // error
+    ~~~~~~~~~
+!!! error TS2869: Right operand of ?? is unreachable because the left operand is never nullish.
+    `foo` ?? 32; // error
+    ~~~~~
+!!! error TS2869: Right operand of ?? is unreachable because the left operand is never nullish.
     