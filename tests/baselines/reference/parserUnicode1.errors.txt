parserUnicode1.ts(6,5): error TS2552: Cannot find name '$ERROR'. Did you mean 'Error'?
parserUnicode1.ts(10,5): error TS2552: Cannot find name '$ERROR'. Did you mean 'Error'?


==== parserUnicode1.ts (2 errors) ====
    try {
      var \u0078x = 6;
    
      if (xx !== 6) {
    
        $ERROR('#6.1: var \\u0078x = 1; xx === 6. Actual: ' + (xx));
        ~~~~~~
!!! error TS2552: Cannot find name '$ERROR'. Did you mean 'Error'?
<<<<<<< HEAD
!!! related TS2728 /.ts/lib.es5.d.ts:1041:13: 'Error' is declared here.
=======
!!! related TS2728 lib.es5.d.ts:--:--: 'Error' is declared here.
>>>>>>> ddc417bf
      }
    }
    catch (e) {
        $ERROR('#6.2: var \\u0078x = 1; xx === 6. Actual: ' + (xx));
        ~~~~~~
!!! error TS2552: Cannot find name '$ERROR'. Did you mean 'Error'?
<<<<<<< HEAD
!!! related TS2728 /.ts/lib.es5.d.ts:1041:13: 'Error' is declared here.
=======
!!! related TS2728 lib.es5.d.ts:--:--: 'Error' is declared here.
>>>>>>> ddc417bf
    
    }<|MERGE_RESOLUTION|>--- conflicted
+++ resolved
@@ -1,31 +1,23 @@
-parserUnicode1.ts(6,5): error TS2552: Cannot find name '$ERROR'. Did you mean 'Error'?
-parserUnicode1.ts(10,5): error TS2552: Cannot find name '$ERROR'. Did you mean 'Error'?
-
-
-==== parserUnicode1.ts (2 errors) ====
-    try {
-      var \u0078x = 6;
-    
-      if (xx !== 6) {
-    
-        $ERROR('#6.1: var \\u0078x = 1; xx === 6. Actual: ' + (xx));
-        ~~~~~~
-!!! error TS2552: Cannot find name '$ERROR'. Did you mean 'Error'?
-<<<<<<< HEAD
-!!! related TS2728 /.ts/lib.es5.d.ts:1041:13: 'Error' is declared here.
-=======
-!!! related TS2728 lib.es5.d.ts:--:--: 'Error' is declared here.
->>>>>>> ddc417bf
-      }
-    }
-    catch (e) {
-        $ERROR('#6.2: var \\u0078x = 1; xx === 6. Actual: ' + (xx));
-        ~~~~~~
-!!! error TS2552: Cannot find name '$ERROR'. Did you mean 'Error'?
-<<<<<<< HEAD
-!!! related TS2728 /.ts/lib.es5.d.ts:1041:13: 'Error' is declared here.
-=======
-!!! related TS2728 lib.es5.d.ts:--:--: 'Error' is declared here.
->>>>>>> ddc417bf
-    
+parserUnicode1.ts(6,5): error TS2552: Cannot find name '$ERROR'. Did you mean 'Error'?
+parserUnicode1.ts(10,5): error TS2552: Cannot find name '$ERROR'. Did you mean 'Error'?
+
+
+==== parserUnicode1.ts (2 errors) ====
+    try {
+      var \u0078x = 6;
+    
+      if (xx !== 6) {
+    
+        $ERROR('#6.1: var \\u0078x = 1; xx === 6. Actual: ' + (xx));
+        ~~~~~~
+!!! error TS2552: Cannot find name '$ERROR'. Did you mean 'Error'?
+!!! related TS2728 lib.es5.d.ts:--:--: 'Error' is declared here.
+      }
+    }
+    catch (e) {
+        $ERROR('#6.2: var \\u0078x = 1; xx === 6. Actual: ' + (xx));
+        ~~~~~~
+!!! error TS2552: Cannot find name '$ERROR'. Did you mean 'Error'?
+!!! related TS2728 lib.es5.d.ts:--:--: 'Error' is declared here.
+    
     }