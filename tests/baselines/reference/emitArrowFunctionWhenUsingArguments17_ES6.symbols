=== tests/cases/conformance/es6/arrowFunction/emitArrowFunctionWhenUsingArguments17_ES6.ts ===

function f() {
>f : Symbol(f, Decl(emitArrowFunctionWhenUsingArguments17_ES6.ts, 0, 0))

    var { arguments } = { arguments: "hello" };
>arguments : Symbol(arguments, Decl(emitArrowFunctionWhenUsingArguments17_ES6.ts, 2, 9), Decl(emitArrowFunctionWhenUsingArguments17_ES6.ts, 6, 7))
>arguments : Symbol(arguments, Decl(emitArrowFunctionWhenUsingArguments17_ES6.ts, 2, 25))

    if (Math.random()) {
>Math.random : Symbol(Math.random, Decl(lib.d.ts, 608, 38))
<<<<<<< HEAD
>Math : Symbol(Math, Decl(lib.d.ts, 522, 1), Decl(lib.d.ts, 633, 11), Decl(lib.d.ts, 1706, 1))
=======
>Math : Symbol(Math, Decl(lib.d.ts, 522, 1), Decl(lib.d.ts, 633, 11), Decl(lib.d.ts, 1691, 60))
>>>>>>> 4fd3bcff
>random : Symbol(Math.random, Decl(lib.d.ts, 608, 38))

        return () => arguments[0];
>arguments : Symbol(arguments)
    }
    var arguments = "world";
>arguments : Symbol(arguments, Decl(emitArrowFunctionWhenUsingArguments17_ES6.ts, 2, 9), Decl(emitArrowFunctionWhenUsingArguments17_ES6.ts, 6, 7))
}
<|MERGE_RESOLUTION|>--- conflicted
+++ resolved
@@ -1,24 +1,20 @@
-=== tests/cases/conformance/es6/arrowFunction/emitArrowFunctionWhenUsingArguments17_ES6.ts ===
-
-function f() {
->f : Symbol(f, Decl(emitArrowFunctionWhenUsingArguments17_ES6.ts, 0, 0))
-
-    var { arguments } = { arguments: "hello" };
->arguments : Symbol(arguments, Decl(emitArrowFunctionWhenUsingArguments17_ES6.ts, 2, 9), Decl(emitArrowFunctionWhenUsingArguments17_ES6.ts, 6, 7))
->arguments : Symbol(arguments, Decl(emitArrowFunctionWhenUsingArguments17_ES6.ts, 2, 25))
-
-    if (Math.random()) {
->Math.random : Symbol(Math.random, Decl(lib.d.ts, 608, 38))
-<<<<<<< HEAD
->Math : Symbol(Math, Decl(lib.d.ts, 522, 1), Decl(lib.d.ts, 633, 11), Decl(lib.d.ts, 1706, 1))
-=======
->Math : Symbol(Math, Decl(lib.d.ts, 522, 1), Decl(lib.d.ts, 633, 11), Decl(lib.d.ts, 1691, 60))
->>>>>>> 4fd3bcff
->random : Symbol(Math.random, Decl(lib.d.ts, 608, 38))
-
-        return () => arguments[0];
->arguments : Symbol(arguments)
-    }
-    var arguments = "world";
->arguments : Symbol(arguments, Decl(emitArrowFunctionWhenUsingArguments17_ES6.ts, 2, 9), Decl(emitArrowFunctionWhenUsingArguments17_ES6.ts, 6, 7))
-}
+=== tests/cases/conformance/es6/arrowFunction/emitArrowFunctionWhenUsingArguments17_ES6.ts ===
+
+function f() {
+>f : Symbol(f, Decl(emitArrowFunctionWhenUsingArguments17_ES6.ts, 0, 0))
+
+    var { arguments } = { arguments: "hello" };
+>arguments : Symbol(arguments, Decl(emitArrowFunctionWhenUsingArguments17_ES6.ts, 2, 9), Decl(emitArrowFunctionWhenUsingArguments17_ES6.ts, 6, 7))
+>arguments : Symbol(arguments, Decl(emitArrowFunctionWhenUsingArguments17_ES6.ts, 2, 25))
+
+    if (Math.random()) {
+>Math.random : Symbol(Math.random, Decl(lib.d.ts, 608, 38))
+>Math : Symbol(Math, Decl(lib.d.ts, 522, 1), Decl(lib.d.ts, 633, 11), Decl(lib.d.ts, 1703, 60))
+>random : Symbol(Math.random, Decl(lib.d.ts, 608, 38))
+
+        return () => arguments[0];
+>arguments : Symbol(arguments)
+    }
+    var arguments = "world";
+>arguments : Symbol(arguments, Decl(emitArrowFunctionWhenUsingArguments17_ES6.ts, 2, 9), Decl(emitArrowFunctionWhenUsingArguments17_ES6.ts, 6, 7))
+}