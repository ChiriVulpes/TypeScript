//// [FunctionDeclaration8_es6.ts]
var v = { [yield]: foo }

//// [FunctionDeclaration8_es6.js]
<<<<<<< HEAD
var v = (_a = {}, _a[yield] =
    foo, _a);
=======
var v = (_a = {},
    _a[yield] = foo,
    _a);
>>>>>>> 7b22880b
var _a;
<|MERGE_RESOLUTION|>--- conflicted
+++ resolved
@@ -1,13 +1,8 @@
-//// [FunctionDeclaration8_es6.ts]
-var v = { [yield]: foo }
-
-//// [FunctionDeclaration8_es6.js]
-<<<<<<< HEAD
-var v = (_a = {}, _a[yield] =
-    foo, _a);
-=======
-var v = (_a = {},
-    _a[yield] = foo,
-    _a);
->>>>>>> 7b22880b
-var _a;
+//// [FunctionDeclaration8_es6.ts]
+var v = { [yield]: foo }
+
+//// [FunctionDeclaration8_es6.js]
+var v = (_a = {},
+    _a[yield] = foo,
+    _a);
+var _a;