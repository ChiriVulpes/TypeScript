destructuringParameterDeclaration4.ts(14,17): error TS1047: A rest parameter cannot be optional.
destructuringParameterDeclaration4.ts(15,16): error TS1048: A rest parameter cannot have an initializer.
destructuringParameterDeclaration4.ts(20,19): error TS2345: Argument of type 'boolean' is not assignable to parameter of type 'string | number'.
destructuringParameterDeclaration4.ts(21,7): error TS2552: Cannot find name 'array2'. Did you mean 'Array'?
destructuringParameterDeclaration4.ts(22,11): error TS2322: Type 'string' is not assignable to type '[[any]]'.
destructuringParameterDeclaration4.ts(23,4): error TS2345: Argument of type '[number, number]' is not assignable to parameter of type '[any, any, [[any]]]'.
  Source has 2 element(s) but target requires 3.
destructuringParameterDeclaration4.ts(24,11): error TS2322: Type 'string' is not assignable to type 'number'.
destructuringParameterDeclaration4.ts(29,17): error TS1317: A parameter property cannot be declared using a rest parameter.
destructuringParameterDeclaration4.ts(34,22): error TS2304: Cannot find name 'E1'.
destructuringParameterDeclaration4.ts(34,28): error TS2304: Cannot find name 'E'.


==== destructuringParameterDeclaration4.ts (10 errors) ====
    // If the parameter is a rest parameter, the parameter type is any[]
    // A type annotation for a rest parameter must denote an array type.
    
    // RestParameter:
    //     ...   Identifier   TypeAnnotation(opt)
    
    type arrayString = Array<String>
    type someArray = Array<String> | number[];
    type stringOrNumArray = Array<String|Number>;
    
    function a0(...x: [number, number, string]) { }  // Error, rest parameter must be array type
    function a1(...x: (number|string)[]) { }
    function a2(...a: someArray) { }  // Error, rest parameter must be array type
    function a3(...b?) { }            // Error, can't be optional
                    ~
!!! error TS1047: A rest parameter cannot be optional.
    function a4(...b = [1,2,3]) { }   // Error, can't have initializer
                   ~
!!! error TS1048: A rest parameter cannot have an initializer.
    function a5([a, b, [[c]]]) { }
    function a6([a, b, c, ...x]: number[]) { }
    
    
    a1(1, 2, "hello", true);  // Error, parameter type is (number|string)[]
                      ~~~~
!!! error TS2345: Argument of type 'boolean' is not assignable to parameter of type 'string | number'.
    a1(...array2);            // Error parameter type is (number|string)[]
          ~~~~~~
!!! error TS2552: Cannot find name 'array2'. Did you mean 'Array'?
<<<<<<< HEAD
!!! related TS2728 /.ts/lib.es5.d.ts:1472:13: 'Array' is declared here.
=======
!!! related TS2728 lib.es5.d.ts:--:--: 'Array' is declared here.
>>>>>>> ddc417bf
    a5([1, 2, "string", false, true]);       // Error, parameter type is [any, any, [[any]]]
              ~~~~~~~~
!!! error TS2322: Type 'string' is not assignable to type '[[any]]'.
    a5([1, 2]);                              // Error, parameter type is [any, any, [[any]]]
       ~~~~~~
!!! error TS2345: Argument of type '[number, number]' is not assignable to parameter of type '[any, any, [[any]]]'.
!!! error TS2345:   Source has 2 element(s) but target requires 3.
    a6([1, 2, "string"]);                   // Error, parameter type is number[]
              ~~~~~~~~
!!! error TS2322: Type 'string' is not assignable to type 'number'.
    
    
    var temp = [1, 2, 3];
    class C {
        constructor(public ...temp) { }  // Error, rest parameter can't have properties
                    ~~~~~~~~~~~~~~
!!! error TS1317: A parameter property cannot be declared using a rest parameter.
    }
    
    // Rest parameter with generic
    function foo1<T extends Number>(...a: T[]) { }
    foo1(1, 2, "string", E1.a, E.b);  // Error
                         ~~
!!! error TS2304: Cannot find name 'E1'.
                               ~
!!! error TS2304: Cannot find name 'E'.
    
    
    <|MERGE_RESOLUTION|>--- conflicted
+++ resolved
@@ -1,77 +1,73 @@
-destructuringParameterDeclaration4.ts(14,17): error TS1047: A rest parameter cannot be optional.
-destructuringParameterDeclaration4.ts(15,16): error TS1048: A rest parameter cannot have an initializer.
-destructuringParameterDeclaration4.ts(20,19): error TS2345: Argument of type 'boolean' is not assignable to parameter of type 'string | number'.
-destructuringParameterDeclaration4.ts(21,7): error TS2552: Cannot find name 'array2'. Did you mean 'Array'?
-destructuringParameterDeclaration4.ts(22,11): error TS2322: Type 'string' is not assignable to type '[[any]]'.
-destructuringParameterDeclaration4.ts(23,4): error TS2345: Argument of type '[number, number]' is not assignable to parameter of type '[any, any, [[any]]]'.
-  Source has 2 element(s) but target requires 3.
-destructuringParameterDeclaration4.ts(24,11): error TS2322: Type 'string' is not assignable to type 'number'.
-destructuringParameterDeclaration4.ts(29,17): error TS1317: A parameter property cannot be declared using a rest parameter.
-destructuringParameterDeclaration4.ts(34,22): error TS2304: Cannot find name 'E1'.
-destructuringParameterDeclaration4.ts(34,28): error TS2304: Cannot find name 'E'.
-
-
-==== destructuringParameterDeclaration4.ts (10 errors) ====
-    // If the parameter is a rest parameter, the parameter type is any[]
-    // A type annotation for a rest parameter must denote an array type.
-    
-    // RestParameter:
-    //     ...   Identifier   TypeAnnotation(opt)
-    
-    type arrayString = Array<String>
-    type someArray = Array<String> | number[];
-    type stringOrNumArray = Array<String|Number>;
-    
-    function a0(...x: [number, number, string]) { }  // Error, rest parameter must be array type
-    function a1(...x: (number|string)[]) { }
-    function a2(...a: someArray) { }  // Error, rest parameter must be array type
-    function a3(...b?) { }            // Error, can't be optional
-                    ~
-!!! error TS1047: A rest parameter cannot be optional.
-    function a4(...b = [1,2,3]) { }   // Error, can't have initializer
-                   ~
-!!! error TS1048: A rest parameter cannot have an initializer.
-    function a5([a, b, [[c]]]) { }
-    function a6([a, b, c, ...x]: number[]) { }
-    
-    
-    a1(1, 2, "hello", true);  // Error, parameter type is (number|string)[]
-                      ~~~~
-!!! error TS2345: Argument of type 'boolean' is not assignable to parameter of type 'string | number'.
-    a1(...array2);            // Error parameter type is (number|string)[]
-          ~~~~~~
-!!! error TS2552: Cannot find name 'array2'. Did you mean 'Array'?
-<<<<<<< HEAD
-!!! related TS2728 /.ts/lib.es5.d.ts:1472:13: 'Array' is declared here.
-=======
-!!! related TS2728 lib.es5.d.ts:--:--: 'Array' is declared here.
->>>>>>> ddc417bf
-    a5([1, 2, "string", false, true]);       // Error, parameter type is [any, any, [[any]]]
-              ~~~~~~~~
-!!! error TS2322: Type 'string' is not assignable to type '[[any]]'.
-    a5([1, 2]);                              // Error, parameter type is [any, any, [[any]]]
-       ~~~~~~
-!!! error TS2345: Argument of type '[number, number]' is not assignable to parameter of type '[any, any, [[any]]]'.
-!!! error TS2345:   Source has 2 element(s) but target requires 3.
-    a6([1, 2, "string"]);                   // Error, parameter type is number[]
-              ~~~~~~~~
-!!! error TS2322: Type 'string' is not assignable to type 'number'.
-    
-    
-    var temp = [1, 2, 3];
-    class C {
-        constructor(public ...temp) { }  // Error, rest parameter can't have properties
-                    ~~~~~~~~~~~~~~
-!!! error TS1317: A parameter property cannot be declared using a rest parameter.
-    }
-    
-    // Rest parameter with generic
-    function foo1<T extends Number>(...a: T[]) { }
-    foo1(1, 2, "string", E1.a, E.b);  // Error
-                         ~~
-!!! error TS2304: Cannot find name 'E1'.
-                               ~
-!!! error TS2304: Cannot find name 'E'.
-    
-    
+destructuringParameterDeclaration4.ts(14,17): error TS1047: A rest parameter cannot be optional.
+destructuringParameterDeclaration4.ts(15,16): error TS1048: A rest parameter cannot have an initializer.
+destructuringParameterDeclaration4.ts(20,19): error TS2345: Argument of type 'boolean' is not assignable to parameter of type 'string | number'.
+destructuringParameterDeclaration4.ts(21,7): error TS2552: Cannot find name 'array2'. Did you mean 'Array'?
+destructuringParameterDeclaration4.ts(22,11): error TS2322: Type 'string' is not assignable to type '[[any]]'.
+destructuringParameterDeclaration4.ts(23,4): error TS2345: Argument of type '[number, number]' is not assignable to parameter of type '[any, any, [[any]]]'.
+  Source has 2 element(s) but target requires 3.
+destructuringParameterDeclaration4.ts(24,11): error TS2322: Type 'string' is not assignable to type 'number'.
+destructuringParameterDeclaration4.ts(29,17): error TS1317: A parameter property cannot be declared using a rest parameter.
+destructuringParameterDeclaration4.ts(34,22): error TS2304: Cannot find name 'E1'.
+destructuringParameterDeclaration4.ts(34,28): error TS2304: Cannot find name 'E'.
+
+
+==== destructuringParameterDeclaration4.ts (10 errors) ====
+    // If the parameter is a rest parameter, the parameter type is any[]
+    // A type annotation for a rest parameter must denote an array type.
+    
+    // RestParameter:
+    //     ...   Identifier   TypeAnnotation(opt)
+    
+    type arrayString = Array<String>
+    type someArray = Array<String> | number[];
+    type stringOrNumArray = Array<String|Number>;
+    
+    function a0(...x: [number, number, string]) { }  // Error, rest parameter must be array type
+    function a1(...x: (number|string)[]) { }
+    function a2(...a: someArray) { }  // Error, rest parameter must be array type
+    function a3(...b?) { }            // Error, can't be optional
+                    ~
+!!! error TS1047: A rest parameter cannot be optional.
+    function a4(...b = [1,2,3]) { }   // Error, can't have initializer
+                   ~
+!!! error TS1048: A rest parameter cannot have an initializer.
+    function a5([a, b, [[c]]]) { }
+    function a6([a, b, c, ...x]: number[]) { }
+    
+    
+    a1(1, 2, "hello", true);  // Error, parameter type is (number|string)[]
+                      ~~~~
+!!! error TS2345: Argument of type 'boolean' is not assignable to parameter of type 'string | number'.
+    a1(...array2);            // Error parameter type is (number|string)[]
+          ~~~~~~
+!!! error TS2552: Cannot find name 'array2'. Did you mean 'Array'?
+!!! related TS2728 lib.es5.d.ts:--:--: 'Array' is declared here.
+    a5([1, 2, "string", false, true]);       // Error, parameter type is [any, any, [[any]]]
+              ~~~~~~~~
+!!! error TS2322: Type 'string' is not assignable to type '[[any]]'.
+    a5([1, 2]);                              // Error, parameter type is [any, any, [[any]]]
+       ~~~~~~
+!!! error TS2345: Argument of type '[number, number]' is not assignable to parameter of type '[any, any, [[any]]]'.
+!!! error TS2345:   Source has 2 element(s) but target requires 3.
+    a6([1, 2, "string"]);                   // Error, parameter type is number[]
+              ~~~~~~~~
+!!! error TS2322: Type 'string' is not assignable to type 'number'.
+    
+    
+    var temp = [1, 2, 3];
+    class C {
+        constructor(public ...temp) { }  // Error, rest parameter can't have properties
+                    ~~~~~~~~~~~~~~
+!!! error TS1317: A parameter property cannot be declared using a rest parameter.
+    }
+    
+    // Rest parameter with generic
+    function foo1<T extends Number>(...a: T[]) { }
+    foo1(1, 2, "string", E1.a, E.b);  // Error
+                         ~~
+!!! error TS2304: Cannot find name 'E1'.
+                               ~
+!!! error TS2304: Cannot find name 'E'.
+    
+    
     