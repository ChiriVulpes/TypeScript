--- conflicted
+++ resolved
@@ -1,18 +1,18 @@
-currentDirectory:: / useCaseSensitiveFileNames: false
-Info seq  [hh:mm:ss:mss] Provided types map file "/typesMap.json" doesn't exist
-Before request
-//// [/home/src/projects/project/app/Component-demos.ts]
+currentDirectory:: / useCaseSensitiveFileNames: false
+Info seq  [hh:mm:ss:mss] Provided types map file "/typesMap.json" doesn't exist
+Before request
+//// [/home/src/projects/project/app/Component-demos.ts]
 import * as helpers from 'demos/helpers';
 export const demo = () => {
     helpers;
 }
-
-
-//// [/home/src/projects/project/app/Component.ts]
+
+
+//// [/home/src/projects/project/app/Component.ts]
 export const Component = () => {}
-
-
-//// [/home/src/projects/project/app/tsconfig.json]
+
+
+//// [/home/src/projects/project/app/tsconfig.json]
 {
   "compilerOptions": {
     "composite": true,
@@ -24,13 +24,13 @@
   "exclude": [
     "**/*-demos.*"
   ]
-}
-
-//// [/home/src/projects/project/demos/helpers.ts]
+}
+
+//// [/home/src/projects/project/demos/helpers.ts]
 export const foo = 1;
-
-
-//// [/home/src/projects/project/demos/tsconfig.json]
+
+
+//// [/home/src/projects/project/demos/tsconfig.json]
 {
   "compilerOptions": {
     "composite": true,
@@ -46,9 +46,9 @@
     "**/*",
     "../app/**/*-demos.*"
   ]
-}
-
-//// [/home/src/projects/project/tsconfig.json]
+}
+
+//// [/home/src/projects/project/tsconfig.json]
 {
   "compilerOptions": {
     "outDir": "./dist/"
@@ -61,15 +61,15 @@
       "path": "./app/tsconfig.json"
     }
   ]
-}
-
-//// [/home/src/projects/random/random.ts]
-export let a = 10;
-
-//// [/home/src/projects/random/tsconfig.json]
-{ }
-
-//// [/a/lib/lib.d.ts]
+}
+
+//// [/home/src/projects/random/random.ts]
+export let a = 10;
+
+//// [/home/src/projects/random/tsconfig.json]
+{ }
+
+//// [/a/lib/lib.d.ts]
 /// <reference no-default-lib="true"/>
 interface Boolean {}
 interface Function {}
@@ -80,9 +80,9 @@
 interface Object {}
 interface RegExp {}
 interface String { charAt: any; }
-interface Array<T> { length: number; [n: number]: T; }
-
-
+interface Array<T> { length: number; [n: number]: T; }
+
+
 Info seq  [hh:mm:ss:mss] request:
     {
       "command": "open",
@@ -91,10 +91,10 @@
       },
       "seq": 1,
       "type": "request"
-    }
-Info seq  [hh:mm:ss:mss] getConfigFileNameForFile:: File: /home/src/projects/project/app/Component-demos.ts ProjectRootPath: undefined:: Result: /home/src/projects/project/app/tsconfig.json
-Info seq  [hh:mm:ss:mss] Creating configuration project /home/src/projects/project/app/tsconfig.json
-Info seq  [hh:mm:ss:mss] FileWatcher:: Added:: WatchInfo: /home/src/projects/project/app/tsconfig.json 2000 undefined Project: /home/src/projects/project/app/tsconfig.json WatchType: Config file
+    }
+Info seq  [hh:mm:ss:mss] getConfigFileNameForFile:: File: /home/src/projects/project/app/Component-demos.ts ProjectRootPath: undefined:: Result: /home/src/projects/project/app/tsconfig.json
+Info seq  [hh:mm:ss:mss] Creating configuration project /home/src/projects/project/app/tsconfig.json
+Info seq  [hh:mm:ss:mss] FileWatcher:: Added:: WatchInfo: /home/src/projects/project/app/tsconfig.json 2000 undefined Project: /home/src/projects/project/app/tsconfig.json WatchType: Config file
 Info seq  [hh:mm:ss:mss] event:
     {
       "seq": 0,
@@ -104,7 +104,7 @@
         "projectName": "/home/src/projects/project/app/tsconfig.json",
         "reason": "Creating possible configured project for /home/src/projects/project/app/Component-demos.ts to open"
       }
-    }
+    }
 Info seq  [hh:mm:ss:mss] Config: /home/src/projects/project/app/tsconfig.json : {
  "rootNames": [
   "/home/src/projects/project/app/Component.ts"
@@ -114,20 +114,20 @@
   "outDir": "/home/src/projects/project/app-dist",
   "configFilePath": "/home/src/projects/project/app/tsconfig.json"
  }
-}
-Info seq  [hh:mm:ss:mss] DirectoryWatcher:: Added:: WatchInfo: /home/src/projects/project/app 1 undefined Config: /home/src/projects/project/app/tsconfig.json WatchType: Wild card directory
-Info seq  [hh:mm:ss:mss] Elapsed:: *ms DirectoryWatcher:: Added:: WatchInfo: /home/src/projects/project/app 1 undefined Config: /home/src/projects/project/app/tsconfig.json WatchType: Wild card directory
-Info seq  [hh:mm:ss:mss] FileWatcher:: Added:: WatchInfo: /home/src/projects/project/app/Component.ts 500 undefined WatchType: Closed Script info
-Info seq  [hh:mm:ss:mss] Starting updateGraphWorker: Project: /home/src/projects/project/app/tsconfig.json
-Info seq  [hh:mm:ss:mss] FileWatcher:: Added:: WatchInfo: /a/lib/lib.d.ts 500 undefined WatchType: Closed Script info
-Info seq  [hh:mm:ss:mss] DirectoryWatcher:: Added:: WatchInfo: /home/src/projects/project/app/node_modules/@types 1 undefined Project: /home/src/projects/project/app/tsconfig.json WatchType: Type roots
-Info seq  [hh:mm:ss:mss] Elapsed:: *ms DirectoryWatcher:: Added:: WatchInfo: /home/src/projects/project/app/node_modules/@types 1 undefined Project: /home/src/projects/project/app/tsconfig.json WatchType: Type roots
-Info seq  [hh:mm:ss:mss] DirectoryWatcher:: Added:: WatchInfo: /home/src/projects/project/node_modules/@types 1 undefined Project: /home/src/projects/project/app/tsconfig.json WatchType: Type roots
-Info seq  [hh:mm:ss:mss] Elapsed:: *ms DirectoryWatcher:: Added:: WatchInfo: /home/src/projects/project/node_modules/@types 1 undefined Project: /home/src/projects/project/app/tsconfig.json WatchType: Type roots
-Info seq  [hh:mm:ss:mss] DirectoryWatcher:: Added:: WatchInfo: /home/src/projects/node_modules/@types 1 undefined Project: /home/src/projects/project/app/tsconfig.json WatchType: Type roots
-Info seq  [hh:mm:ss:mss] Elapsed:: *ms DirectoryWatcher:: Added:: WatchInfo: /home/src/projects/node_modules/@types 1 undefined Project: /home/src/projects/project/app/tsconfig.json WatchType: Type roots
-Info seq  [hh:mm:ss:mss] Finishing updateGraphWorker: Project: /home/src/projects/project/app/tsconfig.json projectStateVersion: 1 projectProgramVersion: 0 structureChanged: true structureIsReused:: Not Elapsed:: *ms
-Info seq  [hh:mm:ss:mss] Project '/home/src/projects/project/app/tsconfig.json' (Configured)
+}
+Info seq  [hh:mm:ss:mss] DirectoryWatcher:: Added:: WatchInfo: /home/src/projects/project/app 1 undefined Config: /home/src/projects/project/app/tsconfig.json WatchType: Wild card directory
+Info seq  [hh:mm:ss:mss] Elapsed:: *ms DirectoryWatcher:: Added:: WatchInfo: /home/src/projects/project/app 1 undefined Config: /home/src/projects/project/app/tsconfig.json WatchType: Wild card directory
+Info seq  [hh:mm:ss:mss] FileWatcher:: Added:: WatchInfo: /home/src/projects/project/app/Component.ts 500 undefined WatchType: Closed Script info
+Info seq  [hh:mm:ss:mss] Starting updateGraphWorker: Project: /home/src/projects/project/app/tsconfig.json
+Info seq  [hh:mm:ss:mss] FileWatcher:: Added:: WatchInfo: /a/lib/lib.d.ts 500 undefined WatchType: Closed Script info
+Info seq  [hh:mm:ss:mss] DirectoryWatcher:: Added:: WatchInfo: /home/src/projects/project/app/node_modules/@types 1 undefined Project: /home/src/projects/project/app/tsconfig.json WatchType: Type roots
+Info seq  [hh:mm:ss:mss] Elapsed:: *ms DirectoryWatcher:: Added:: WatchInfo: /home/src/projects/project/app/node_modules/@types 1 undefined Project: /home/src/projects/project/app/tsconfig.json WatchType: Type roots
+Info seq  [hh:mm:ss:mss] DirectoryWatcher:: Added:: WatchInfo: /home/src/projects/project/node_modules/@types 1 undefined Project: /home/src/projects/project/app/tsconfig.json WatchType: Type roots
+Info seq  [hh:mm:ss:mss] Elapsed:: *ms DirectoryWatcher:: Added:: WatchInfo: /home/src/projects/project/node_modules/@types 1 undefined Project: /home/src/projects/project/app/tsconfig.json WatchType: Type roots
+Info seq  [hh:mm:ss:mss] DirectoryWatcher:: Added:: WatchInfo: /home/src/projects/node_modules/@types 1 undefined Project: /home/src/projects/project/app/tsconfig.json WatchType: Type roots
+Info seq  [hh:mm:ss:mss] Elapsed:: *ms DirectoryWatcher:: Added:: WatchInfo: /home/src/projects/node_modules/@types 1 undefined Project: /home/src/projects/project/app/tsconfig.json WatchType: Type roots
+Info seq  [hh:mm:ss:mss] Finishing updateGraphWorker: Project: /home/src/projects/project/app/tsconfig.json projectStateVersion: 1 projectProgramVersion: 0 structureChanged: true structureIsReused:: Not Elapsed:: *ms
+Info seq  [hh:mm:ss:mss] Project '/home/src/projects/project/app/tsconfig.json' (Configured)
 Info seq  [hh:mm:ss:mss] 	Files (2)
 	/a/lib/lib.d.ts Text-1 "/// <reference no-default-lib=\"true\"/>\ninterface Boolean {}\ninterface Function {}\ninterface CallableFunction {}\ninterface NewableFunction {}\ninterface IArguments {}\ninterface Number { toExponential: any; }\ninterface Object {}\ninterface RegExp {}\ninterface String { charAt: any; }\ninterface Array<T> { length: number; [n: number]: T; }"
 	/home/src/projects/project/app/Component.ts Text-1 "export const Component = () => {}\n"
@@ -137,8 +137,8 @@
 	  Default library for target 'es5'
 	Component.ts
 	  Matched by include pattern '**/*' in 'tsconfig.json'
-
-Info seq  [hh:mm:ss:mss] -----------------------------------------------
+
+Info seq  [hh:mm:ss:mss] -----------------------------------------------
 Info seq  [hh:mm:ss:mss] event:
     {
       "seq": 0,
@@ -147,7 +147,7 @@
       "body": {
         "projectName": "/home/src/projects/project/app/tsconfig.json"
       }
-    }
+    }
 Info seq  [hh:mm:ss:mss] event:
     {
       "seq": 0,
@@ -191,7 +191,7 @@
           "version": "FakeVersion"
         }
       }
-    }
+    }
 Info seq  [hh:mm:ss:mss] event:
     {
       "seq": 0,
@@ -202,11 +202,10 @@
         "configFile": "/home/src/projects/project/app/tsconfig.json",
         "diagnostics": []
       }
-    }
-<<<<<<< HEAD
-Info seq  [hh:mm:ss:mss] getConfigFileNameForFile:: File: /home/src/projects/project/app/tsconfig.json ProjectRootPath: undefined:: Result: /home/src/projects/project/tsconfig.json
-Info seq  [hh:mm:ss:mss] Creating configuration project /home/src/projects/project/tsconfig.json
-Info seq  [hh:mm:ss:mss] FileWatcher:: Added:: WatchInfo: /home/src/projects/project/tsconfig.json 2000 undefined Project: /home/src/projects/project/tsconfig.json WatchType: Config file
+    }
+Info seq  [hh:mm:ss:mss] getConfigFileNameForFile:: File: /home/src/projects/project/app/tsconfig.json ProjectRootPath: undefined:: Result: /home/src/projects/project/tsconfig.json
+Info seq  [hh:mm:ss:mss] Creating configuration project /home/src/projects/project/tsconfig.json
+Info seq  [hh:mm:ss:mss] FileWatcher:: Added:: WatchInfo: /home/src/projects/project/tsconfig.json 2000 undefined Project: /home/src/projects/project/tsconfig.json WatchType: Config file
 Info seq  [hh:mm:ss:mss] event:
     {
       "seq": 0,
@@ -216,7 +215,7 @@
         "projectName": "/home/src/projects/project/tsconfig.json",
         "reason": "Creating possible configured project for /home/src/projects/project/app/Component-demos.ts to open"
       }
-    }
+    }
 Info seq  [hh:mm:ss:mss] Config: /home/src/projects/project/tsconfig.json : {
  "rootNames": [
   "/home/src/projects/project/app/Component-demos.ts",
@@ -237,11 +236,11 @@
    "originalPath": "./app/tsconfig.json"
   }
  ]
-}
-Info seq  [hh:mm:ss:mss] DirectoryWatcher:: Added:: WatchInfo: /home/src/projects/project 1 undefined Config: /home/src/projects/project/tsconfig.json WatchType: Wild card directory
-Info seq  [hh:mm:ss:mss] Elapsed:: *ms DirectoryWatcher:: Added:: WatchInfo: /home/src/projects/project 1 undefined Config: /home/src/projects/project/tsconfig.json WatchType: Wild card directory
-Info seq  [hh:mm:ss:mss] FileWatcher:: Added:: WatchInfo: /home/src/projects/project/demos/helpers.ts 500 undefined WatchType: Closed Script info
-Info seq  [hh:mm:ss:mss] Starting updateGraphWorker: Project: /home/src/projects/project/tsconfig.json
+}
+Info seq  [hh:mm:ss:mss] DirectoryWatcher:: Added:: WatchInfo: /home/src/projects/project 1 undefined Config: /home/src/projects/project/tsconfig.json WatchType: Wild card directory
+Info seq  [hh:mm:ss:mss] Elapsed:: *ms DirectoryWatcher:: Added:: WatchInfo: /home/src/projects/project 1 undefined Config: /home/src/projects/project/tsconfig.json WatchType: Wild card directory
+Info seq  [hh:mm:ss:mss] FileWatcher:: Added:: WatchInfo: /home/src/projects/project/demos/helpers.ts 500 undefined WatchType: Closed Script info
+Info seq  [hh:mm:ss:mss] Starting updateGraphWorker: Project: /home/src/projects/project/tsconfig.json
 Info seq  [hh:mm:ss:mss] Config: /home/src/projects/project/demos/tsconfig.json : {
  "rootNames": [
   "/home/src/projects/project/demos/helpers.ts",
@@ -259,22 +258,18 @@
   "pathsBasePath": "/home/src/projects/project/demos",
   "configFilePath": "/home/src/projects/project/demos/tsconfig.json"
  }
-}
-Info seq  [hh:mm:ss:mss] FileWatcher:: Added:: WatchInfo: /home/src/projects/project/demos/tsconfig.json 2000 undefined Project: /home/src/projects/project/tsconfig.json WatchType: Config file
-Info seq  [hh:mm:ss:mss] DirectoryWatcher:: Added:: WatchInfo: /home/src/projects/project/demos 1 undefined Config: /home/src/projects/project/demos/tsconfig.json WatchType: Wild card directory
-Info seq  [hh:mm:ss:mss] Elapsed:: *ms DirectoryWatcher:: Added:: WatchInfo: /home/src/projects/project/demos 1 undefined Config: /home/src/projects/project/demos/tsconfig.json WatchType: Wild card directory
-Info seq  [hh:mm:ss:mss] DirectoryWatcher:: Added:: WatchInfo: /home/src/projects/project/app 1 undefined Config: /home/src/projects/project/demos/tsconfig.json WatchType: Wild card directory
-Info seq  [hh:mm:ss:mss] Elapsed:: *ms DirectoryWatcher:: Added:: WatchInfo: /home/src/projects/project/app 1 undefined Config: /home/src/projects/project/demos/tsconfig.json WatchType: Wild card directory
-Info seq  [hh:mm:ss:mss] FileWatcher:: Added:: WatchInfo: /home/src/projects/project/demos/package.json 2000 undefined Project: /home/src/projects/project/tsconfig.json WatchType: File location affecting resolution
-Info seq  [hh:mm:ss:mss] FileWatcher:: Added:: WatchInfo: /home/src/projects/project/package.json 2000 undefined Project: /home/src/projects/project/tsconfig.json WatchType: File location affecting resolution
-Info seq  [hh:mm:ss:mss] FileWatcher:: Added:: WatchInfo: /home/src/projects/package.json 2000 undefined Project: /home/src/projects/project/tsconfig.json WatchType: File location affecting resolution
-Info seq  [hh:mm:ss:mss] FileWatcher:: Added:: WatchInfo: /home/src/projects/project/app/package.json 2000 undefined Project: /home/src/projects/project/tsconfig.json WatchType: File location affecting resolution
-Info seq  [hh:mm:ss:mss] DirectoryWatcher:: Added:: WatchInfo: /home/src/projects/project/node_modules/@types 1 undefined Project: /home/src/projects/project/tsconfig.json WatchType: Type roots
-Info seq  [hh:mm:ss:mss] Elapsed:: *ms DirectoryWatcher:: Added:: WatchInfo: /home/src/projects/project/node_modules/@types 1 undefined Project: /home/src/projects/project/tsconfig.json WatchType: Type roots
-Info seq  [hh:mm:ss:mss] DirectoryWatcher:: Added:: WatchInfo: /home/src/projects/node_modules/@types 1 undefined Project: /home/src/projects/project/tsconfig.json WatchType: Type roots
-Info seq  [hh:mm:ss:mss] Elapsed:: *ms DirectoryWatcher:: Added:: WatchInfo: /home/src/projects/node_modules/@types 1 undefined Project: /home/src/projects/project/tsconfig.json WatchType: Type roots
-Info seq  [hh:mm:ss:mss] Finishing updateGraphWorker: Project: /home/src/projects/project/tsconfig.json projectStateVersion: 1 projectProgramVersion: 0 structureChanged: true structureIsReused:: Not Elapsed:: *ms
-Info seq  [hh:mm:ss:mss] Project '/home/src/projects/project/tsconfig.json' (Configured)
+}
+Info seq  [hh:mm:ss:mss] FileWatcher:: Added:: WatchInfo: /home/src/projects/project/demos/tsconfig.json 2000 undefined Project: /home/src/projects/project/tsconfig.json WatchType: Config file
+Info seq  [hh:mm:ss:mss] DirectoryWatcher:: Added:: WatchInfo: /home/src/projects/project/demos 1 undefined Config: /home/src/projects/project/demos/tsconfig.json WatchType: Wild card directory
+Info seq  [hh:mm:ss:mss] Elapsed:: *ms DirectoryWatcher:: Added:: WatchInfo: /home/src/projects/project/demos 1 undefined Config: /home/src/projects/project/demos/tsconfig.json WatchType: Wild card directory
+Info seq  [hh:mm:ss:mss] DirectoryWatcher:: Added:: WatchInfo: /home/src/projects/project/app 1 undefined Config: /home/src/projects/project/demos/tsconfig.json WatchType: Wild card directory
+Info seq  [hh:mm:ss:mss] Elapsed:: *ms DirectoryWatcher:: Added:: WatchInfo: /home/src/projects/project/app 1 undefined Config: /home/src/projects/project/demos/tsconfig.json WatchType: Wild card directory
+Info seq  [hh:mm:ss:mss] DirectoryWatcher:: Added:: WatchInfo: /home/src/projects/project/node_modules/@types 1 undefined Project: /home/src/projects/project/tsconfig.json WatchType: Type roots
+Info seq  [hh:mm:ss:mss] Elapsed:: *ms DirectoryWatcher:: Added:: WatchInfo: /home/src/projects/project/node_modules/@types 1 undefined Project: /home/src/projects/project/tsconfig.json WatchType: Type roots
+Info seq  [hh:mm:ss:mss] DirectoryWatcher:: Added:: WatchInfo: /home/src/projects/node_modules/@types 1 undefined Project: /home/src/projects/project/tsconfig.json WatchType: Type roots
+Info seq  [hh:mm:ss:mss] Elapsed:: *ms DirectoryWatcher:: Added:: WatchInfo: /home/src/projects/node_modules/@types 1 undefined Project: /home/src/projects/project/tsconfig.json WatchType: Type roots
+Info seq  [hh:mm:ss:mss] Finishing updateGraphWorker: Project: /home/src/projects/project/tsconfig.json projectStateVersion: 1 projectProgramVersion: 0 structureChanged: true structureIsReused:: Not Elapsed:: *ms
+Info seq  [hh:mm:ss:mss] Project '/home/src/projects/project/tsconfig.json' (Configured)
 Info seq  [hh:mm:ss:mss] 	Files (4)
 	/a/lib/lib.d.ts Text-1 "/// <reference no-default-lib=\"true\"/>\ninterface Boolean {}\ninterface Function {}\ninterface CallableFunction {}\ninterface NewableFunction {}\ninterface IArguments {}\ninterface Number { toExponential: any; }\ninterface Object {}\ninterface RegExp {}\ninterface String { charAt: any; }\ninterface Array<T> { length: number; [n: number]: T; }"
 	/home/src/projects/project/demos/helpers.ts Text-1 "export const foo = 1;\n"
@@ -291,8 +286,8 @@
 	  Matched by default include pattern '**/*'
 	app/Component.ts
 	  Matched by default include pattern '**/*'
-
-Info seq  [hh:mm:ss:mss] -----------------------------------------------
+
+Info seq  [hh:mm:ss:mss] -----------------------------------------------
 Info seq  [hh:mm:ss:mss] event:
     {
       "seq": 0,
@@ -301,7 +296,7 @@
       "body": {
         "projectName": "/home/src/projects/project/tsconfig.json"
       }
-    }
+    }
 Info seq  [hh:mm:ss:mss] event:
     {
       "seq": 0,
@@ -344,7 +339,7 @@
           "version": "FakeVersion"
         }
       }
-    }
+    }
 Info seq  [hh:mm:ss:mss] event:
     {
       "seq": 0,
@@ -355,8 +350,8 @@
         "configFile": "/home/src/projects/project/tsconfig.json",
         "diagnostics": []
       }
-    }
-Info seq  [hh:mm:ss:mss] Creating configuration project /home/src/projects/project/demos/tsconfig.json
+    }
+Info seq  [hh:mm:ss:mss] Creating configuration project /home/src/projects/project/demos/tsconfig.json
 Info seq  [hh:mm:ss:mss] event:
     {
       "seq": 0,
@@ -366,42 +361,17 @@
         "projectName": "/home/src/projects/project/demos/tsconfig.json",
         "reason": "Creating project referenced in solution /home/src/projects/project/tsconfig.json to find possible configured project for /home/src/projects/project/app/Component-demos.ts to open"
       }
-    }
-Info seq  [hh:mm:ss:mss] Starting updateGraphWorker: Project: /home/src/projects/project/demos/tsconfig.json
-Info seq  [hh:mm:ss:mss] FileWatcher:: Added:: WatchInfo: /home/src/projects/project/demos/package.json 2000 undefined Project: /home/src/projects/project/demos/tsconfig.json WatchType: File location affecting resolution
-Info seq  [hh:mm:ss:mss] FileWatcher:: Added:: WatchInfo: /home/src/projects/project/package.json 2000 undefined Project: /home/src/projects/project/demos/tsconfig.json WatchType: File location affecting resolution
-Info seq  [hh:mm:ss:mss] FileWatcher:: Added:: WatchInfo: /home/src/projects/package.json 2000 undefined Project: /home/src/projects/project/demos/tsconfig.json WatchType: File location affecting resolution
-Info seq  [hh:mm:ss:mss] FileWatcher:: Added:: WatchInfo: /home/src/projects/project/app/package.json 2000 undefined Project: /home/src/projects/project/demos/tsconfig.json WatchType: File location affecting resolution
-Info seq  [hh:mm:ss:mss] DirectoryWatcher:: Added:: WatchInfo: /home/src/projects/project/demos/node_modules/@types 1 undefined Project: /home/src/projects/project/demos/tsconfig.json WatchType: Type roots
-Info seq  [hh:mm:ss:mss] Elapsed:: *ms DirectoryWatcher:: Added:: WatchInfo: /home/src/projects/project/demos/node_modules/@types 1 undefined Project: /home/src/projects/project/demos/tsconfig.json WatchType: Type roots
-Info seq  [hh:mm:ss:mss] DirectoryWatcher:: Added:: WatchInfo: /home/src/projects/project/node_modules/@types 1 undefined Project: /home/src/projects/project/demos/tsconfig.json WatchType: Type roots
-Info seq  [hh:mm:ss:mss] Elapsed:: *ms DirectoryWatcher:: Added:: WatchInfo: /home/src/projects/project/node_modules/@types 1 undefined Project: /home/src/projects/project/demos/tsconfig.json WatchType: Type roots
-Info seq  [hh:mm:ss:mss] DirectoryWatcher:: Added:: WatchInfo: /home/src/projects/node_modules/@types 1 undefined Project: /home/src/projects/project/demos/tsconfig.json WatchType: Type roots
-Info seq  [hh:mm:ss:mss] Elapsed:: *ms DirectoryWatcher:: Added:: WatchInfo: /home/src/projects/node_modules/@types 1 undefined Project: /home/src/projects/project/demos/tsconfig.json WatchType: Type roots
-Info seq  [hh:mm:ss:mss] Finishing updateGraphWorker: Project: /home/src/projects/project/demos/tsconfig.json projectStateVersion: 1 projectProgramVersion: 0 structureChanged: true structureIsReused:: Not Elapsed:: *ms
-Info seq  [hh:mm:ss:mss] Project '/home/src/projects/project/demos/tsconfig.json' (Configured)
+    }
+Info seq  [hh:mm:ss:mss] Starting updateGraphWorker: Project: /home/src/projects/project/demos/tsconfig.json
+Info seq  [hh:mm:ss:mss] DirectoryWatcher:: Added:: WatchInfo: /home/src/projects/project/demos/node_modules/@types 1 undefined Project: /home/src/projects/project/demos/tsconfig.json WatchType: Type roots
+Info seq  [hh:mm:ss:mss] Elapsed:: *ms DirectoryWatcher:: Added:: WatchInfo: /home/src/projects/project/demos/node_modules/@types 1 undefined Project: /home/src/projects/project/demos/tsconfig.json WatchType: Type roots
+Info seq  [hh:mm:ss:mss] DirectoryWatcher:: Added:: WatchInfo: /home/src/projects/project/node_modules/@types 1 undefined Project: /home/src/projects/project/demos/tsconfig.json WatchType: Type roots
+Info seq  [hh:mm:ss:mss] Elapsed:: *ms DirectoryWatcher:: Added:: WatchInfo: /home/src/projects/project/node_modules/@types 1 undefined Project: /home/src/projects/project/demos/tsconfig.json WatchType: Type roots
+Info seq  [hh:mm:ss:mss] DirectoryWatcher:: Added:: WatchInfo: /home/src/projects/node_modules/@types 1 undefined Project: /home/src/projects/project/demos/tsconfig.json WatchType: Type roots
+Info seq  [hh:mm:ss:mss] Elapsed:: *ms DirectoryWatcher:: Added:: WatchInfo: /home/src/projects/node_modules/@types 1 undefined Project: /home/src/projects/project/demos/tsconfig.json WatchType: Type roots
+Info seq  [hh:mm:ss:mss] Finishing updateGraphWorker: Project: /home/src/projects/project/demos/tsconfig.json projectStateVersion: 1 projectProgramVersion: 0 structureChanged: true structureIsReused:: Not Elapsed:: *ms
+Info seq  [hh:mm:ss:mss] Project '/home/src/projects/project/demos/tsconfig.json' (Configured)
 Info seq  [hh:mm:ss:mss] 	Files (3)
-=======
-Info seq  [hh:mm:ss:mss] FileWatcher:: Added:: WatchInfo: /home/src/projects/project/app/jsconfig.json 2000 undefined WatchType: Config file for the inferred project root
-Info seq  [hh:mm:ss:mss] FileWatcher:: Added:: WatchInfo: /home/src/projects/project/tsconfig.json 2000 undefined WatchType: Config file for the inferred project root
-Info seq  [hh:mm:ss:mss] FileWatcher:: Added:: WatchInfo: /home/src/projects/project/jsconfig.json 2000 undefined WatchType: Config file for the inferred project root
-Info seq  [hh:mm:ss:mss] Starting updateGraphWorker: Project: /dev/null/inferredProject1*
-Info seq  [hh:mm:ss:mss] DirectoryWatcher:: Added:: WatchInfo: /home/src/projects/project/app/node_modules 1 undefined Project: /dev/null/inferredProject1* WatchType: Failed Lookup Locations
-Info seq  [hh:mm:ss:mss] Elapsed:: *ms DirectoryWatcher:: Added:: WatchInfo: /home/src/projects/project/app/node_modules 1 undefined Project: /dev/null/inferredProject1* WatchType: Failed Lookup Locations
-Info seq  [hh:mm:ss:mss] DirectoryWatcher:: Added:: WatchInfo: /home/src/projects/project/node_modules 1 undefined Project: /dev/null/inferredProject1* WatchType: Failed Lookup Locations
-Info seq  [hh:mm:ss:mss] Elapsed:: *ms DirectoryWatcher:: Added:: WatchInfo: /home/src/projects/project/node_modules 1 undefined Project: /dev/null/inferredProject1* WatchType: Failed Lookup Locations
-Info seq  [hh:mm:ss:mss] DirectoryWatcher:: Added:: WatchInfo: /home/src/projects/node_modules 1 undefined Project: /dev/null/inferredProject1* WatchType: Failed Lookup Locations
-Info seq  [hh:mm:ss:mss] Elapsed:: *ms DirectoryWatcher:: Added:: WatchInfo: /home/src/projects/node_modules 1 undefined Project: /dev/null/inferredProject1* WatchType: Failed Lookup Locations
-Info seq  [hh:mm:ss:mss] DirectoryWatcher:: Added:: WatchInfo: /home/src/projects/project/app/node_modules/@types 1 undefined Project: /dev/null/inferredProject1* WatchType: Type roots
-Info seq  [hh:mm:ss:mss] Elapsed:: *ms DirectoryWatcher:: Added:: WatchInfo: /home/src/projects/project/app/node_modules/@types 1 undefined Project: /dev/null/inferredProject1* WatchType: Type roots
-Info seq  [hh:mm:ss:mss] DirectoryWatcher:: Added:: WatchInfo: /home/src/projects/project/node_modules/@types 1 undefined Project: /dev/null/inferredProject1* WatchType: Type roots
-Info seq  [hh:mm:ss:mss] Elapsed:: *ms DirectoryWatcher:: Added:: WatchInfo: /home/src/projects/project/node_modules/@types 1 undefined Project: /dev/null/inferredProject1* WatchType: Type roots
-Info seq  [hh:mm:ss:mss] DirectoryWatcher:: Added:: WatchInfo: /home/src/projects/node_modules/@types 1 undefined Project: /dev/null/inferredProject1* WatchType: Type roots
-Info seq  [hh:mm:ss:mss] Elapsed:: *ms DirectoryWatcher:: Added:: WatchInfo: /home/src/projects/node_modules/@types 1 undefined Project: /dev/null/inferredProject1* WatchType: Type roots
-Info seq  [hh:mm:ss:mss] Finishing updateGraphWorker: Project: /dev/null/inferredProject1* projectStateVersion: 1 projectProgramVersion: 0 structureChanged: true structureIsReused:: Not Elapsed:: *ms
-Info seq  [hh:mm:ss:mss] Project '/dev/null/inferredProject1*' (Inferred)
-Info seq  [hh:mm:ss:mss] 	Files (2)
->>>>>>> e834989e
 	/a/lib/lib.d.ts Text-1 "/// <reference no-default-lib=\"true\"/>\ninterface Boolean {}\ninterface Function {}\ninterface CallableFunction {}\ninterface NewableFunction {}\ninterface IArguments {}\ninterface Number { toExponential: any; }\ninterface Object {}\ninterface RegExp {}\ninterface String { charAt: any; }\ninterface Array<T> { length: number; [n: number]: T; }"
 	/home/src/projects/project/demos/helpers.ts Text-1 "export const foo = 1;\n"
 	/home/src/projects/project/app/Component-demos.ts SVC-1-0 "import * as helpers from 'demos/helpers';\nexport const demo = () => {\n    helpers;\n}\n"
@@ -414,8 +384,8 @@
 	  Imported via 'demos/helpers' from file '../app/Component-demos.ts'
 	../app/Component-demos.ts
 	  Matched by include pattern '../app/**/*-demos.*' in 'tsconfig.json'
-
-Info seq  [hh:mm:ss:mss] -----------------------------------------------
+
+Info seq  [hh:mm:ss:mss] -----------------------------------------------
 Info seq  [hh:mm:ss:mss] event:
     {
       "seq": 0,
@@ -424,7 +394,7 @@
       "body": {
         "projectName": "/home/src/projects/project/demos/tsconfig.json"
       }
-    }
+    }
 Info seq  [hh:mm:ss:mss] event:
     {
       "seq": 0,
@@ -470,7 +440,7 @@
           "version": "FakeVersion"
         }
       }
-    }
+    }
 Info seq  [hh:mm:ss:mss] event:
     {
       "seq": 0,
@@ -481,114 +451,105 @@
         "configFile": "/home/src/projects/project/demos/tsconfig.json",
         "diagnostics": []
       }
-    }
-Info seq  [hh:mm:ss:mss] getConfigFileNameForFile:: File: /home/src/projects/project/demos/tsconfig.json ProjectRootPath: undefined:: Result: /home/src/projects/project/tsconfig.json
-Info seq  [hh:mm:ss:mss] Project '/home/src/projects/project/app/tsconfig.json' (Configured)
+    }
+Info seq  [hh:mm:ss:mss] getConfigFileNameForFile:: File: /home/src/projects/project/demos/tsconfig.json ProjectRootPath: undefined:: Result: /home/src/projects/project/tsconfig.json
+Info seq  [hh:mm:ss:mss] Project '/home/src/projects/project/app/tsconfig.json' (Configured)
 Info seq  [hh:mm:ss:mss] 	Files (2)
-
-Info seq  [hh:mm:ss:mss] -----------------------------------------------
-Info seq  [hh:mm:ss:mss] Project '/home/src/projects/project/tsconfig.json' (Configured)
+
+Info seq  [hh:mm:ss:mss] -----------------------------------------------
+Info seq  [hh:mm:ss:mss] Project '/home/src/projects/project/tsconfig.json' (Configured)
 Info seq  [hh:mm:ss:mss] 	Files (4)
-
-Info seq  [hh:mm:ss:mss] -----------------------------------------------
-Info seq  [hh:mm:ss:mss] Project '/home/src/projects/project/demos/tsconfig.json' (Configured)
+
+Info seq  [hh:mm:ss:mss] -----------------------------------------------
+Info seq  [hh:mm:ss:mss] Project '/home/src/projects/project/demos/tsconfig.json' (Configured)
 Info seq  [hh:mm:ss:mss] 	Files (3)
-
-Info seq  [hh:mm:ss:mss] -----------------------------------------------
-Info seq  [hh:mm:ss:mss] Open files: 
-Info seq  [hh:mm:ss:mss] 	FileName: /home/src/projects/project/app/Component-demos.ts ProjectRootPath: undefined
-Info seq  [hh:mm:ss:mss] 		Projects: /home/src/projects/project/tsconfig.json,/home/src/projects/project/demos/tsconfig.json
+
+Info seq  [hh:mm:ss:mss] -----------------------------------------------
+Info seq  [hh:mm:ss:mss] Open files: 
+Info seq  [hh:mm:ss:mss] 	FileName: /home/src/projects/project/app/Component-demos.ts ProjectRootPath: undefined
+Info seq  [hh:mm:ss:mss] 		Projects: /home/src/projects/project/tsconfig.json,/home/src/projects/project/demos/tsconfig.json
 Info seq  [hh:mm:ss:mss] response:
     {
       "responseRequired": false
-    }
-After request
-
-PolledWatches::
-/home/src/projects/node_modules/@types: *new*
-  {"pollingInterval":500}
-<<<<<<< HEAD
-/home/src/projects/package.json: *new*
-  {"pollingInterval":2000}
-/home/src/projects/project/app/node_modules/@types: *new*
-  {"pollingInterval":500}
-/home/src/projects/project/app/package.json: *new*
-  {"pollingInterval":2000}
-/home/src/projects/project/demos/node_modules/@types: *new*
-  {"pollingInterval":500}
-/home/src/projects/project/demos/package.json: *new*
-  {"pollingInterval":2000}
-/home/src/projects/project/node_modules/@types: *new*
-  {"pollingInterval":500}
-/home/src/projects/project/package.json: *new*
-  {"pollingInterval":2000}
-
-FsWatches::
-/a/lib/lib.d.ts: *new*
-  {}
-/home/src/projects/project/app/Component.ts: *new*
-  {}
-/home/src/projects/project/app/tsconfig.json: *new*
-  {}
-/home/src/projects/project/demos/helpers.ts: *new*
-  {}
-/home/src/projects/project/demos/tsconfig.json: *new*
-  {}
-/home/src/projects/project/tsconfig.json: *new*
-  {}
-
-FsWatchesRecursive::
-/home/src/projects/project: *new*
-  {}
-/home/src/projects/project/app: *new*
-  {}
-/home/src/projects/project/demos: *new*
-  {}
-
-Projects::
-/home/src/projects/project/app/tsconfig.json (Configured) *new*
-    projectStateVersion: 1
-    projectProgramVersion: 1
-/home/src/projects/project/demos/tsconfig.json (Configured) *new*
-    projectStateVersion: 1
-    projectProgramVersion: 1
-/home/src/projects/project/tsconfig.json (Configured) *new*
-    projectStateVersion: 1
-    projectProgramVersion: 1
-
-ScriptInfos::
-/a/lib/lib.d.ts *new*
-    version: Text-1
-    containingProjects: 3
-        /home/src/projects/project/app/tsconfig.json
-        /home/src/projects/project/tsconfig.json
-        /home/src/projects/project/demos/tsconfig.json
-/home/src/projects/project/app/Component-demos.ts (Open) *new*
-    version: SVC-1-0
-    containingProjects: 2
-        /home/src/projects/project/tsconfig.json
-        /home/src/projects/project/demos/tsconfig.json *default*
-/home/src/projects/project/app/Component.ts *new*
-    version: Text-1
-    containingProjects: 2
-        /home/src/projects/project/app/tsconfig.json
-        /home/src/projects/project/tsconfig.json
-/home/src/projects/project/demos/helpers.ts *new*
-    version: Text-1
-    containingProjects: 2
-        /home/src/projects/project/tsconfig.json
-        /home/src/projects/project/demos/tsconfig.json
-
-Info seq  [hh:mm:ss:mss] FileWatcher:: Triggered with /home/src/projects/project/demos/tsconfig.json 1:: WatchInfo: /home/src/projects/project/demos/tsconfig.json 2000 undefined Project: /home/src/projects/project/tsconfig.json WatchType: Config file
-Info seq  [hh:mm:ss:mss] Scheduled: /home/src/projects/project/tsconfig.json
-Info seq  [hh:mm:ss:mss] Scheduled: /home/src/projects/project/demos/tsconfig.json
-Info seq  [hh:mm:ss:mss] Scheduled: *ensureProjectForOpenFiles*
-Info seq  [hh:mm:ss:mss] Elapsed:: *ms FileWatcher:: Triggered with /home/src/projects/project/demos/tsconfig.json 1:: WatchInfo: /home/src/projects/project/demos/tsconfig.json 2000 undefined Project: /home/src/projects/project/tsconfig.json WatchType: Config file
-Before running Timeout callback:: count: 3
-1: /home/src/projects/project/tsconfig.json
-2: /home/src/projects/project/demos/tsconfig.json
-3: *ensureProjectForOpenFiles*
-//// [/home/src/projects/project/demos/tsconfig.json]
+    }
+After request
+
+PolledWatches::
+/home/src/projects/node_modules/@types: *new*
+  {"pollingInterval":500}
+/home/src/projects/project/app/node_modules/@types: *new*
+  {"pollingInterval":500}
+/home/src/projects/project/demos/node_modules/@types: *new*
+  {"pollingInterval":500}
+/home/src/projects/project/node_modules/@types: *new*
+  {"pollingInterval":500}
+
+FsWatches::
+/a/lib/lib.d.ts: *new*
+  {}
+/home/src/projects/project/app/Component.ts: *new*
+  {}
+/home/src/projects/project/app/tsconfig.json: *new*
+  {}
+/home/src/projects/project/demos/helpers.ts: *new*
+  {}
+/home/src/projects/project/demos/tsconfig.json: *new*
+  {}
+/home/src/projects/project/tsconfig.json: *new*
+  {}
+
+FsWatchesRecursive::
+/home/src/projects/project: *new*
+  {}
+/home/src/projects/project/app: *new*
+  {}
+/home/src/projects/project/demos: *new*
+  {}
+
+Projects::
+/home/src/projects/project/app/tsconfig.json (Configured) *new*
+    projectStateVersion: 1
+    projectProgramVersion: 1
+/home/src/projects/project/demos/tsconfig.json (Configured) *new*
+    projectStateVersion: 1
+    projectProgramVersion: 1
+/home/src/projects/project/tsconfig.json (Configured) *new*
+    projectStateVersion: 1
+    projectProgramVersion: 1
+
+ScriptInfos::
+/a/lib/lib.d.ts *new*
+    version: Text-1
+    containingProjects: 3
+        /home/src/projects/project/app/tsconfig.json
+        /home/src/projects/project/tsconfig.json
+        /home/src/projects/project/demos/tsconfig.json
+/home/src/projects/project/app/Component-demos.ts (Open) *new*
+    version: SVC-1-0
+    containingProjects: 2
+        /home/src/projects/project/tsconfig.json
+        /home/src/projects/project/demos/tsconfig.json *default*
+/home/src/projects/project/app/Component.ts *new*
+    version: Text-1
+    containingProjects: 2
+        /home/src/projects/project/app/tsconfig.json
+        /home/src/projects/project/tsconfig.json
+/home/src/projects/project/demos/helpers.ts *new*
+    version: Text-1
+    containingProjects: 2
+        /home/src/projects/project/tsconfig.json
+        /home/src/projects/project/demos/tsconfig.json
+
+Info seq  [hh:mm:ss:mss] FileWatcher:: Triggered with /home/src/projects/project/demos/tsconfig.json 1:: WatchInfo: /home/src/projects/project/demos/tsconfig.json 2000 undefined Project: /home/src/projects/project/tsconfig.json WatchType: Config file
+Info seq  [hh:mm:ss:mss] Scheduled: /home/src/projects/project/tsconfig.json
+Info seq  [hh:mm:ss:mss] Scheduled: /home/src/projects/project/demos/tsconfig.json
+Info seq  [hh:mm:ss:mss] Scheduled: *ensureProjectForOpenFiles*
+Info seq  [hh:mm:ss:mss] Elapsed:: *ms FileWatcher:: Triggered with /home/src/projects/project/demos/tsconfig.json 1:: WatchInfo: /home/src/projects/project/demos/tsconfig.json 2000 undefined Project: /home/src/projects/project/tsconfig.json WatchType: Config file
+Before running Timeout callback:: count: 3
+1: /home/src/projects/project/tsconfig.json
+2: /home/src/projects/project/demos/tsconfig.json
+3: *ensureProjectForOpenFiles*
+//// [/home/src/projects/project/demos/tsconfig.json]
 {
   "compilerOptions": {
     "composite": true,
@@ -604,29 +565,29 @@
     "**/*",
     
   ]
-}
-
-
-Timeout callback:: count: 3
-1: /home/src/projects/project/tsconfig.json *new*
-2: /home/src/projects/project/demos/tsconfig.json *new*
-3: *ensureProjectForOpenFiles* *new*
-
-Projects::
-/home/src/projects/project/app/tsconfig.json (Configured)
-    projectStateVersion: 1
-    projectProgramVersion: 1
-/home/src/projects/project/demos/tsconfig.json (Configured) *changed*
-    projectStateVersion: 2 *changed*
-    projectProgramVersion: 1
-    dirty: true *changed*
-/home/src/projects/project/tsconfig.json (Configured) *changed*
-    projectStateVersion: 2 *changed*
-    projectProgramVersion: 1
-    dirty: true *changed*
-
-Info seq  [hh:mm:ss:mss] Running: /home/src/projects/project/tsconfig.json
-Info seq  [hh:mm:ss:mss] Starting updateGraphWorker: Project: /home/src/projects/project/tsconfig.json
+}
+
+
+Timeout callback:: count: 3
+1: /home/src/projects/project/tsconfig.json *new*
+2: /home/src/projects/project/demos/tsconfig.json *new*
+3: *ensureProjectForOpenFiles* *new*
+
+Projects::
+/home/src/projects/project/app/tsconfig.json (Configured)
+    projectStateVersion: 1
+    projectProgramVersion: 1
+/home/src/projects/project/demos/tsconfig.json (Configured) *changed*
+    projectStateVersion: 2 *changed*
+    projectProgramVersion: 1
+    dirty: true *changed*
+/home/src/projects/project/tsconfig.json (Configured) *changed*
+    projectStateVersion: 2 *changed*
+    projectProgramVersion: 1
+    dirty: true *changed*
+
+Info seq  [hh:mm:ss:mss] Running: /home/src/projects/project/tsconfig.json
+Info seq  [hh:mm:ss:mss] Starting updateGraphWorker: Project: /home/src/projects/project/tsconfig.json
 Info seq  [hh:mm:ss:mss] Config: /home/src/projects/project/demos/tsconfig.json : {
  "rootNames": [
   "/home/src/projects/project/demos/helpers.ts"
@@ -643,25 +604,25 @@
   "pathsBasePath": "/home/src/projects/project/demos",
   "configFilePath": "/home/src/projects/project/demos/tsconfig.json"
  }
-}
-Info seq  [hh:mm:ss:mss] DirectoryWatcher:: Close:: WatchInfo: /home/src/projects/project/app 1 undefined Config: /home/src/projects/project/demos/tsconfig.json WatchType: Wild card directory
-Info seq  [hh:mm:ss:mss] Elapsed:: *ms DirectoryWatcher:: Close:: WatchInfo: /home/src/projects/project/app 1 undefined Config: /home/src/projects/project/demos/tsconfig.json WatchType: Wild card directory
-Info seq  [hh:mm:ss:mss] DirectoryWatcher:: Added:: WatchInfo: /home/src/projects/project/app 1 undefined Project: /home/src/projects/project/tsconfig.json WatchType: Failed Lookup Locations
-Info seq  [hh:mm:ss:mss] Elapsed:: *ms DirectoryWatcher:: Added:: WatchInfo: /home/src/projects/project/app 1 undefined Project: /home/src/projects/project/tsconfig.json WatchType: Failed Lookup Locations
-Info seq  [hh:mm:ss:mss] DirectoryWatcher:: Added:: WatchInfo: /home/src/projects/project/node_modules 1 undefined Project: /home/src/projects/project/tsconfig.json WatchType: Failed Lookup Locations
-Info seq  [hh:mm:ss:mss] Elapsed:: *ms DirectoryWatcher:: Added:: WatchInfo: /home/src/projects/project/node_modules 1 undefined Project: /home/src/projects/project/tsconfig.json WatchType: Failed Lookup Locations
-Info seq  [hh:mm:ss:mss] DirectoryWatcher:: Added:: WatchInfo: /home/src/projects/node_modules 1 undefined Project: /home/src/projects/project/tsconfig.json WatchType: Failed Lookup Locations
-Info seq  [hh:mm:ss:mss] Elapsed:: *ms DirectoryWatcher:: Added:: WatchInfo: /home/src/projects/node_modules 1 undefined Project: /home/src/projects/project/tsconfig.json WatchType: Failed Lookup Locations
-Info seq  [hh:mm:ss:mss] Finishing updateGraphWorker: Project: /home/src/projects/project/tsconfig.json projectStateVersion: 2 projectProgramVersion: 1 structureChanged: true structureIsReused:: Not Elapsed:: *ms
-Info seq  [hh:mm:ss:mss] Project '/home/src/projects/project/tsconfig.json' (Configured)
+}
+Info seq  [hh:mm:ss:mss] DirectoryWatcher:: Close:: WatchInfo: /home/src/projects/project/app 1 undefined Config: /home/src/projects/project/demos/tsconfig.json WatchType: Wild card directory
+Info seq  [hh:mm:ss:mss] Elapsed:: *ms DirectoryWatcher:: Close:: WatchInfo: /home/src/projects/project/app 1 undefined Config: /home/src/projects/project/demos/tsconfig.json WatchType: Wild card directory
+Info seq  [hh:mm:ss:mss] DirectoryWatcher:: Added:: WatchInfo: /home/src/projects/project/app 1 undefined Project: /home/src/projects/project/tsconfig.json WatchType: Failed Lookup Locations
+Info seq  [hh:mm:ss:mss] Elapsed:: *ms DirectoryWatcher:: Added:: WatchInfo: /home/src/projects/project/app 1 undefined Project: /home/src/projects/project/tsconfig.json WatchType: Failed Lookup Locations
+Info seq  [hh:mm:ss:mss] DirectoryWatcher:: Added:: WatchInfo: /home/src/projects/project/node_modules 1 undefined Project: /home/src/projects/project/tsconfig.json WatchType: Failed Lookup Locations
+Info seq  [hh:mm:ss:mss] Elapsed:: *ms DirectoryWatcher:: Added:: WatchInfo: /home/src/projects/project/node_modules 1 undefined Project: /home/src/projects/project/tsconfig.json WatchType: Failed Lookup Locations
+Info seq  [hh:mm:ss:mss] DirectoryWatcher:: Added:: WatchInfo: /home/src/projects/node_modules 1 undefined Project: /home/src/projects/project/tsconfig.json WatchType: Failed Lookup Locations
+Info seq  [hh:mm:ss:mss] Elapsed:: *ms DirectoryWatcher:: Added:: WatchInfo: /home/src/projects/node_modules 1 undefined Project: /home/src/projects/project/tsconfig.json WatchType: Failed Lookup Locations
+Info seq  [hh:mm:ss:mss] Finishing updateGraphWorker: Project: /home/src/projects/project/tsconfig.json projectStateVersion: 2 projectProgramVersion: 1 structureChanged: true structureIsReused:: Not Elapsed:: *ms
+Info seq  [hh:mm:ss:mss] Project '/home/src/projects/project/tsconfig.json' (Configured)
 Info seq  [hh:mm:ss:mss] 	Files (4)
 	/a/lib/lib.d.ts Text-1 "/// <reference no-default-lib=\"true\"/>\ninterface Boolean {}\ninterface Function {}\ninterface CallableFunction {}\ninterface NewableFunction {}\ninterface IArguments {}\ninterface Number { toExponential: any; }\ninterface Object {}\ninterface RegExp {}\ninterface String { charAt: any; }\ninterface Array<T> { length: number; [n: number]: T; }"
 	/home/src/projects/project/app/Component-demos.ts SVC-1-0 "import * as helpers from 'demos/helpers';\nexport const demo = () => {\n    helpers;\n}\n"
 	/home/src/projects/project/app/Component.ts Text-1 "export const Component = () => {}\n"
 	/home/src/projects/project/demos/helpers.ts Text-1 "export const foo = 1;\n"
-
-Info seq  [hh:mm:ss:mss] -----------------------------------------------
-Info seq  [hh:mm:ss:mss] Running: /home/src/projects/project/demos/tsconfig.json
+
+Info seq  [hh:mm:ss:mss] -----------------------------------------------
+Info seq  [hh:mm:ss:mss] Running: /home/src/projects/project/demos/tsconfig.json
 Info seq  [hh:mm:ss:mss] event:
     {
       "seq": 0,
@@ -671,11 +632,10 @@
         "projectName": "/home/src/projects/project/demos/tsconfig.json",
         "reason": "Change in config file detected"
       }
-    }
-Info seq  [hh:mm:ss:mss] Starting updateGraphWorker: Project: /home/src/projects/project/demos/tsconfig.json
-Info seq  [hh:mm:ss:mss] FileWatcher:: Close:: WatchInfo: /home/src/projects/project/app/package.json 2000 undefined Project: /home/src/projects/project/demos/tsconfig.json WatchType: File location affecting resolution
-Info seq  [hh:mm:ss:mss] Finishing updateGraphWorker: Project: /home/src/projects/project/demos/tsconfig.json projectStateVersion: 2 projectProgramVersion: 1 structureChanged: true structureIsReused:: Not Elapsed:: *ms
-Info seq  [hh:mm:ss:mss] Project '/home/src/projects/project/demos/tsconfig.json' (Configured)
+    }
+Info seq  [hh:mm:ss:mss] Starting updateGraphWorker: Project: /home/src/projects/project/demos/tsconfig.json
+Info seq  [hh:mm:ss:mss] Finishing updateGraphWorker: Project: /home/src/projects/project/demos/tsconfig.json projectStateVersion: 2 projectProgramVersion: 1 structureChanged: true structureIsReused:: Not Elapsed:: *ms
+Info seq  [hh:mm:ss:mss] Project '/home/src/projects/project/demos/tsconfig.json' (Configured)
 Info seq  [hh:mm:ss:mss] 	Files (2)
 	/a/lib/lib.d.ts Text-1 "/// <reference no-default-lib=\"true\"/>\ninterface Boolean {}\ninterface Function {}\ninterface CallableFunction {}\ninterface NewableFunction {}\ninterface IArguments {}\ninterface Number { toExponential: any; }\ninterface Object {}\ninterface RegExp {}\ninterface String { charAt: any; }\ninterface Array<T> { length: number; [n: number]: T; }"
 	/home/src/projects/project/demos/helpers.ts Text-1 "export const foo = 1;\n"
@@ -685,8 +645,8 @@
 	  Default library for target 'es5'
 	helpers.ts
 	  Matched by include pattern '**/*' in 'tsconfig.json'
-
-Info seq  [hh:mm:ss:mss] -----------------------------------------------
+
+Info seq  [hh:mm:ss:mss] -----------------------------------------------
 Info seq  [hh:mm:ss:mss] event:
     {
       "seq": 0,
@@ -695,7 +655,7 @@
       "body": {
         "projectName": "/home/src/projects/project/demos/tsconfig.json"
       }
-    }
+    }
 Info seq  [hh:mm:ss:mss] event:
     {
       "seq": 0,
@@ -706,41 +666,41 @@
         "configFile": "/home/src/projects/project/demos/tsconfig.json",
         "diagnostics": []
       }
-    }
-Info seq  [hh:mm:ss:mss] Running: *ensureProjectForOpenFiles*
-Info seq  [hh:mm:ss:mss] Before ensureProjectForOpenFiles:
-Info seq  [hh:mm:ss:mss] Project '/home/src/projects/project/app/tsconfig.json' (Configured)
+    }
+Info seq  [hh:mm:ss:mss] Running: *ensureProjectForOpenFiles*
+Info seq  [hh:mm:ss:mss] Before ensureProjectForOpenFiles:
+Info seq  [hh:mm:ss:mss] Project '/home/src/projects/project/app/tsconfig.json' (Configured)
 Info seq  [hh:mm:ss:mss] 	Files (2)
-
-Info seq  [hh:mm:ss:mss] -----------------------------------------------
-Info seq  [hh:mm:ss:mss] Project '/home/src/projects/project/tsconfig.json' (Configured)
+
+Info seq  [hh:mm:ss:mss] -----------------------------------------------
+Info seq  [hh:mm:ss:mss] Project '/home/src/projects/project/tsconfig.json' (Configured)
 Info seq  [hh:mm:ss:mss] 	Files (4)
-
-Info seq  [hh:mm:ss:mss] -----------------------------------------------
-Info seq  [hh:mm:ss:mss] Project '/home/src/projects/project/demos/tsconfig.json' (Configured)
+
+Info seq  [hh:mm:ss:mss] -----------------------------------------------
+Info seq  [hh:mm:ss:mss] Project '/home/src/projects/project/demos/tsconfig.json' (Configured)
 Info seq  [hh:mm:ss:mss] 	Files (2)
-
-Info seq  [hh:mm:ss:mss] -----------------------------------------------
-Info seq  [hh:mm:ss:mss] Open files: 
-Info seq  [hh:mm:ss:mss] 	FileName: /home/src/projects/project/app/Component-demos.ts ProjectRootPath: undefined
-Info seq  [hh:mm:ss:mss] 		Projects: /home/src/projects/project/tsconfig.json
-Info seq  [hh:mm:ss:mss] After ensureProjectForOpenFiles:
-Info seq  [hh:mm:ss:mss] Project '/home/src/projects/project/app/tsconfig.json' (Configured)
+
+Info seq  [hh:mm:ss:mss] -----------------------------------------------
+Info seq  [hh:mm:ss:mss] Open files: 
+Info seq  [hh:mm:ss:mss] 	FileName: /home/src/projects/project/app/Component-demos.ts ProjectRootPath: undefined
+Info seq  [hh:mm:ss:mss] 		Projects: /home/src/projects/project/tsconfig.json
+Info seq  [hh:mm:ss:mss] After ensureProjectForOpenFiles:
+Info seq  [hh:mm:ss:mss] Project '/home/src/projects/project/app/tsconfig.json' (Configured)
 Info seq  [hh:mm:ss:mss] 	Files (2)
-
-Info seq  [hh:mm:ss:mss] -----------------------------------------------
-Info seq  [hh:mm:ss:mss] Project '/home/src/projects/project/tsconfig.json' (Configured)
+
+Info seq  [hh:mm:ss:mss] -----------------------------------------------
+Info seq  [hh:mm:ss:mss] Project '/home/src/projects/project/tsconfig.json' (Configured)
 Info seq  [hh:mm:ss:mss] 	Files (4)
-
-Info seq  [hh:mm:ss:mss] -----------------------------------------------
-Info seq  [hh:mm:ss:mss] Project '/home/src/projects/project/demos/tsconfig.json' (Configured)
+
+Info seq  [hh:mm:ss:mss] -----------------------------------------------
+Info seq  [hh:mm:ss:mss] Project '/home/src/projects/project/demos/tsconfig.json' (Configured)
 Info seq  [hh:mm:ss:mss] 	Files (2)
-
-Info seq  [hh:mm:ss:mss] -----------------------------------------------
-Info seq  [hh:mm:ss:mss] Open files: 
-Info seq  [hh:mm:ss:mss] 	FileName: /home/src/projects/project/app/Component-demos.ts ProjectRootPath: undefined
-Info seq  [hh:mm:ss:mss] 		Projects: /home/src/projects/project/tsconfig.json
-Info seq  [hh:mm:ss:mss] got projects updated in background /home/src/projects/project/app/Component-demos.ts
+
+Info seq  [hh:mm:ss:mss] -----------------------------------------------
+Info seq  [hh:mm:ss:mss] Open files: 
+Info seq  [hh:mm:ss:mss] 	FileName: /home/src/projects/project/app/Component-demos.ts ProjectRootPath: undefined
+Info seq  [hh:mm:ss:mss] 		Projects: /home/src/projects/project/tsconfig.json
+Info seq  [hh:mm:ss:mss] got projects updated in background /home/src/projects/project/app/Component-demos.ts
 Info seq  [hh:mm:ss:mss] event:
     {
       "seq": 0,
@@ -751,116 +711,96 @@
           "/home/src/projects/project/app/Component-demos.ts"
         ]
       }
-    }
-After running Timeout callback:: count: 0
-
-PolledWatches::
-/home/src/projects/node_modules: *new*
-  {"pollingInterval":500}
-/home/src/projects/node_modules/@types:
-  {"pollingInterval":500}
-/home/src/projects/package.json:
-  {"pollingInterval":2000}
-/home/src/projects/project/app/node_modules/@types:
-  {"pollingInterval":500}
-/home/src/projects/project/app/package.json:
-  {"pollingInterval":2000}
-/home/src/projects/project/demos/node_modules/@types:
-  {"pollingInterval":500}
-/home/src/projects/project/demos/package.json:
-=======
-/home/src/projects/project/app/jsconfig.json: *new*
-  {"pollingInterval":2000}
-/home/src/projects/project/app/node_modules: *new*
-  {"pollingInterval":500}
-/home/src/projects/project/app/node_modules/@types: *new*
-  {"pollingInterval":500}
-/home/src/projects/project/jsconfig.json: *new*
->>>>>>> e834989e
-  {"pollingInterval":2000}
-/home/src/projects/project/node_modules: *new*
-  {"pollingInterval":500}
-/home/src/projects/project/node_modules/@types:
-  {"pollingInterval":500}
-<<<<<<< HEAD
-/home/src/projects/project/package.json:
-  {"pollingInterval":2000}
-=======
->>>>>>> e834989e
-
-FsWatches::
-/a/lib/lib.d.ts:
-  {}
-/home/src/projects/project/app/Component.ts:
-  {}
-/home/src/projects/project/app/tsconfig.json:
-  {}
-/home/src/projects/project/demos/helpers.ts:
-  {}
-/home/src/projects/project/demos/tsconfig.json:
-  {}
-/home/src/projects/project/tsconfig.json:
-  {}
-
-FsWatchesRecursive::
-/home/src/projects/project:
-  {}
-/home/src/projects/project/app:
-  {}
-/home/src/projects/project/demos:
-  {}
-
-Projects::
-/home/src/projects/project/app/tsconfig.json (Configured)
-    projectStateVersion: 1
-    projectProgramVersion: 1
-/home/src/projects/project/demos/tsconfig.json (Configured) *changed*
-    projectStateVersion: 2
-    projectProgramVersion: 2 *changed*
-    dirty: false *changed*
-/home/src/projects/project/tsconfig.json (Configured) *changed*
-    projectStateVersion: 2
-    projectProgramVersion: 2 *changed*
-    dirty: false *changed*
-
-ScriptInfos::
-/a/lib/lib.d.ts
-    version: Text-1
-    containingProjects: 3
-        /home/src/projects/project/app/tsconfig.json
-        /home/src/projects/project/tsconfig.json
-        /home/src/projects/project/demos/tsconfig.json
-/home/src/projects/project/app/Component-demos.ts (Open) *changed*
-    version: SVC-1-0
-    containingProjects: 1 *changed*
-        /home/src/projects/project/tsconfig.json *default*
-        /home/src/projects/project/demos/tsconfig.json *deleted*
-/home/src/projects/project/app/Component.ts
-    version: Text-1
-    containingProjects: 2
-        /home/src/projects/project/app/tsconfig.json
-        /home/src/projects/project/tsconfig.json
-/home/src/projects/project/demos/helpers.ts
-    version: Text-1
-    containingProjects: 2
-        /home/src/projects/project/tsconfig.json
-        /home/src/projects/project/demos/tsconfig.json
-
+    }
+After running Timeout callback:: count: 0
+
+PolledWatches::
+/home/src/projects/node_modules: *new*
+  {"pollingInterval":500}
+/home/src/projects/node_modules/@types:
+  {"pollingInterval":500}
+/home/src/projects/project/app/node_modules/@types:
+  {"pollingInterval":500}
+/home/src/projects/project/demos/node_modules/@types:
+  {"pollingInterval":500}
+/home/src/projects/project/node_modules: *new*
+  {"pollingInterval":500}
+/home/src/projects/project/node_modules/@types:
+  {"pollingInterval":500}
+
+FsWatches::
+/a/lib/lib.d.ts:
+  {}
+/home/src/projects/project/app/Component.ts:
+  {}
+/home/src/projects/project/app/tsconfig.json:
+  {}
+/home/src/projects/project/demos/helpers.ts:
+  {}
+/home/src/projects/project/demos/tsconfig.json:
+  {}
+/home/src/projects/project/tsconfig.json:
+  {}
+
+FsWatchesRecursive::
+/home/src/projects/project:
+  {}
+/home/src/projects/project/app:
+  {}
+/home/src/projects/project/demos:
+  {}
+
+Projects::
+/home/src/projects/project/app/tsconfig.json (Configured)
+    projectStateVersion: 1
+    projectProgramVersion: 1
+/home/src/projects/project/demos/tsconfig.json (Configured) *changed*
+    projectStateVersion: 2
+    projectProgramVersion: 2 *changed*
+    dirty: false *changed*
+/home/src/projects/project/tsconfig.json (Configured) *changed*
+    projectStateVersion: 2
+    projectProgramVersion: 2 *changed*
+    dirty: false *changed*
+
+ScriptInfos::
+/a/lib/lib.d.ts
+    version: Text-1
+    containingProjects: 3
+        /home/src/projects/project/app/tsconfig.json
+        /home/src/projects/project/tsconfig.json
+        /home/src/projects/project/demos/tsconfig.json
+/home/src/projects/project/app/Component-demos.ts (Open) *changed*
+    version: SVC-1-0
+    containingProjects: 1 *changed*
+        /home/src/projects/project/tsconfig.json *default*
+        /home/src/projects/project/demos/tsconfig.json *deleted*
+/home/src/projects/project/app/Component.ts
+    version: Text-1
+    containingProjects: 2
+        /home/src/projects/project/app/tsconfig.json
+        /home/src/projects/project/tsconfig.json
+/home/src/projects/project/demos/helpers.ts
+    version: Text-1
+    containingProjects: 2
+        /home/src/projects/project/tsconfig.json
+        /home/src/projects/project/demos/tsconfig.json
+
 Info seq  [hh:mm:ss:mss] File: /home/src/projects/project/app/Component-demos.ts:
 	getDefaultProjectForFile:
 		/home/src/projects/project/tsconfig.json
 	findDefaultConfiguredProject:
-		/home/src/projects/project/tsconfig.json
-Info seq  [hh:mm:ss:mss] FileWatcher:: Triggered with /home/src/projects/project/demos/tsconfig.json 1:: WatchInfo: /home/src/projects/project/demos/tsconfig.json 2000 undefined Project: /home/src/projects/project/tsconfig.json WatchType: Config file
-Info seq  [hh:mm:ss:mss] Scheduled: /home/src/projects/project/tsconfig.json
-Info seq  [hh:mm:ss:mss] Scheduled: /home/src/projects/project/demos/tsconfig.json
-Info seq  [hh:mm:ss:mss] Scheduled: *ensureProjectForOpenFiles*
-Info seq  [hh:mm:ss:mss] Elapsed:: *ms FileWatcher:: Triggered with /home/src/projects/project/demos/tsconfig.json 1:: WatchInfo: /home/src/projects/project/demos/tsconfig.json 2000 undefined Project: /home/src/projects/project/tsconfig.json WatchType: Config file
-Before running Timeout callback:: count: 3
-4: /home/src/projects/project/tsconfig.json
-5: /home/src/projects/project/demos/tsconfig.json
-6: *ensureProjectForOpenFiles*
-//// [/home/src/projects/project/demos/tsconfig.json]
+		/home/src/projects/project/tsconfig.json
+Info seq  [hh:mm:ss:mss] FileWatcher:: Triggered with /home/src/projects/project/demos/tsconfig.json 1:: WatchInfo: /home/src/projects/project/demos/tsconfig.json 2000 undefined Project: /home/src/projects/project/tsconfig.json WatchType: Config file
+Info seq  [hh:mm:ss:mss] Scheduled: /home/src/projects/project/tsconfig.json
+Info seq  [hh:mm:ss:mss] Scheduled: /home/src/projects/project/demos/tsconfig.json
+Info seq  [hh:mm:ss:mss] Scheduled: *ensureProjectForOpenFiles*
+Info seq  [hh:mm:ss:mss] Elapsed:: *ms FileWatcher:: Triggered with /home/src/projects/project/demos/tsconfig.json 1:: WatchInfo: /home/src/projects/project/demos/tsconfig.json 2000 undefined Project: /home/src/projects/project/tsconfig.json WatchType: Config file
+Before running Timeout callback:: count: 3
+4: /home/src/projects/project/tsconfig.json
+5: /home/src/projects/project/demos/tsconfig.json
+6: *ensureProjectForOpenFiles*
+//// [/home/src/projects/project/demos/tsconfig.json]
 {
   "compilerOptions": {
     "composite": true,
@@ -876,29 +816,29 @@
     "**/*",
     "../app/**/*-demos.*"
   ]
-}
-
-
-Timeout callback:: count: 3
-4: /home/src/projects/project/tsconfig.json *new*
-5: /home/src/projects/project/demos/tsconfig.json *new*
-6: *ensureProjectForOpenFiles* *new*
-
-Projects::
-/home/src/projects/project/app/tsconfig.json (Configured)
-    projectStateVersion: 1
-    projectProgramVersion: 1
-/home/src/projects/project/demos/tsconfig.json (Configured) *changed*
-    projectStateVersion: 3 *changed*
-    projectProgramVersion: 2
-    dirty: true *changed*
-/home/src/projects/project/tsconfig.json (Configured) *changed*
-    projectStateVersion: 3 *changed*
-    projectProgramVersion: 2
-    dirty: true *changed*
-
-Info seq  [hh:mm:ss:mss] Running: /home/src/projects/project/tsconfig.json
-Info seq  [hh:mm:ss:mss] Starting updateGraphWorker: Project: /home/src/projects/project/tsconfig.json
+}
+
+
+Timeout callback:: count: 3
+4: /home/src/projects/project/tsconfig.json *new*
+5: /home/src/projects/project/demos/tsconfig.json *new*
+6: *ensureProjectForOpenFiles* *new*
+
+Projects::
+/home/src/projects/project/app/tsconfig.json (Configured)
+    projectStateVersion: 1
+    projectProgramVersion: 1
+/home/src/projects/project/demos/tsconfig.json (Configured) *changed*
+    projectStateVersion: 3 *changed*
+    projectProgramVersion: 2
+    dirty: true *changed*
+/home/src/projects/project/tsconfig.json (Configured) *changed*
+    projectStateVersion: 3 *changed*
+    projectProgramVersion: 2
+    dirty: true *changed*
+
+Info seq  [hh:mm:ss:mss] Running: /home/src/projects/project/tsconfig.json
+Info seq  [hh:mm:ss:mss] Starting updateGraphWorker: Project: /home/src/projects/project/tsconfig.json
 Info seq  [hh:mm:ss:mss] Config: /home/src/projects/project/demos/tsconfig.json : {
  "rootNames": [
   "/home/src/projects/project/demos/helpers.ts",
@@ -916,25 +856,25 @@
   "pathsBasePath": "/home/src/projects/project/demos",
   "configFilePath": "/home/src/projects/project/demos/tsconfig.json"
  }
-}
-Info seq  [hh:mm:ss:mss] DirectoryWatcher:: Added:: WatchInfo: /home/src/projects/project/app 1 undefined Config: /home/src/projects/project/demos/tsconfig.json WatchType: Wild card directory
-Info seq  [hh:mm:ss:mss] Elapsed:: *ms DirectoryWatcher:: Added:: WatchInfo: /home/src/projects/project/app 1 undefined Config: /home/src/projects/project/demos/tsconfig.json WatchType: Wild card directory
-Info seq  [hh:mm:ss:mss] DirectoryWatcher:: Close:: WatchInfo: /home/src/projects/project/app 1 undefined Project: /home/src/projects/project/tsconfig.json WatchType: Failed Lookup Locations
-Info seq  [hh:mm:ss:mss] Elapsed:: *ms DirectoryWatcher:: Close:: WatchInfo: /home/src/projects/project/app 1 undefined Project: /home/src/projects/project/tsconfig.json WatchType: Failed Lookup Locations
-Info seq  [hh:mm:ss:mss] DirectoryWatcher:: Close:: WatchInfo: /home/src/projects/project/node_modules 1 undefined Project: /home/src/projects/project/tsconfig.json WatchType: Failed Lookup Locations
-Info seq  [hh:mm:ss:mss] Elapsed:: *ms DirectoryWatcher:: Close:: WatchInfo: /home/src/projects/project/node_modules 1 undefined Project: /home/src/projects/project/tsconfig.json WatchType: Failed Lookup Locations
-Info seq  [hh:mm:ss:mss] DirectoryWatcher:: Close:: WatchInfo: /home/src/projects/node_modules 1 undefined Project: /home/src/projects/project/tsconfig.json WatchType: Failed Lookup Locations
-Info seq  [hh:mm:ss:mss] Elapsed:: *ms DirectoryWatcher:: Close:: WatchInfo: /home/src/projects/node_modules 1 undefined Project: /home/src/projects/project/tsconfig.json WatchType: Failed Lookup Locations
-Info seq  [hh:mm:ss:mss] Finishing updateGraphWorker: Project: /home/src/projects/project/tsconfig.json projectStateVersion: 3 projectProgramVersion: 2 structureChanged: true structureIsReused:: Not Elapsed:: *ms
-Info seq  [hh:mm:ss:mss] Project '/home/src/projects/project/tsconfig.json' (Configured)
+}
+Info seq  [hh:mm:ss:mss] DirectoryWatcher:: Added:: WatchInfo: /home/src/projects/project/app 1 undefined Config: /home/src/projects/project/demos/tsconfig.json WatchType: Wild card directory
+Info seq  [hh:mm:ss:mss] Elapsed:: *ms DirectoryWatcher:: Added:: WatchInfo: /home/src/projects/project/app 1 undefined Config: /home/src/projects/project/demos/tsconfig.json WatchType: Wild card directory
+Info seq  [hh:mm:ss:mss] DirectoryWatcher:: Close:: WatchInfo: /home/src/projects/project/app 1 undefined Project: /home/src/projects/project/tsconfig.json WatchType: Failed Lookup Locations
+Info seq  [hh:mm:ss:mss] Elapsed:: *ms DirectoryWatcher:: Close:: WatchInfo: /home/src/projects/project/app 1 undefined Project: /home/src/projects/project/tsconfig.json WatchType: Failed Lookup Locations
+Info seq  [hh:mm:ss:mss] DirectoryWatcher:: Close:: WatchInfo: /home/src/projects/project/node_modules 1 undefined Project: /home/src/projects/project/tsconfig.json WatchType: Failed Lookup Locations
+Info seq  [hh:mm:ss:mss] Elapsed:: *ms DirectoryWatcher:: Close:: WatchInfo: /home/src/projects/project/node_modules 1 undefined Project: /home/src/projects/project/tsconfig.json WatchType: Failed Lookup Locations
+Info seq  [hh:mm:ss:mss] DirectoryWatcher:: Close:: WatchInfo: /home/src/projects/node_modules 1 undefined Project: /home/src/projects/project/tsconfig.json WatchType: Failed Lookup Locations
+Info seq  [hh:mm:ss:mss] Elapsed:: *ms DirectoryWatcher:: Close:: WatchInfo: /home/src/projects/node_modules 1 undefined Project: /home/src/projects/project/tsconfig.json WatchType: Failed Lookup Locations
+Info seq  [hh:mm:ss:mss] Finishing updateGraphWorker: Project: /home/src/projects/project/tsconfig.json projectStateVersion: 3 projectProgramVersion: 2 structureChanged: true structureIsReused:: Not Elapsed:: *ms
+Info seq  [hh:mm:ss:mss] Project '/home/src/projects/project/tsconfig.json' (Configured)
 Info seq  [hh:mm:ss:mss] 	Files (4)
 	/a/lib/lib.d.ts Text-1 "/// <reference no-default-lib=\"true\"/>\ninterface Boolean {}\ninterface Function {}\ninterface CallableFunction {}\ninterface NewableFunction {}\ninterface IArguments {}\ninterface Number { toExponential: any; }\ninterface Object {}\ninterface RegExp {}\ninterface String { charAt: any; }\ninterface Array<T> { length: number; [n: number]: T; }"
 	/home/src/projects/project/demos/helpers.ts Text-1 "export const foo = 1;\n"
 	/home/src/projects/project/app/Component-demos.ts SVC-1-0 "import * as helpers from 'demos/helpers';\nexport const demo = () => {\n    helpers;\n}\n"
 	/home/src/projects/project/app/Component.ts Text-1 "export const Component = () => {}\n"
-
-Info seq  [hh:mm:ss:mss] -----------------------------------------------
-Info seq  [hh:mm:ss:mss] Running: /home/src/projects/project/demos/tsconfig.json
+
+Info seq  [hh:mm:ss:mss] -----------------------------------------------
+Info seq  [hh:mm:ss:mss] Running: /home/src/projects/project/demos/tsconfig.json
 Info seq  [hh:mm:ss:mss] event:
     {
       "seq": 0,
@@ -944,11 +884,10 @@
         "projectName": "/home/src/projects/project/demos/tsconfig.json",
         "reason": "Change in config file detected"
       }
-    }
-Info seq  [hh:mm:ss:mss] Starting updateGraphWorker: Project: /home/src/projects/project/demos/tsconfig.json
-Info seq  [hh:mm:ss:mss] FileWatcher:: Added:: WatchInfo: /home/src/projects/project/app/package.json 2000 undefined Project: /home/src/projects/project/demos/tsconfig.json WatchType: File location affecting resolution
-Info seq  [hh:mm:ss:mss] Finishing updateGraphWorker: Project: /home/src/projects/project/demos/tsconfig.json projectStateVersion: 3 projectProgramVersion: 2 structureChanged: true structureIsReused:: Not Elapsed:: *ms
-Info seq  [hh:mm:ss:mss] Project '/home/src/projects/project/demos/tsconfig.json' (Configured)
+    }
+Info seq  [hh:mm:ss:mss] Starting updateGraphWorker: Project: /home/src/projects/project/demos/tsconfig.json
+Info seq  [hh:mm:ss:mss] Finishing updateGraphWorker: Project: /home/src/projects/project/demos/tsconfig.json projectStateVersion: 3 projectProgramVersion: 2 structureChanged: true structureIsReused:: Not Elapsed:: *ms
+Info seq  [hh:mm:ss:mss] Project '/home/src/projects/project/demos/tsconfig.json' (Configured)
 Info seq  [hh:mm:ss:mss] 	Files (3)
 	/a/lib/lib.d.ts Text-1 "/// <reference no-default-lib=\"true\"/>\ninterface Boolean {}\ninterface Function {}\ninterface CallableFunction {}\ninterface NewableFunction {}\ninterface IArguments {}\ninterface Number { toExponential: any; }\ninterface Object {}\ninterface RegExp {}\ninterface String { charAt: any; }\ninterface Array<T> { length: number; [n: number]: T; }"
 	/home/src/projects/project/demos/helpers.ts Text-1 "export const foo = 1;\n"
@@ -962,8 +901,8 @@
 	  Imported via 'demos/helpers' from file '../app/Component-demos.ts'
 	../app/Component-demos.ts
 	  Matched by include pattern '../app/**/*-demos.*' in 'tsconfig.json'
-
-Info seq  [hh:mm:ss:mss] -----------------------------------------------
+
+Info seq  [hh:mm:ss:mss] -----------------------------------------------
 Info seq  [hh:mm:ss:mss] event:
     {
       "seq": 0,
@@ -972,7 +911,7 @@
       "body": {
         "projectName": "/home/src/projects/project/demos/tsconfig.json"
       }
-    }
+    }
 Info seq  [hh:mm:ss:mss] event:
     {
       "seq": 0,
@@ -983,41 +922,41 @@
         "configFile": "/home/src/projects/project/demos/tsconfig.json",
         "diagnostics": []
       }
-    }
-Info seq  [hh:mm:ss:mss] Running: *ensureProjectForOpenFiles*
-Info seq  [hh:mm:ss:mss] Before ensureProjectForOpenFiles:
-Info seq  [hh:mm:ss:mss] Project '/home/src/projects/project/app/tsconfig.json' (Configured)
+    }
+Info seq  [hh:mm:ss:mss] Running: *ensureProjectForOpenFiles*
+Info seq  [hh:mm:ss:mss] Before ensureProjectForOpenFiles:
+Info seq  [hh:mm:ss:mss] Project '/home/src/projects/project/app/tsconfig.json' (Configured)
 Info seq  [hh:mm:ss:mss] 	Files (2)
-
-Info seq  [hh:mm:ss:mss] -----------------------------------------------
-Info seq  [hh:mm:ss:mss] Project '/home/src/projects/project/tsconfig.json' (Configured)
+
+Info seq  [hh:mm:ss:mss] -----------------------------------------------
+Info seq  [hh:mm:ss:mss] Project '/home/src/projects/project/tsconfig.json' (Configured)
 Info seq  [hh:mm:ss:mss] 	Files (4)
-
-Info seq  [hh:mm:ss:mss] -----------------------------------------------
-Info seq  [hh:mm:ss:mss] Project '/home/src/projects/project/demos/tsconfig.json' (Configured)
+
+Info seq  [hh:mm:ss:mss] -----------------------------------------------
+Info seq  [hh:mm:ss:mss] Project '/home/src/projects/project/demos/tsconfig.json' (Configured)
 Info seq  [hh:mm:ss:mss] 	Files (3)
-
-Info seq  [hh:mm:ss:mss] -----------------------------------------------
-Info seq  [hh:mm:ss:mss] Open files: 
-Info seq  [hh:mm:ss:mss] 	FileName: /home/src/projects/project/app/Component-demos.ts ProjectRootPath: undefined
-Info seq  [hh:mm:ss:mss] 		Projects: /home/src/projects/project/tsconfig.json,/home/src/projects/project/demos/tsconfig.json
-Info seq  [hh:mm:ss:mss] After ensureProjectForOpenFiles:
-Info seq  [hh:mm:ss:mss] Project '/home/src/projects/project/app/tsconfig.json' (Configured)
+
+Info seq  [hh:mm:ss:mss] -----------------------------------------------
+Info seq  [hh:mm:ss:mss] Open files: 
+Info seq  [hh:mm:ss:mss] 	FileName: /home/src/projects/project/app/Component-demos.ts ProjectRootPath: undefined
+Info seq  [hh:mm:ss:mss] 		Projects: /home/src/projects/project/tsconfig.json,/home/src/projects/project/demos/tsconfig.json
+Info seq  [hh:mm:ss:mss] After ensureProjectForOpenFiles:
+Info seq  [hh:mm:ss:mss] Project '/home/src/projects/project/app/tsconfig.json' (Configured)
 Info seq  [hh:mm:ss:mss] 	Files (2)
-
-Info seq  [hh:mm:ss:mss] -----------------------------------------------
-Info seq  [hh:mm:ss:mss] Project '/home/src/projects/project/tsconfig.json' (Configured)
+
+Info seq  [hh:mm:ss:mss] -----------------------------------------------
+Info seq  [hh:mm:ss:mss] Project '/home/src/projects/project/tsconfig.json' (Configured)
 Info seq  [hh:mm:ss:mss] 	Files (4)
-
-Info seq  [hh:mm:ss:mss] -----------------------------------------------
-Info seq  [hh:mm:ss:mss] Project '/home/src/projects/project/demos/tsconfig.json' (Configured)
+
+Info seq  [hh:mm:ss:mss] -----------------------------------------------
+Info seq  [hh:mm:ss:mss] Project '/home/src/projects/project/demos/tsconfig.json' (Configured)
 Info seq  [hh:mm:ss:mss] 	Files (3)
-
-Info seq  [hh:mm:ss:mss] -----------------------------------------------
-Info seq  [hh:mm:ss:mss] Open files: 
-Info seq  [hh:mm:ss:mss] 	FileName: /home/src/projects/project/app/Component-demos.ts ProjectRootPath: undefined
-Info seq  [hh:mm:ss:mss] 		Projects: /home/src/projects/project/tsconfig.json,/home/src/projects/project/demos/tsconfig.json
-Info seq  [hh:mm:ss:mss] got projects updated in background /home/src/projects/project/app/Component-demos.ts
+
+Info seq  [hh:mm:ss:mss] -----------------------------------------------
+Info seq  [hh:mm:ss:mss] Open files: 
+Info seq  [hh:mm:ss:mss] 	FileName: /home/src/projects/project/app/Component-demos.ts ProjectRootPath: undefined
+Info seq  [hh:mm:ss:mss] 		Projects: /home/src/projects/project/tsconfig.json,/home/src/projects/project/demos/tsconfig.json
+Info seq  [hh:mm:ss:mss] got projects updated in background /home/src/projects/project/app/Component-demos.ts
 Info seq  [hh:mm:ss:mss] event:
     {
       "seq": 0,
@@ -1028,98 +967,90 @@
           "/home/src/projects/project/app/Component-demos.ts"
         ]
       }
-    }
-After running Timeout callback:: count: 0
-
-PolledWatches::
-/home/src/projects/node_modules/@types:
-  {"pollingInterval":500}
-/home/src/projects/package.json:
-  {"pollingInterval":2000}
-/home/src/projects/project/app/node_modules/@types:
-  {"pollingInterval":500}
-/home/src/projects/project/app/package.json:
-  {"pollingInterval":2000}
-/home/src/projects/project/demos/node_modules/@types:
-  {"pollingInterval":500}
-/home/src/projects/project/demos/package.json:
-  {"pollingInterval":2000}
-/home/src/projects/project/node_modules/@types:
-  {"pollingInterval":500}
-/home/src/projects/project/package.json:
-  {"pollingInterval":2000}
-
-PolledWatches *deleted*::
-/home/src/projects/node_modules:
-  {"pollingInterval":500}
-/home/src/projects/project/node_modules:
-  {"pollingInterval":500}
-
-FsWatches::
-/a/lib/lib.d.ts:
-  {}
-/home/src/projects/project/app/Component.ts:
-  {}
-/home/src/projects/project/app/tsconfig.json:
-  {}
-/home/src/projects/project/demos/helpers.ts:
-  {}
-/home/src/projects/project/demos/tsconfig.json:
-  {}
-/home/src/projects/project/tsconfig.json:
-  {}
-
-FsWatchesRecursive::
-/home/src/projects/project:
-  {}
-/home/src/projects/project/app:
-  {}
-/home/src/projects/project/demos:
-  {}
-
-Projects::
-/home/src/projects/project/app/tsconfig.json (Configured)
-    projectStateVersion: 1
-    projectProgramVersion: 1
-/home/src/projects/project/demos/tsconfig.json (Configured) *changed*
-    projectStateVersion: 3
-    projectProgramVersion: 3 *changed*
-    dirty: false *changed*
-/home/src/projects/project/tsconfig.json (Configured) *changed*
-    projectStateVersion: 3
-    projectProgramVersion: 3 *changed*
-    dirty: false *changed*
-
-ScriptInfos::
-/a/lib/lib.d.ts
-    version: Text-1
-    containingProjects: 3
-        /home/src/projects/project/app/tsconfig.json
-        /home/src/projects/project/tsconfig.json
-        /home/src/projects/project/demos/tsconfig.json
-/home/src/projects/project/app/Component-demos.ts (Open) *changed*
-    version: SVC-1-0
-    containingProjects: 2 *changed*
-        /home/src/projects/project/tsconfig.json
-        /home/src/projects/project/demos/tsconfig.json *default* *new*
-/home/src/projects/project/app/Component.ts
-    version: Text-1
-    containingProjects: 2
-        /home/src/projects/project/app/tsconfig.json
-        /home/src/projects/project/tsconfig.json
-/home/src/projects/project/demos/helpers.ts
-    version: Text-1
-    containingProjects: 2
-        /home/src/projects/project/tsconfig.json
-        /home/src/projects/project/demos/tsconfig.json
-
+    }
+After running Timeout callback:: count: 0
+
+PolledWatches::
+/home/src/projects/node_modules/@types:
+  {"pollingInterval":500}
+/home/src/projects/project/app/node_modules/@types:
+  {"pollingInterval":500}
+/home/src/projects/project/demos/node_modules/@types:
+  {"pollingInterval":500}
+/home/src/projects/project/node_modules/@types:
+  {"pollingInterval":500}
+
+PolledWatches *deleted*::
+/home/src/projects/node_modules:
+  {"pollingInterval":500}
+/home/src/projects/project/node_modules:
+  {"pollingInterval":500}
+
+FsWatches::
+/a/lib/lib.d.ts:
+  {}
+/home/src/projects/project/app/Component.ts:
+  {}
+/home/src/projects/project/app/tsconfig.json:
+  {}
+/home/src/projects/project/demos/helpers.ts:
+  {}
+/home/src/projects/project/demos/tsconfig.json:
+  {}
+/home/src/projects/project/tsconfig.json:
+  {}
+
+FsWatchesRecursive::
+/home/src/projects/project:
+  {}
+/home/src/projects/project/app:
+  {}
+/home/src/projects/project/demos:
+  {}
+
+Projects::
+/home/src/projects/project/app/tsconfig.json (Configured)
+    projectStateVersion: 1
+    projectProgramVersion: 1
+/home/src/projects/project/demos/tsconfig.json (Configured) *changed*
+    projectStateVersion: 3
+    projectProgramVersion: 3 *changed*
+    dirty: false *changed*
+/home/src/projects/project/tsconfig.json (Configured) *changed*
+    projectStateVersion: 3
+    projectProgramVersion: 3 *changed*
+    dirty: false *changed*
+
+ScriptInfos::
+/a/lib/lib.d.ts
+    version: Text-1
+    containingProjects: 3
+        /home/src/projects/project/app/tsconfig.json
+        /home/src/projects/project/tsconfig.json
+        /home/src/projects/project/demos/tsconfig.json
+/home/src/projects/project/app/Component-demos.ts (Open) *changed*
+    version: SVC-1-0
+    containingProjects: 2 *changed*
+        /home/src/projects/project/tsconfig.json
+        /home/src/projects/project/demos/tsconfig.json *default* *new*
+/home/src/projects/project/app/Component.ts
+    version: Text-1
+    containingProjects: 2
+        /home/src/projects/project/app/tsconfig.json
+        /home/src/projects/project/tsconfig.json
+/home/src/projects/project/demos/helpers.ts
+    version: Text-1
+    containingProjects: 2
+        /home/src/projects/project/tsconfig.json
+        /home/src/projects/project/demos/tsconfig.json
+
 Info seq  [hh:mm:ss:mss] File: /home/src/projects/project/app/Component-demos.ts:
 	getDefaultProjectForFile:
 		/home/src/projects/project/demos/tsconfig.json
 	findDefaultConfiguredProject:
-		/home/src/projects/project/demos/tsconfig.json
-Before request
-
+		/home/src/projects/project/demos/tsconfig.json
+Before request
+
 Info seq  [hh:mm:ss:mss] request:
     {
       "command": "open",
@@ -1128,10 +1059,10 @@
       },
       "seq": 2,
       "type": "request"
-    }
-Info seq  [hh:mm:ss:mss] getConfigFileNameForFile:: File: /home/src/projects/random/random.ts ProjectRootPath: undefined:: Result: /home/src/projects/random/tsconfig.json
-Info seq  [hh:mm:ss:mss] Creating configuration project /home/src/projects/random/tsconfig.json
-Info seq  [hh:mm:ss:mss] FileWatcher:: Added:: WatchInfo: /home/src/projects/random/tsconfig.json 2000 undefined Project: /home/src/projects/random/tsconfig.json WatchType: Config file
+    }
+Info seq  [hh:mm:ss:mss] getConfigFileNameForFile:: File: /home/src/projects/random/random.ts ProjectRootPath: undefined:: Result: /home/src/projects/random/tsconfig.json
+Info seq  [hh:mm:ss:mss] Creating configuration project /home/src/projects/random/tsconfig.json
+Info seq  [hh:mm:ss:mss] FileWatcher:: Added:: WatchInfo: /home/src/projects/random/tsconfig.json 2000 undefined Project: /home/src/projects/random/tsconfig.json WatchType: Config file
 Info seq  [hh:mm:ss:mss] event:
     {
       "seq": 0,
@@ -1141,7 +1072,7 @@
         "projectName": "/home/src/projects/random/tsconfig.json",
         "reason": "Creating possible configured project for /home/src/projects/random/random.ts to open"
       }
-    }
+    }
 Info seq  [hh:mm:ss:mss] Config: /home/src/projects/random/tsconfig.json : {
  "rootNames": [
   "/home/src/projects/random/random.ts"
@@ -1149,16 +1080,16 @@
  "options": {
   "configFilePath": "/home/src/projects/random/tsconfig.json"
  }
-}
-Info seq  [hh:mm:ss:mss] DirectoryWatcher:: Added:: WatchInfo: /home/src/projects/random 1 undefined Config: /home/src/projects/random/tsconfig.json WatchType: Wild card directory
-Info seq  [hh:mm:ss:mss] Elapsed:: *ms DirectoryWatcher:: Added:: WatchInfo: /home/src/projects/random 1 undefined Config: /home/src/projects/random/tsconfig.json WatchType: Wild card directory
-Info seq  [hh:mm:ss:mss] Starting updateGraphWorker: Project: /home/src/projects/random/tsconfig.json
-Info seq  [hh:mm:ss:mss] DirectoryWatcher:: Added:: WatchInfo: /home/src/projects/random/node_modules/@types 1 undefined Project: /home/src/projects/random/tsconfig.json WatchType: Type roots
-Info seq  [hh:mm:ss:mss] Elapsed:: *ms DirectoryWatcher:: Added:: WatchInfo: /home/src/projects/random/node_modules/@types 1 undefined Project: /home/src/projects/random/tsconfig.json WatchType: Type roots
-Info seq  [hh:mm:ss:mss] DirectoryWatcher:: Added:: WatchInfo: /home/src/projects/node_modules/@types 1 undefined Project: /home/src/projects/random/tsconfig.json WatchType: Type roots
-Info seq  [hh:mm:ss:mss] Elapsed:: *ms DirectoryWatcher:: Added:: WatchInfo: /home/src/projects/node_modules/@types 1 undefined Project: /home/src/projects/random/tsconfig.json WatchType: Type roots
-Info seq  [hh:mm:ss:mss] Finishing updateGraphWorker: Project: /home/src/projects/random/tsconfig.json projectStateVersion: 1 projectProgramVersion: 0 structureChanged: true structureIsReused:: Not Elapsed:: *ms
-Info seq  [hh:mm:ss:mss] Project '/home/src/projects/random/tsconfig.json' (Configured)
+}
+Info seq  [hh:mm:ss:mss] DirectoryWatcher:: Added:: WatchInfo: /home/src/projects/random 1 undefined Config: /home/src/projects/random/tsconfig.json WatchType: Wild card directory
+Info seq  [hh:mm:ss:mss] Elapsed:: *ms DirectoryWatcher:: Added:: WatchInfo: /home/src/projects/random 1 undefined Config: /home/src/projects/random/tsconfig.json WatchType: Wild card directory
+Info seq  [hh:mm:ss:mss] Starting updateGraphWorker: Project: /home/src/projects/random/tsconfig.json
+Info seq  [hh:mm:ss:mss] DirectoryWatcher:: Added:: WatchInfo: /home/src/projects/random/node_modules/@types 1 undefined Project: /home/src/projects/random/tsconfig.json WatchType: Type roots
+Info seq  [hh:mm:ss:mss] Elapsed:: *ms DirectoryWatcher:: Added:: WatchInfo: /home/src/projects/random/node_modules/@types 1 undefined Project: /home/src/projects/random/tsconfig.json WatchType: Type roots
+Info seq  [hh:mm:ss:mss] DirectoryWatcher:: Added:: WatchInfo: /home/src/projects/node_modules/@types 1 undefined Project: /home/src/projects/random/tsconfig.json WatchType: Type roots
+Info seq  [hh:mm:ss:mss] Elapsed:: *ms DirectoryWatcher:: Added:: WatchInfo: /home/src/projects/node_modules/@types 1 undefined Project: /home/src/projects/random/tsconfig.json WatchType: Type roots
+Info seq  [hh:mm:ss:mss] Finishing updateGraphWorker: Project: /home/src/projects/random/tsconfig.json projectStateVersion: 1 projectProgramVersion: 0 structureChanged: true structureIsReused:: Not Elapsed:: *ms
+Info seq  [hh:mm:ss:mss] Project '/home/src/projects/random/tsconfig.json' (Configured)
 Info seq  [hh:mm:ss:mss] 	Files (2)
 	/a/lib/lib.d.ts Text-1 "/// <reference no-default-lib=\"true\"/>\ninterface Boolean {}\ninterface Function {}\ninterface CallableFunction {}\ninterface NewableFunction {}\ninterface IArguments {}\ninterface Number { toExponential: any; }\ninterface Object {}\ninterface RegExp {}\ninterface String { charAt: any; }\ninterface Array<T> { length: number; [n: number]: T; }"
 	/home/src/projects/random/random.ts SVC-1-0 "export let a = 10;"
@@ -1168,8 +1099,8 @@
 	  Default library for target 'es5'
 	random.ts
 	  Matched by default include pattern '**/*'
-
-Info seq  [hh:mm:ss:mss] -----------------------------------------------
+
+Info seq  [hh:mm:ss:mss] -----------------------------------------------
 Info seq  [hh:mm:ss:mss] event:
     {
       "seq": 0,
@@ -1178,7 +1109,7 @@
       "body": {
         "projectName": "/home/src/projects/random/tsconfig.json"
       }
-    }
+    }
 Info seq  [hh:mm:ss:mss] event:
     {
       "seq": 0,
@@ -1219,7 +1150,7 @@
           "version": "FakeVersion"
         }
       }
-    }
+    }
 Info seq  [hh:mm:ss:mss] event:
     {
       "seq": 0,
@@ -1230,148 +1161,116 @@
         "configFile": "/home/src/projects/random/tsconfig.json",
         "diagnostics": []
       }
-    }
-Info seq  [hh:mm:ss:mss] Project '/home/src/projects/project/app/tsconfig.json' (Configured)
+    }
+Info seq  [hh:mm:ss:mss] Project '/home/src/projects/project/app/tsconfig.json' (Configured)
 Info seq  [hh:mm:ss:mss] 	Files (2)
-
-Info seq  [hh:mm:ss:mss] -----------------------------------------------
-<<<<<<< HEAD
-Info seq  [hh:mm:ss:mss] Project '/home/src/projects/project/tsconfig.json' (Configured)
+
+Info seq  [hh:mm:ss:mss] -----------------------------------------------
+Info seq  [hh:mm:ss:mss] Project '/home/src/projects/project/tsconfig.json' (Configured)
 Info seq  [hh:mm:ss:mss] 	Files (4)
-
-Info seq  [hh:mm:ss:mss] -----------------------------------------------
-Info seq  [hh:mm:ss:mss] Project '/home/src/projects/project/demos/tsconfig.json' (Configured)
+
+Info seq  [hh:mm:ss:mss] -----------------------------------------------
+Info seq  [hh:mm:ss:mss] Project '/home/src/projects/project/demos/tsconfig.json' (Configured)
 Info seq  [hh:mm:ss:mss] 	Files (3)
-=======
-Info seq  [hh:mm:ss:mss] DirectoryWatcher:: Close:: WatchInfo: /home/src/projects/project/app 1 undefined Config: /home/src/projects/project/app/tsconfig.json WatchType: Wild card directory
-Info seq  [hh:mm:ss:mss] Elapsed:: *ms DirectoryWatcher:: Close:: WatchInfo: /home/src/projects/project/app 1 undefined Config: /home/src/projects/project/app/tsconfig.json WatchType: Wild card directory
-Info seq  [hh:mm:ss:mss] DirectoryWatcher:: Close:: WatchInfo: /home/src/projects/project/app/node_modules/@types 1 undefined Project: /home/src/projects/project/app/tsconfig.json WatchType: Type roots
-Info seq  [hh:mm:ss:mss] Elapsed:: *ms DirectoryWatcher:: Close:: WatchInfo: /home/src/projects/project/app/node_modules/@types 1 undefined Project: /home/src/projects/project/app/tsconfig.json WatchType: Type roots
-Info seq  [hh:mm:ss:mss] DirectoryWatcher:: Close:: WatchInfo: /home/src/projects/project/node_modules/@types 1 undefined Project: /home/src/projects/project/app/tsconfig.json WatchType: Type roots
-Info seq  [hh:mm:ss:mss] Elapsed:: *ms DirectoryWatcher:: Close:: WatchInfo: /home/src/projects/project/node_modules/@types 1 undefined Project: /home/src/projects/project/app/tsconfig.json WatchType: Type roots
-Info seq  [hh:mm:ss:mss] DirectoryWatcher:: Close:: WatchInfo: /home/src/projects/node_modules/@types 1 undefined Project: /home/src/projects/project/app/tsconfig.json WatchType: Type roots
-Info seq  [hh:mm:ss:mss] Elapsed:: *ms DirectoryWatcher:: Close:: WatchInfo: /home/src/projects/node_modules/@types 1 undefined Project: /home/src/projects/project/app/tsconfig.json WatchType: Type roots
-Info seq  [hh:mm:ss:mss] FileWatcher:: Close:: WatchInfo: /home/src/projects/project/app/Component.ts 500 undefined WatchType: Closed Script info
-Info seq  [hh:mm:ss:mss] Project '/home/src/projects/random/tsconfig.json' (Configured)
+
+Info seq  [hh:mm:ss:mss] -----------------------------------------------
+Info seq  [hh:mm:ss:mss] Project '/home/src/projects/random/tsconfig.json' (Configured)
 Info seq  [hh:mm:ss:mss] 	Files (2)
->>>>>>> e834989e
-
-Info seq  [hh:mm:ss:mss] -----------------------------------------------
-Info seq  [hh:mm:ss:mss] Project '/home/src/projects/random/tsconfig.json' (Configured)
-Info seq  [hh:mm:ss:mss] 	Files (2)
-
-Info seq  [hh:mm:ss:mss] -----------------------------------------------
-Info seq  [hh:mm:ss:mss] Open files: 
-Info seq  [hh:mm:ss:mss] 	FileName: /home/src/projects/project/app/Component-demos.ts ProjectRootPath: undefined
-Info seq  [hh:mm:ss:mss] 		Projects: /home/src/projects/project/tsconfig.json,/home/src/projects/project/demos/tsconfig.json
-Info seq  [hh:mm:ss:mss] 	FileName: /home/src/projects/random/random.ts ProjectRootPath: undefined
-Info seq  [hh:mm:ss:mss] 		Projects: /home/src/projects/random/tsconfig.json
+
+Info seq  [hh:mm:ss:mss] -----------------------------------------------
+Info seq  [hh:mm:ss:mss] Open files: 
+Info seq  [hh:mm:ss:mss] 	FileName: /home/src/projects/project/app/Component-demos.ts ProjectRootPath: undefined
+Info seq  [hh:mm:ss:mss] 		Projects: /home/src/projects/project/tsconfig.json,/home/src/projects/project/demos/tsconfig.json
+Info seq  [hh:mm:ss:mss] 	FileName: /home/src/projects/random/random.ts ProjectRootPath: undefined
+Info seq  [hh:mm:ss:mss] 		Projects: /home/src/projects/random/tsconfig.json
 Info seq  [hh:mm:ss:mss] response:
     {
       "responseRequired": false
-    }
-After request
-
-PolledWatches::
-/home/src/projects/node_modules/@types:
-  {"pollingInterval":500}
-<<<<<<< HEAD
-/home/src/projects/package.json:
-  {"pollingInterval":2000}
-/home/src/projects/project/app/node_modules/@types:
-  {"pollingInterval":500}
-/home/src/projects/project/app/package.json:
-  {"pollingInterval":2000}
-/home/src/projects/project/demos/node_modules/@types:
-=======
-/home/src/projects/project/app/jsconfig.json:
-  {"pollingInterval":2000}
-/home/src/projects/project/app/node_modules:
-  {"pollingInterval":500}
-/home/src/projects/project/app/node_modules/@types:
-  {"pollingInterval":500}
-/home/src/projects/project/jsconfig.json:
-  {"pollingInterval":2000}
-/home/src/projects/project/node_modules:
->>>>>>> e834989e
-  {"pollingInterval":500}
-/home/src/projects/project/demos/package.json:
-  {"pollingInterval":2000}
-/home/src/projects/project/node_modules/@types:
-  {"pollingInterval":500}
-/home/src/projects/random/node_modules/@types: *new*
-  {"pollingInterval":500}
-
-FsWatches::
-/a/lib/lib.d.ts:
-  {}
-/home/src/projects/project/app/Component.ts:
-  {}
-/home/src/projects/project/app/tsconfig.json:
-  {}
-/home/src/projects/project/demos/helpers.ts:
-  {}
-/home/src/projects/project/demos/tsconfig.json:
-  {}
-/home/src/projects/project/tsconfig.json:
-  {}
-/home/src/projects/random/tsconfig.json: *new*
-  {}
-
-FsWatchesRecursive::
-/home/src/projects/project:
-  {}
-/home/src/projects/project/app:
-  {}
-/home/src/projects/project/demos:
-  {}
-/home/src/projects/random: *new*
-  {}
-
-Projects::
-/home/src/projects/project/app/tsconfig.json (Configured)
-    projectStateVersion: 1
-    projectProgramVersion: 1
-/home/src/projects/project/demos/tsconfig.json (Configured)
-    projectStateVersion: 3
-    projectProgramVersion: 3
-/home/src/projects/project/tsconfig.json (Configured)
-    projectStateVersion: 3
-    projectProgramVersion: 3
-/home/src/projects/random/tsconfig.json (Configured) *new*
-    projectStateVersion: 1
-    projectProgramVersion: 1
-
-ScriptInfos::
-/a/lib/lib.d.ts *changed*
-    version: Text-1
-    containingProjects: 4 *changed*
-        /home/src/projects/project/app/tsconfig.json
-        /home/src/projects/project/tsconfig.json
-        /home/src/projects/project/demos/tsconfig.json
-        /home/src/projects/random/tsconfig.json *new*
-/home/src/projects/project/app/Component-demos.ts (Open)
-    version: SVC-1-0
-    containingProjects: 2
-        /home/src/projects/project/tsconfig.json
-        /home/src/projects/project/demos/tsconfig.json *default*
-/home/src/projects/project/app/Component.ts
-    version: Text-1
-    containingProjects: 2
-        /home/src/projects/project/app/tsconfig.json
-        /home/src/projects/project/tsconfig.json
-/home/src/projects/project/demos/helpers.ts
-    version: Text-1
-    containingProjects: 2
-        /home/src/projects/project/tsconfig.json
-        /home/src/projects/project/demos/tsconfig.json
-/home/src/projects/random/random.ts (Open) *new*
-    version: SVC-1-0
-    containingProjects: 1
-        /home/src/projects/random/tsconfig.json *default*
-
-Before request
-
+    }
+After request
+
+PolledWatches::
+/home/src/projects/node_modules/@types:
+  {"pollingInterval":500}
+/home/src/projects/project/app/node_modules/@types:
+  {"pollingInterval":500}
+/home/src/projects/project/demos/node_modules/@types:
+  {"pollingInterval":500}
+/home/src/projects/project/node_modules/@types:
+  {"pollingInterval":500}
+/home/src/projects/random/node_modules/@types: *new*
+  {"pollingInterval":500}
+
+FsWatches::
+/a/lib/lib.d.ts:
+  {}
+/home/src/projects/project/app/Component.ts:
+  {}
+/home/src/projects/project/app/tsconfig.json:
+  {}
+/home/src/projects/project/demos/helpers.ts:
+  {}
+/home/src/projects/project/demos/tsconfig.json:
+  {}
+/home/src/projects/project/tsconfig.json:
+  {}
+/home/src/projects/random/tsconfig.json: *new*
+  {}
+
+FsWatchesRecursive::
+/home/src/projects/project:
+  {}
+/home/src/projects/project/app:
+  {}
+/home/src/projects/project/demos:
+  {}
+/home/src/projects/random: *new*
+  {}
+
+Projects::
+/home/src/projects/project/app/tsconfig.json (Configured)
+    projectStateVersion: 1
+    projectProgramVersion: 1
+/home/src/projects/project/demos/tsconfig.json (Configured)
+    projectStateVersion: 3
+    projectProgramVersion: 3
+/home/src/projects/project/tsconfig.json (Configured)
+    projectStateVersion: 3
+    projectProgramVersion: 3
+/home/src/projects/random/tsconfig.json (Configured) *new*
+    projectStateVersion: 1
+    projectProgramVersion: 1
+
+ScriptInfos::
+/a/lib/lib.d.ts *changed*
+    version: Text-1
+    containingProjects: 4 *changed*
+        /home/src/projects/project/app/tsconfig.json
+        /home/src/projects/project/tsconfig.json
+        /home/src/projects/project/demos/tsconfig.json
+        /home/src/projects/random/tsconfig.json *new*
+/home/src/projects/project/app/Component-demos.ts (Open)
+    version: SVC-1-0
+    containingProjects: 2
+        /home/src/projects/project/tsconfig.json
+        /home/src/projects/project/demos/tsconfig.json *default*
+/home/src/projects/project/app/Component.ts
+    version: Text-1
+    containingProjects: 2
+        /home/src/projects/project/app/tsconfig.json
+        /home/src/projects/project/tsconfig.json
+/home/src/projects/project/demos/helpers.ts
+    version: Text-1
+    containingProjects: 2
+        /home/src/projects/project/tsconfig.json
+        /home/src/projects/project/demos/tsconfig.json
+/home/src/projects/random/random.ts (Open) *new*
+    version: SVC-1-0
+    containingProjects: 1
+        /home/src/projects/random/tsconfig.json *default*
+
+Before request
+
 Info seq  [hh:mm:ss:mss] request:
     {
       "command": "close",
@@ -1380,135 +1279,117 @@
       },
       "seq": 3,
       "type": "request"
-    }
-Info seq  [hh:mm:ss:mss] FileWatcher:: Added:: WatchInfo: /home/src/projects/random/random.ts 500 undefined WatchType: Closed Script info
-Info seq  [hh:mm:ss:mss] Project '/home/src/projects/project/app/tsconfig.json' (Configured)
+    }
+Info seq  [hh:mm:ss:mss] FileWatcher:: Added:: WatchInfo: /home/src/projects/random/random.ts 500 undefined WatchType: Closed Script info
+Info seq  [hh:mm:ss:mss] Project '/home/src/projects/project/app/tsconfig.json' (Configured)
 Info seq  [hh:mm:ss:mss] 	Files (2)
-
-Info seq  [hh:mm:ss:mss] -----------------------------------------------
-Info seq  [hh:mm:ss:mss] Project '/home/src/projects/project/tsconfig.json' (Configured)
+
+Info seq  [hh:mm:ss:mss] -----------------------------------------------
+Info seq  [hh:mm:ss:mss] Project '/home/src/projects/project/tsconfig.json' (Configured)
 Info seq  [hh:mm:ss:mss] 	Files (4)
-
-Info seq  [hh:mm:ss:mss] -----------------------------------------------
-Info seq  [hh:mm:ss:mss] Project '/home/src/projects/project/demos/tsconfig.json' (Configured)
+
+Info seq  [hh:mm:ss:mss] -----------------------------------------------
+Info seq  [hh:mm:ss:mss] Project '/home/src/projects/project/demos/tsconfig.json' (Configured)
 Info seq  [hh:mm:ss:mss] 	Files (3)
-
-Info seq  [hh:mm:ss:mss] -----------------------------------------------
-Info seq  [hh:mm:ss:mss] Project '/home/src/projects/random/tsconfig.json' (Configured)
+
+Info seq  [hh:mm:ss:mss] -----------------------------------------------
+Info seq  [hh:mm:ss:mss] Project '/home/src/projects/random/tsconfig.json' (Configured)
 Info seq  [hh:mm:ss:mss] 	Files (2)
-
-Info seq  [hh:mm:ss:mss] -----------------------------------------------
-Info seq  [hh:mm:ss:mss] Open files: 
-Info seq  [hh:mm:ss:mss] 	FileName: /home/src/projects/project/app/Component-demos.ts ProjectRootPath: undefined
-Info seq  [hh:mm:ss:mss] 		Projects: /home/src/projects/project/tsconfig.json,/home/src/projects/project/demos/tsconfig.json
+
+Info seq  [hh:mm:ss:mss] -----------------------------------------------
+Info seq  [hh:mm:ss:mss] Open files: 
+Info seq  [hh:mm:ss:mss] 	FileName: /home/src/projects/project/app/Component-demos.ts ProjectRootPath: undefined
+Info seq  [hh:mm:ss:mss] 		Projects: /home/src/projects/project/tsconfig.json,/home/src/projects/project/demos/tsconfig.json
 Info seq  [hh:mm:ss:mss] response:
     {
       "responseRequired": false
-    }
-After request
-
-PolledWatches::
-/home/src/projects/node_modules/@types:
-  {"pollingInterval":500}
-<<<<<<< HEAD
-/home/src/projects/package.json:
-  {"pollingInterval":2000}
-/home/src/projects/project/app/node_modules/@types:
-  {"pollingInterval":500}
-/home/src/projects/project/app/package.json:
-  {"pollingInterval":2000}
-/home/src/projects/project/demos/node_modules/@types:
-=======
-/home/src/projects/project/app/jsconfig.json:
-  {"pollingInterval":2000}
-/home/src/projects/project/app/node_modules:
-  {"pollingInterval":500}
-/home/src/projects/project/app/node_modules/@types:
-  {"pollingInterval":500}
-/home/src/projects/project/jsconfig.json:
-  {"pollingInterval":2000}
-/home/src/projects/project/node_modules:
->>>>>>> e834989e
-  {"pollingInterval":500}
-/home/src/projects/project/demos/package.json:
-  {"pollingInterval":2000}
-/home/src/projects/project/node_modules/@types:
-  {"pollingInterval":500}
-/home/src/projects/random/node_modules/@types:
-  {"pollingInterval":500}
-
-FsWatches::
-/a/lib/lib.d.ts:
-  {}
-/home/src/projects/project/app/Component.ts:
-  {}
-/home/src/projects/project/app/tsconfig.json:
-  {}
-/home/src/projects/project/demos/helpers.ts:
-  {}
-/home/src/projects/project/demos/tsconfig.json:
-  {}
-/home/src/projects/project/tsconfig.json:
-  {}
-/home/src/projects/random/random.ts: *new*
-  {}
-/home/src/projects/random/tsconfig.json:
-  {}
-
-FsWatchesRecursive::
-/home/src/projects/project:
-  {}
-/home/src/projects/project/app:
-  {}
-/home/src/projects/project/demos:
-  {}
-/home/src/projects/random:
-  {}
-
-Projects::
-/home/src/projects/project/app/tsconfig.json (Configured)
-    projectStateVersion: 1
-    projectProgramVersion: 1
-/home/src/projects/project/demos/tsconfig.json (Configured)
-    projectStateVersion: 3
-    projectProgramVersion: 3
-/home/src/projects/project/tsconfig.json (Configured)
-    projectStateVersion: 3
-    projectProgramVersion: 3
-/home/src/projects/random/tsconfig.json (Configured) *changed*
-    projectStateVersion: 1
-    projectProgramVersion: 1
-    noOpenRef: true *changed*
-
-ScriptInfos::
-/a/lib/lib.d.ts
-    version: Text-1
-    containingProjects: 4
-        /home/src/projects/project/app/tsconfig.json
-        /home/src/projects/project/tsconfig.json
-        /home/src/projects/project/demos/tsconfig.json
-        /home/src/projects/random/tsconfig.json
-/home/src/projects/project/app/Component-demos.ts (Open)
-    version: SVC-1-0
-    containingProjects: 2
-        /home/src/projects/project/tsconfig.json
-        /home/src/projects/project/demos/tsconfig.json *default*
-/home/src/projects/project/app/Component.ts
-    version: Text-1
-    containingProjects: 2
-        /home/src/projects/project/app/tsconfig.json
-        /home/src/projects/project/tsconfig.json
-/home/src/projects/project/demos/helpers.ts
-    version: Text-1
-    containingProjects: 2
-        /home/src/projects/project/tsconfig.json
-        /home/src/projects/project/demos/tsconfig.json
-/home/src/projects/random/random.ts *changed*
-    open: false *changed*
-    version: SVC-1-0
-    containingProjects: 1
-        /home/src/projects/random/tsconfig.json
-
+    }
+After request
+
+PolledWatches::
+/home/src/projects/node_modules/@types:
+  {"pollingInterval":500}
+/home/src/projects/project/app/node_modules/@types:
+  {"pollingInterval":500}
+/home/src/projects/project/demos/node_modules/@types:
+  {"pollingInterval":500}
+/home/src/projects/project/node_modules/@types:
+  {"pollingInterval":500}
+/home/src/projects/random/node_modules/@types:
+  {"pollingInterval":500}
+
+FsWatches::
+/a/lib/lib.d.ts:
+  {}
+/home/src/projects/project/app/Component.ts:
+  {}
+/home/src/projects/project/app/tsconfig.json:
+  {}
+/home/src/projects/project/demos/helpers.ts:
+  {}
+/home/src/projects/project/demos/tsconfig.json:
+  {}
+/home/src/projects/project/tsconfig.json:
+  {}
+/home/src/projects/random/random.ts: *new*
+  {}
+/home/src/projects/random/tsconfig.json:
+  {}
+
+FsWatchesRecursive::
+/home/src/projects/project:
+  {}
+/home/src/projects/project/app:
+  {}
+/home/src/projects/project/demos:
+  {}
+/home/src/projects/random:
+  {}
+
+Projects::
+/home/src/projects/project/app/tsconfig.json (Configured)
+    projectStateVersion: 1
+    projectProgramVersion: 1
+/home/src/projects/project/demos/tsconfig.json (Configured)
+    projectStateVersion: 3
+    projectProgramVersion: 3
+/home/src/projects/project/tsconfig.json (Configured)
+    projectStateVersion: 3
+    projectProgramVersion: 3
+/home/src/projects/random/tsconfig.json (Configured) *changed*
+    projectStateVersion: 1
+    projectProgramVersion: 1
+    noOpenRef: true *changed*
+
+ScriptInfos::
+/a/lib/lib.d.ts
+    version: Text-1
+    containingProjects: 4
+        /home/src/projects/project/app/tsconfig.json
+        /home/src/projects/project/tsconfig.json
+        /home/src/projects/project/demos/tsconfig.json
+        /home/src/projects/random/tsconfig.json
+/home/src/projects/project/app/Component-demos.ts (Open)
+    version: SVC-1-0
+    containingProjects: 2
+        /home/src/projects/project/tsconfig.json
+        /home/src/projects/project/demos/tsconfig.json *default*
+/home/src/projects/project/app/Component.ts
+    version: Text-1
+    containingProjects: 2
+        /home/src/projects/project/app/tsconfig.json
+        /home/src/projects/project/tsconfig.json
+/home/src/projects/project/demos/helpers.ts
+    version: Text-1
+    containingProjects: 2
+        /home/src/projects/project/tsconfig.json
+        /home/src/projects/project/demos/tsconfig.json
+/home/src/projects/random/random.ts *changed*
+    open: false *changed*
+    version: SVC-1-0
+    containingProjects: 1
+        /home/src/projects/random/tsconfig.json
+
 Info seq  [hh:mm:ss:mss] File: /home/src/projects/project/app/Component-demos.ts:
 	getDefaultProjectForFile:
 		/home/src/projects/project/demos/tsconfig.json
