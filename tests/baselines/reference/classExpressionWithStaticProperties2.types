--- conflicted
+++ resolved
@@ -1,36 +1,32 @@
-=== tests/cases/compiler/classExpressionWithStaticProperties2.ts ===
-var v = class C {
->v : typeof C
->class C {    static a = 1;    static b    static c = {        x: "hi"    }    static d = C.c.x + " world"; } : typeof C
->C : typeof C
-
-    static a = 1;
->a : number
-<<<<<<< HEAD
->1 : 1
-=======
->1 : number
-
-    static b
->>>>>>> 46856462
->b : any
-
-    static c = {
->c : { x: string; }
->{        x: "hi"    } : { x: string; }
-
-        x: "hi"
->x : string
->"hi" : string
-    }
-    static d = C.c.x + " world";
->d : string
->C.c.x + " world" : string
->C.c.x : string
->C.c : { x: string; }
->C : typeof C
->c : { x: string; }
->x : string
->" world" : string
-
- };
+=== tests/cases/compiler/classExpressionWithStaticProperties2.ts ===
+var v = class C {
+>v : typeof C
+>class C {    static a = 1;    static b    static c = {        x: "hi"    }    static d = C.c.x + " world"; } : typeof C
+>C : typeof C
+
+    static a = 1;
+>a : number
+>1 : number
+
+    static b
+>b : any
+
+    static c = {
+>c : { x: string; }
+>{        x: "hi"    } : { x: string; }
+
+        x: "hi"
+>x : string
+>"hi" : string
+    }
+    static d = C.c.x + " world";
+>d : string
+>C.c.x + " world" : string
+>C.c.x : string
+>C.c : { x: string; }
+>C : typeof C
+>c : { x: string; }
+>x : string
+>" world" : string
+
+ };