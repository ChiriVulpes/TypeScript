redefineArray.ts(1,1): error TS2741: Property 'isArray' is missing in type '<T>(n: number, s: string) => number' but required in type 'ArrayConstructor'.


==== redefineArray.ts (1 errors) ====
    Array = function (n:number, s:string) {return n;};
    ~~~~~
!!! error TS2741: Property 'isArray' is missing in type '<T>(n: number, s: string) => number' but required in type 'ArrayConstructor'.
<<<<<<< HEAD
!!! related TS2728 /.ts/lib.es5.d.ts:1468:5: 'isArray' is declared here.
=======
!!! related TS2728 lib.es5.d.ts:--:--: 'isArray' is declared here.
>>>>>>> ddc417bf
<|MERGE_RESOLUTION|>--- conflicted
+++ resolved
@@ -1,12 +1,8 @@
-redefineArray.ts(1,1): error TS2741: Property 'isArray' is missing in type '<T>(n: number, s: string) => number' but required in type 'ArrayConstructor'.
-
-
-==== redefineArray.ts (1 errors) ====
-    Array = function (n:number, s:string) {return n;};
-    ~~~~~
-!!! error TS2741: Property 'isArray' is missing in type '<T>(n: number, s: string) => number' but required in type 'ArrayConstructor'.
-<<<<<<< HEAD
-!!! related TS2728 /.ts/lib.es5.d.ts:1468:5: 'isArray' is declared here.
-=======
-!!! related TS2728 lib.es5.d.ts:--:--: 'isArray' is declared here.
->>>>>>> ddc417bf
+redefineArray.ts(1,1): error TS2741: Property 'isArray' is missing in type '<T>(n: number, s: string) => number' but required in type 'ArrayConstructor'.
+
+
+==== redefineArray.ts (1 errors) ====
+    Array = function (n:number, s:string) {return n;};
+    ~~~~~
+!!! error TS2741: Property 'isArray' is missing in type '<T>(n: number, s: string) => number' but required in type 'ArrayConstructor'.
+!!! related TS2728 lib.es5.d.ts:--:--: 'isArray' is declared here.