=== tests/cases/compiler/arrayConcat2.ts ===
var a: string[] = [];
>a : string[]
>[] : undefined[]

a.concat("hello", 'world');
>a.concat("hello", 'world') : string[]
<<<<<<< HEAD
>a.concat : { (this: readonly, ...items: string[][]): string[]; (this: readonly, ...items: (string | string[])[]): string[]; }
>a : string[]
>concat : { (this: readonly, ...items: string[][]): string[]; (this: readonly, ...items: (string | string[])[]): string[]; }
=======
>a.concat : { (...items: ReadonlyArray<string>[]): string[]; (...items: (string | ReadonlyArray<string>)[]): string[]; }
>a : string[]
>concat : { (...items: ReadonlyArray<string>[]): string[]; (...items: (string | ReadonlyArray<string>)[]): string[]; }
>>>>>>> 555a742d
>"hello" : "hello"
>'world' : "world"

a.concat('Hello');
>a.concat('Hello') : string[]
<<<<<<< HEAD
>a.concat : { (this: readonly, ...items: string[][]): string[]; (this: readonly, ...items: (string | string[])[]): string[]; }
>a : string[]
>concat : { (this: readonly, ...items: string[][]): string[]; (this: readonly, ...items: (string | string[])[]): string[]; }
=======
>a.concat : { (...items: ReadonlyArray<string>[]): string[]; (...items: (string | ReadonlyArray<string>)[]): string[]; }
>a : string[]
>concat : { (...items: ReadonlyArray<string>[]): string[]; (...items: (string | ReadonlyArray<string>)[]): string[]; }
>>>>>>> 555a742d
>'Hello' : "Hello"

var b = new Array<string>();
>b : string[]
>new Array<string>() : string[]
>Array : ArrayConstructor

b.concat('hello');
>b.concat('hello') : string[]
<<<<<<< HEAD
>b.concat : { (this: readonly, ...items: string[][]): string[]; (this: readonly, ...items: (string | string[])[]): string[]; }
>b : string[]
>concat : { (this: readonly, ...items: string[][]): string[]; (this: readonly, ...items: (string | string[])[]): string[]; }
=======
>b.concat : { (...items: ReadonlyArray<string>[]): string[]; (...items: (string | ReadonlyArray<string>)[]): string[]; }
>b : string[]
>concat : { (...items: ReadonlyArray<string>[]): string[]; (...items: (string | ReadonlyArray<string>)[]): string[]; }
>>>>>>> 555a742d
>'hello' : "hello"

<|MERGE_RESOLUTION|>--- conflicted
+++ resolved
@@ -1,50 +1,32 @@
-=== tests/cases/compiler/arrayConcat2.ts ===
-var a: string[] = [];
->a : string[]
->[] : undefined[]
-
-a.concat("hello", 'world');
->a.concat("hello", 'world') : string[]
-<<<<<<< HEAD
->a.concat : { (this: readonly, ...items: string[][]): string[]; (this: readonly, ...items: (string | string[])[]): string[]; }
->a : string[]
->concat : { (this: readonly, ...items: string[][]): string[]; (this: readonly, ...items: (string | string[])[]): string[]; }
-=======
->a.concat : { (...items: ReadonlyArray<string>[]): string[]; (...items: (string | ReadonlyArray<string>)[]): string[]; }
->a : string[]
->concat : { (...items: ReadonlyArray<string>[]): string[]; (...items: (string | ReadonlyArray<string>)[]): string[]; }
->>>>>>> 555a742d
->"hello" : "hello"
->'world' : "world"
-
-a.concat('Hello');
->a.concat('Hello') : string[]
-<<<<<<< HEAD
->a.concat : { (this: readonly, ...items: string[][]): string[]; (this: readonly, ...items: (string | string[])[]): string[]; }
->a : string[]
->concat : { (this: readonly, ...items: string[][]): string[]; (this: readonly, ...items: (string | string[])[]): string[]; }
-=======
->a.concat : { (...items: ReadonlyArray<string>[]): string[]; (...items: (string | ReadonlyArray<string>)[]): string[]; }
->a : string[]
->concat : { (...items: ReadonlyArray<string>[]): string[]; (...items: (string | ReadonlyArray<string>)[]): string[]; }
->>>>>>> 555a742d
->'Hello' : "Hello"
-
-var b = new Array<string>();
->b : string[]
->new Array<string>() : string[]
->Array : ArrayConstructor
-
-b.concat('hello');
->b.concat('hello') : string[]
-<<<<<<< HEAD
->b.concat : { (this: readonly, ...items: string[][]): string[]; (this: readonly, ...items: (string | string[])[]): string[]; }
->b : string[]
->concat : { (this: readonly, ...items: string[][]): string[]; (this: readonly, ...items: (string | string[])[]): string[]; }
-=======
->b.concat : { (...items: ReadonlyArray<string>[]): string[]; (...items: (string | ReadonlyArray<string>)[]): string[]; }
->b : string[]
->concat : { (...items: ReadonlyArray<string>[]): string[]; (...items: (string | ReadonlyArray<string>)[]): string[]; }
->>>>>>> 555a742d
->'hello' : "hello"
-
+=== tests/cases/compiler/arrayConcat2.ts ===
+var a: string[] = [];
+>a : string[]
+>[] : undefined[]
+
+a.concat("hello", 'world');
+>a.concat("hello", 'world') : string[]
+>a.concat : { (this: readonly, ...items: ReadonlyArray<string>[]): string[]; (this: readonly, ...items: (string | ReadonlyArray<string>)[]): string[]; }
+>a : string[]
+>concat : { (this: readonly, ...items: ReadonlyArray<string>[]): string[]; (this: readonly, ...items: (string | ReadonlyArray<string>)[]): string[]; }
+>"hello" : "hello"
+>'world' : "world"
+
+a.concat('Hello');
+>a.concat('Hello') : string[]
+>a.concat : { (this: readonly, ...items: ReadonlyArray<string>[]): string[]; (this: readonly, ...items: (string | ReadonlyArray<string>)[]): string[]; }
+>a : string[]
+>concat : { (this: readonly, ...items: ReadonlyArray<string>[]): string[]; (this: readonly, ...items: (string | ReadonlyArray<string>)[]): string[]; }
+>'Hello' : "Hello"
+
+var b = new Array<string>();
+>b : string[]
+>new Array<string>() : string[]
+>Array : ArrayConstructor
+
+b.concat('hello');
+>b.concat('hello') : string[]
+>b.concat : { (this: readonly, ...items: ReadonlyArray<string>[]): string[]; (this: readonly, ...items: (string | ReadonlyArray<string>)[]): string[]; }
+>b : string[]
+>concat : { (this: readonly, ...items: ReadonlyArray<string>[]): string[]; (this: readonly, ...items: (string | ReadonlyArray<string>)[]): string[]; }
+>'hello' : "hello"
+