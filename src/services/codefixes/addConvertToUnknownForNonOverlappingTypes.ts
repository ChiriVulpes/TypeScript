--- conflicted
+++ resolved
@@ -1,27 +1,23 @@
-/* @internal */
-namespace ts.codefix {
-    const fixId = "addConvertToUnknownForNonOverlappingTypes";
-    const errorCodes = [Diagnostics.Conversion_of_type_0_to_type_1_may_be_a_mistake_because_neither_type_sufficiently_overlaps_with_the_other_If_this_was_intentional_convert_the_expression_to_unknown_first.code];
-    registerCodeFix({
-        errorCodes,
-        getCodeActions: (context) => {
-            const changes = textChanges.ChangeTracker.with(context, t => makeChange(t, context.sourceFile, context.span.start));
-            return [createCodeFixAction(fixId, changes, Diagnostics.Add_unknown_conversion_for_non_overlapping_types, fixId, Diagnostics.Add_unknown_to_all_conversions_of_non_overlapping_types)];
-        },
-        fixIds: [fixId],
-        getAllCodeActions: context => codeFixAll(context, errorCodes, (changes, diag) => makeChange(changes, diag.file, diag.start)),
-    });
-
-    function makeChange(changeTracker: textChanges.ChangeTracker, sourceFile: SourceFile, pos: number) {
-        const token = getTokenAtPosition(sourceFile, pos);
-<<<<<<< HEAD
-        const assertion = Debug.assertDefined(findAncestor(token, (n): n is AsExpression | TypeAssertion => isAsExpression(n) || isTypeAssertionExpression(n)), "Expected to find an assertion expression");
-=======
-        const assertion = Debug.checkDefined(findAncestor(token, (n): n is AsExpression | TypeAssertion => isAsExpression(n) || isTypeAssertion(n)), "Expected to find an assertion expression");
->>>>>>> ba02f430
-        const replacement = isAsExpression(assertion)
-            ? factory.createAsExpression(assertion.expression, factory.createKeywordTypeNode(SyntaxKind.UnknownKeyword))
-            : factory.createTypeAssertion(factory.createKeywordTypeNode(SyntaxKind.UnknownKeyword), assertion.expression);
-        changeTracker.replaceNode(sourceFile, assertion.expression, replacement);
-    }
-}
+/* @internal */
+namespace ts.codefix {
+    const fixId = "addConvertToUnknownForNonOverlappingTypes";
+    const errorCodes = [Diagnostics.Conversion_of_type_0_to_type_1_may_be_a_mistake_because_neither_type_sufficiently_overlaps_with_the_other_If_this_was_intentional_convert_the_expression_to_unknown_first.code];
+    registerCodeFix({
+        errorCodes,
+        getCodeActions: (context) => {
+            const changes = textChanges.ChangeTracker.with(context, t => makeChange(t, context.sourceFile, context.span.start));
+            return [createCodeFixAction(fixId, changes, Diagnostics.Add_unknown_conversion_for_non_overlapping_types, fixId, Diagnostics.Add_unknown_to_all_conversions_of_non_overlapping_types)];
+        },
+        fixIds: [fixId],
+        getAllCodeActions: context => codeFixAll(context, errorCodes, (changes, diag) => makeChange(changes, diag.file, diag.start)),
+    });
+
+    function makeChange(changeTracker: textChanges.ChangeTracker, sourceFile: SourceFile, pos: number) {
+        const token = getTokenAtPosition(sourceFile, pos);
+        const assertion = Debug.checkDefined(findAncestor(token, (n): n is AsExpression | TypeAssertion => isAsExpression(n) || isTypeAssertionExpression(n)), "Expected to find an assertion expression");
+        const replacement = isAsExpression(assertion)
+            ? factory.createAsExpression(assertion.expression, factory.createKeywordTypeNode(SyntaxKind.UnknownKeyword))
+            : factory.createTypeAssertion(factory.createKeywordTypeNode(SyntaxKind.UnknownKeyword), assertion.expression);
+        changeTracker.replaceNode(sourceFile, assertion.expression, replacement);
+    }
+}