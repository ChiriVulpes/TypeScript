/* @internal */
namespace ts.codefix {
    export const importFixName = "import";
    const importFixId = "fixMissingImport";
    const errorCodes: readonly number[] = [
        Diagnostics.Cannot_find_name_0.code,
        Diagnostics.Cannot_find_name_0_Did_you_mean_1.code,
        Diagnostics.Cannot_find_name_0_Did_you_mean_the_instance_member_this_0.code,
        Diagnostics.Cannot_find_name_0_Did_you_mean_the_static_member_1_0.code,
        Diagnostics.Cannot_find_namespace_0.code,
        Diagnostics._0_refers_to_a_UMD_global_but_the_current_file_is_a_module_Consider_adding_an_import_instead.code,
        Diagnostics._0_only_refers_to_a_type_but_is_being_used_as_a_value_here.code,
    ];

    registerCodeFix({
        errorCodes,
        getCodeActions(context) {
            const { errorCode, preferences, sourceFile, span } = context;
            const info = getFixesInfo(context, errorCode, span.start);
            if (!info) return undefined;
            const { fixes, symbolName } = info;
            const quotePreference = getQuotePreference(sourceFile, preferences);
            return fixes.map(fix => codeActionForFix(context, sourceFile, symbolName, fix, quotePreference));
        },
        fixIds: [importFixId],
        getAllCodeActions: context => {
            const { sourceFile, program, preferences, host } = context;
            const importAdder = createImportAdder(sourceFile, program, preferences, host);
            eachDiagnostic(context, errorCodes, diag => importAdder.addImportFromDiagnostic(diag, context));
            return createCombinedCodeActions(textChanges.ChangeTracker.with(context, importAdder.writeFixes));
        },
    });

    export interface ImportAdder {
        addImportFromDiagnostic: (diagnostic: DiagnosticWithLocation, context: CodeFixContextBase) => void;
        addImportFromExportedSymbol: (exportedSymbol: Symbol, usageIsTypeOnly?: boolean) => void;
        writeFixes: (changeTracker: textChanges.ChangeTracker) => void;
    }

    export function createImportAdder(sourceFile: SourceFile, program: Program, preferences: UserPreferences, host: LanguageServiceHost): ImportAdder {
        const compilerOptions = program.getCompilerOptions();
        // Namespace fixes don't conflict, so just build a list.
        const addToNamespace: FixUseNamespaceImport[] = [];
        const importType: FixUseImportType[] = [];
        // Keys are import clause node IDs.
        const addToExisting = createMap<{ readonly importClauseOrBindingPattern: ImportClause | ObjectBindingPattern, defaultImport: string | undefined; readonly namedImports: string[], canUseTypeOnlyImport: boolean }>();
        const newImports = createMap<Mutable<ImportsCollection & { useRequire: boolean }>>();
        return { addImportFromDiagnostic, addImportFromExportedSymbol, writeFixes };

        function addImportFromDiagnostic(diagnostic: DiagnosticWithLocation, context: CodeFixContextBase) {
            const info = getFixesInfo(context, diagnostic.code, diagnostic.start);
            if (!info || !info.fixes.length) return;
            addImport(info);
        }

        function addImportFromExportedSymbol(exportedSymbol: Symbol, usageIsTypeOnly?: boolean) {
            const moduleSymbol = Debug.checkDefined(exportedSymbol.parent);
            const symbolName = getNameForExportedSymbol(exportedSymbol, getEmitScriptTarget(compilerOptions));
            const checker = program.getTypeChecker();
            const symbol = checker.getMergedSymbol(skipAlias(exportedSymbol, checker));
            const exportInfos = getAllReExportingModules(sourceFile, symbol, moduleSymbol, symbolName, sourceFile, compilerOptions, checker, program.getSourceFiles());
            const preferTypeOnlyImport = !!usageIsTypeOnly && compilerOptions.importsNotUsedAsValues === ImportsNotUsedAsValues.Error;
            const useRequire = shouldUseRequire(sourceFile, compilerOptions);
            const fix = getImportFixForSymbol(sourceFile, exportInfos, moduleSymbol, symbolName, program, /*position*/ undefined, preferTypeOnlyImport, useRequire, host, preferences);
            addImport({ fixes: [fix], symbolName });
        }

        function addImport(info: FixesInfo) {
            const { fixes, symbolName } = info;
            const fix = first(fixes);
            switch (fix.kind) {
                case ImportFixKind.UseNamespace:
                    addToNamespace.push(fix);
                    break;
                case ImportFixKind.ImportType:
                    importType.push(fix);
                    break;
                case ImportFixKind.AddToExisting: {
                    const { importClauseOrBindingPattern, importKind, canUseTypeOnlyImport } = fix;
                    const key = String(getNodeId(importClauseOrBindingPattern));
                    let entry = addToExisting.get(key);
                    if (!entry) {
                        addToExisting.set(key, entry = { importClauseOrBindingPattern, defaultImport: undefined, namedImports: [], canUseTypeOnlyImport });
                    }
                    if (importKind === ImportKind.Named) {
                        pushIfUnique(entry.namedImports, symbolName);
                    }
                    else {
                        Debug.assert(entry.defaultImport === undefined || entry.defaultImport === symbolName, "(Add to Existing) Default import should be missing or match symbolName");
                        entry.defaultImport = symbolName;
                    }
                    break;
                }
                case ImportFixKind.AddNew: {
                    const { moduleSpecifier, importKind, useRequire, typeOnly } = fix;
                    let entry = newImports.get(moduleSpecifier);
                    if (!entry) {
                        newImports.set(moduleSpecifier, entry = { namedImports: [], namespaceLikeImport: undefined, typeOnly, useRequire });
                    }
                    else {
                        // An import clause can only be type-only if every import fix contributing to it can be type-only.
                        entry.typeOnly = entry.typeOnly && typeOnly;
                    }
                    switch (importKind) {
                        case ImportKind.Default:
                            Debug.assert(entry.defaultImport === undefined || entry.defaultImport === symbolName, "(Add new) Default import should be missing or match symbolName");
                            entry.defaultImport = symbolName;
                            break;
                        case ImportKind.Named:
                            pushIfUnique(entry.namedImports || (entry.namedImports = []), symbolName);
                            break;
                        case ImportKind.CommonJS:
                        case ImportKind.Namespace:
                            Debug.assert(entry.namespaceLikeImport === undefined || entry.namespaceLikeImport.name === symbolName, "Namespacelike import shoudl be missing or match symbolName");
                            entry.namespaceLikeImport = { importKind, name: symbolName };
                            break;
                    }
                    break;
                }
                default:
                    Debug.assertNever(fix, `fix wasn't never - got kind ${(fix as ImportFix).kind}`);
            }
        }

        function writeFixes(changeTracker: textChanges.ChangeTracker) {
            const quotePreference = getQuotePreference(sourceFile, preferences);
            for (const fix of addToNamespace) {
                addNamespaceQualifier(changeTracker, sourceFile, fix);
            }
            for (const fix of importType) {
                addImportType(changeTracker, sourceFile, fix, quotePreference);
            }
            addToExisting.forEach(({ importClauseOrBindingPattern, defaultImport, namedImports, canUseTypeOnlyImport }) => {
                doAddExistingFix(changeTracker, sourceFile, importClauseOrBindingPattern, defaultImport, namedImports, canUseTypeOnlyImport);
            });

            let newDeclarations: Statement | readonly Statement[] | undefined;
            newImports.forEach(({ useRequire, ...imports }, moduleSpecifier) => {
                const getDeclarations = useRequire ? getNewRequires : getNewImports;
                newDeclarations = combine(newDeclarations, getDeclarations(moduleSpecifier, quotePreference, imports));
            });
            if (newDeclarations) {
                insertImports(changeTracker, sourceFile, newDeclarations, /*blankLineBetween*/ true);
            }
        }
    }

    // Sorted with the preferred fix coming first.
    const enum ImportFixKind { UseNamespace, ImportType, AddToExisting, AddNew }
    type ImportFix = FixUseNamespaceImport | FixUseImportType | FixAddToExistingImport | FixAddNewImport;
    interface FixUseNamespaceImport {
        readonly kind: ImportFixKind.UseNamespace;
        readonly namespacePrefix: string;
        readonly position: number;
    }
    interface FixUseImportType {
        readonly kind: ImportFixKind.ImportType;
        readonly moduleSpecifier: string;
        readonly position: number;
    }
    interface FixAddToExistingImport {
        readonly kind: ImportFixKind.AddToExisting;
        readonly importClauseOrBindingPattern: ImportClause | ObjectBindingPattern;
        readonly moduleSpecifier: string;
        readonly importKind: ImportKind.Default | ImportKind.Named;
        readonly canUseTypeOnlyImport: boolean;
    }
    interface FixAddNewImport {
        readonly kind: ImportFixKind.AddNew;
        readonly moduleSpecifier: string;
        readonly importKind: ImportKind;
        readonly typeOnly: boolean;
        readonly useRequire: boolean;
    }

    const enum ImportKind {
        Named,
        Default,
        Namespace,
        CommonJS,
    }

    /** Information about how a symbol is exported from a module. (We don't need to store the exported symbol, just its module.) */
    interface SymbolExportInfo {
        readonly moduleSymbol: Symbol;
        readonly importKind: ImportKind;
        /** If true, can't use an es6 import from a js file. */
        readonly exportedSymbolIsTypeOnly: boolean;
    }

    /** Information needed to augment an existing import declaration. */
    interface FixAddToExistingImportInfo {
        readonly declaration: AnyImportOrRequire;
        readonly importKind: ImportKind;
    }

    export function getImportCompletionAction(
        exportedSymbol: Symbol,
        moduleSymbol: Symbol,
        sourceFile: SourceFile,
        symbolName: string,
        host: LanguageServiceHost,
        program: Program,
        formatContext: formatting.FormatContext,
        position: number,
        preferences: UserPreferences,
    ): { readonly moduleSpecifier: string, readonly codeAction: CodeAction } {
        const compilerOptions = program.getCompilerOptions();
        const exportInfos = getAllReExportingModules(sourceFile, exportedSymbol, moduleSymbol, symbolName, sourceFile, compilerOptions, program.getTypeChecker(), program.getSourceFiles());
        const useRequire = shouldUseRequire(sourceFile, compilerOptions);
        const preferTypeOnlyImport = compilerOptions.importsNotUsedAsValues === ImportsNotUsedAsValues.Error && !isSourceFileJS(sourceFile) && isValidTypeOnlyAliasUseSite(getTokenAtPosition(sourceFile, position));
        const moduleSpecifier = first(getNewImportInfos(program, sourceFile, position, preferTypeOnlyImport, useRequire, exportInfos, host, preferences)).moduleSpecifier;
        const fix = getImportFixForSymbol(sourceFile, exportInfos, moduleSymbol, symbolName, program, position, preferTypeOnlyImport, useRequire, host, preferences);
        return { moduleSpecifier, codeAction: codeFixActionToCodeAction(codeActionForFix({ host, formatContext, preferences }, sourceFile, symbolName, fix, getQuotePreference(sourceFile, preferences))) };
    }

    function getImportFixForSymbol(sourceFile: SourceFile, exportInfos: readonly SymbolExportInfo[], moduleSymbol: Symbol, symbolName: string, program: Program, position: number | undefined, preferTypeOnlyImport: boolean, useRequire: boolean, host: LanguageServiceHost, preferences: UserPreferences) {
        Debug.assert(exportInfos.some(info => info.moduleSymbol === moduleSymbol), "Some exportInfo should match the specified moduleSymbol");
        // We sort the best codefixes first, so taking `first` is best.
        return first(getFixForImport(exportInfos, symbolName, position, preferTypeOnlyImport, useRequire, program, sourceFile, host, preferences));
    }

    function codeFixActionToCodeAction({ description, changes, commands }: CodeFixAction): CodeAction {
        return { description, changes, commands };
    }

    function getAllReExportingModules(importingFile: SourceFile, exportedSymbol: Symbol, exportingModuleSymbol: Symbol, symbolName: string, sourceFile: SourceFile, compilerOptions: CompilerOptions, checker: TypeChecker, allSourceFiles: readonly SourceFile[]): readonly SymbolExportInfo[] {
        const result: SymbolExportInfo[] = [];
        forEachExternalModule(checker, allSourceFiles, (moduleSymbol, moduleFile) => {
            // Don't import from a re-export when looking "up" like to `./index` or `../index`.
            if (moduleFile && moduleSymbol !== exportingModuleSymbol && startsWith(sourceFile.fileName, getDirectoryPath(moduleFile.fileName))) {
                return;
            }

            const defaultInfo = getDefaultLikeExportInfo(importingFile, moduleSymbol, checker, compilerOptions);
            if (defaultInfo && defaultInfo.name === symbolName && skipAlias(defaultInfo.symbol, checker) === exportedSymbol) {
                result.push({ moduleSymbol, importKind: defaultInfo.kind, exportedSymbolIsTypeOnly: isTypeOnlySymbol(defaultInfo.symbol, checker) });
            }

            for (const exported of checker.getExportsAndPropertiesOfModule(moduleSymbol)) {
                if (exported.name === symbolName && skipAlias(exported, checker) === exportedSymbol) {
                    result.push({ moduleSymbol, importKind: ImportKind.Named, exportedSymbolIsTypeOnly: isTypeOnlySymbol(exported, checker) });
                }
            }
        });
        return result;
    }

    function isTypeOnlySymbol(s: Symbol, checker: TypeChecker): boolean {
        return !(skipAlias(s, checker).flags & SymbolFlags.Value);
    }

    function isTypeOnlyPosition(sourceFile: SourceFile, position: number) {
        return isValidTypeOnlyAliasUseSite(getTokenAtPosition(sourceFile, position));
    }

    function getFixForImport(
        exportInfos: readonly SymbolExportInfo[],
        symbolName: string,
        /** undefined only for missing JSX namespace */
        position: number | undefined,
        preferTypeOnlyImport: boolean,
        useRequire: boolean,
        program: Program,
        sourceFile: SourceFile,
        host: LanguageServiceHost,
        preferences: UserPreferences,
    ): readonly ImportFix[] {
        const checker = program.getTypeChecker();
        const existingImports = flatMap(exportInfos, info => getExistingImportDeclarations(info, checker, sourceFile));
        const useNamespace = position === undefined ? undefined : tryUseExistingNamespaceImport(existingImports, symbolName, position, checker);
        const addToExisting = tryAddToExistingImport(existingImports, position !== undefined && isTypeOnlyPosition(sourceFile, position));
        // Don't bother providing an action to add a new import if we can add to an existing one.
        const addImport = addToExisting ? [addToExisting] : getFixesForAddImport(exportInfos, existingImports, program, sourceFile, position, preferTypeOnlyImport, useRequire, host, preferences);
        return [...(useNamespace ? [useNamespace] : emptyArray), ...addImport];
    }

    function tryUseExistingNamespaceImport(existingImports: readonly FixAddToExistingImportInfo[], symbolName: string, position: number, checker: TypeChecker): FixUseNamespaceImport | undefined {
        // It is possible that multiple import statements with the same specifier exist in the file.
        // e.g.
        //
        //     import * as ns from "foo";
        //     import { member1, member2 } from "foo";
        //
        //     member3/**/ <-- cusor here
        //
        // in this case we should provie 2 actions:
        //     1. change "member3" to "ns.member3"
        //     2. add "member3" to the second import statement's import list
        // and it is up to the user to decide which one fits best.
        return firstDefined(existingImports, ({ declaration }): FixUseNamespaceImport | undefined => {
            const namespacePrefix = getNamespaceLikeImportText(declaration);
            if (namespacePrefix) {
                const moduleSymbol = getTargetModuleFromNamespaceLikeImport(declaration, checker);
                if (moduleSymbol && moduleSymbol.exports!.has(escapeLeadingUnderscores(symbolName))) {
                    return { kind: ImportFixKind.UseNamespace, namespacePrefix, position };
                }
            }
        });
    }

    function getTargetModuleFromNamespaceLikeImport(declaration: AnyImportOrRequire, checker: TypeChecker) {
        switch (declaration.kind) {
            case SyntaxKind.VariableDeclaration:
                return checker.resolveExternalModuleName(declaration.initializer.arguments[0]);
            case SyntaxKind.ImportEqualsDeclaration:
                return checker.getAliasedSymbol(declaration.symbol);
            case SyntaxKind.ImportDeclaration:
                const namespaceImport = tryCast(declaration.importClause?.namedBindings, isNamespaceImport);
                return namespaceImport && checker.getAliasedSymbol(namespaceImport.symbol);
            default:
                return Debug.assertNever(declaration);
        }
    }

    function getNamespaceLikeImportText(declaration: AnyImportOrRequire) {
        switch (declaration.kind) {
            case SyntaxKind.VariableDeclaration:
                return tryCast(declaration.name, isIdentifier)?.text;
            case SyntaxKind.ImportEqualsDeclaration:
                return declaration.name.text;
            case SyntaxKind.ImportDeclaration:
                return tryCast(declaration.importClause?.namedBindings, isNamespaceImport)?.name.text;
            default:
                return Debug.assertNever(declaration);
        }
    }

    function tryAddToExistingImport(existingImports: readonly FixAddToExistingImportInfo[], canUseTypeOnlyImport: boolean): FixAddToExistingImport | undefined {
        return firstDefined(existingImports, ({ declaration, importKind }): FixAddToExistingImport | undefined => {
            if (declaration.kind === SyntaxKind.ImportEqualsDeclaration) return undefined;
            if (declaration.kind === SyntaxKind.VariableDeclaration) {
                return (importKind === ImportKind.Named || importKind === ImportKind.Default) && declaration.name.kind === SyntaxKind.ObjectBindingPattern
                    ? { kind: ImportFixKind.AddToExisting, importClauseOrBindingPattern: declaration.name, importKind, moduleSpecifier: declaration.initializer.arguments[0].text, canUseTypeOnlyImport: false }
                    : undefined;
            }
            const { importClause } = declaration;
            if (!importClause) return undefined;
            const { name, namedBindings } = importClause;
            return importKind === ImportKind.Default && !name || importKind === ImportKind.Named && (!namedBindings || namedBindings.kind === SyntaxKind.NamedImports)
                ? { kind: ImportFixKind.AddToExisting, importClauseOrBindingPattern: importClause, importKind, moduleSpecifier: declaration.moduleSpecifier.getText(), canUseTypeOnlyImport }
                : undefined;
        });
    }

    function getExistingImportDeclarations({ moduleSymbol, importKind, exportedSymbolIsTypeOnly }: SymbolExportInfo, checker: TypeChecker, sourceFile: SourceFile): readonly FixAddToExistingImportInfo[] {
        // Can't use an es6 import for a type in JS.
        return exportedSymbolIsTypeOnly && isSourceFileJS(sourceFile) ? emptyArray : mapDefined(sourceFile.imports, (moduleSpecifier): FixAddToExistingImportInfo | undefined => {
            const i = importFromModuleSpecifier(moduleSpecifier);
            if (isRequireVariableDeclaration(i.parent, /*requireStringLiteralLikeArgument*/ true)) {
                return checker.resolveExternalModuleName(moduleSpecifier) === moduleSymbol ? { declaration: i.parent, importKind } : undefined;
            }
            if (i.kind === SyntaxKind.ImportDeclaration || i.kind === SyntaxKind.ImportEqualsDeclaration) {
                return checker.getSymbolAtLocation(moduleSpecifier) === moduleSymbol ? { declaration: i, importKind } : undefined;
            }
        });
    }

    function shouldUseRequire(sourceFile: SourceFile, compilerOptions: CompilerOptions): boolean {
        return isSourceFileJS(sourceFile)
            && !sourceFile.externalModuleIndicator
            && (!!sourceFile.commonJsModuleIndicator || getEmitModuleKind(compilerOptions) < ModuleKind.ES2015);
    }

    function getNewImportInfos(
        program: Program,
        sourceFile: SourceFile,
        position: number | undefined,
        preferTypeOnlyImport: boolean,
        useRequire: boolean,
        moduleSymbols: readonly SymbolExportInfo[],
        host: LanguageServiceHost,
        preferences: UserPreferences,
    ): readonly (FixAddNewImport | FixUseImportType)[] {
        const isJs = isSourceFileJS(sourceFile);
        const compilerOptions = program.getCompilerOptions();
        const { allowsImportingSpecifier } = createAutoImportFilter(sourceFile, program, host);

        const choicesForEachExportingModule = flatMap(moduleSymbols, ({ moduleSymbol, importKind, exportedSymbolIsTypeOnly }) =>
            moduleSpecifiers.getModuleSpecifiers(moduleSymbol, compilerOptions, sourceFile, createModuleSpecifierResolutionHost(program, host) , preferences)
                .map((moduleSpecifier): FixAddNewImport | FixUseImportType =>
                    // `position` should only be undefined at a missing jsx namespace, in which case we shouldn't be looking for pure types.
                    exportedSymbolIsTypeOnly && isJs
                        ? { kind: ImportFixKind.ImportType, moduleSpecifier, position: Debug.checkDefined(position, "position should be defined") }
                        : { kind: ImportFixKind.AddNew, moduleSpecifier, importKind, useRequire, typeOnly: preferTypeOnlyImport }));

        // Sort by presence in package.json, then shortest paths first
        return sort(choicesForEachExportingModule, (a, b) => {
            const allowsImportingA = allowsImportingSpecifier(a.moduleSpecifier);
            const allowsImportingB = allowsImportingSpecifier(b.moduleSpecifier);
            if (allowsImportingA && !allowsImportingB) {
                return -1;
            }
            if (allowsImportingB && !allowsImportingA) {
                return 1;
            }
            return a.moduleSpecifier.length - b.moduleSpecifier.length;
        });
    }

    function getFixesForAddImport(
        exportInfos: readonly SymbolExportInfo[],
        existingImports: readonly FixAddToExistingImportInfo[],
        program: Program,
        sourceFile: SourceFile,
        position: number | undefined,
        preferTypeOnlyImport: boolean,
        useRequire: boolean,
        host: LanguageServiceHost,
        preferences: UserPreferences,
    ): readonly (FixAddNewImport | FixUseImportType)[] {
        const existingDeclaration = firstDefined(existingImports, info => newImportInfoFromExistingSpecifier(info, preferTypeOnlyImport, useRequire));
        return existingDeclaration ? [existingDeclaration] : getNewImportInfos(program, sourceFile, position, preferTypeOnlyImport, useRequire, exportInfos, host, preferences);
    }

    function newImportInfoFromExistingSpecifier({ declaration, importKind }: FixAddToExistingImportInfo, preferTypeOnlyImport: boolean, useRequire: boolean): FixAddNewImport | undefined {
        const moduleSpecifier = declaration.kind === SyntaxKind.ImportDeclaration ? declaration.moduleSpecifier :
            declaration.kind === SyntaxKind.VariableDeclaration ? declaration.initializer.arguments[0] :
            declaration.moduleReference.kind === SyntaxKind.ExternalModuleReference ? declaration.moduleReference.expression :
            undefined;
        return moduleSpecifier && isStringLiteral(moduleSpecifier)
            ? { kind: ImportFixKind.AddNew, moduleSpecifier: moduleSpecifier.text, importKind, typeOnly: preferTypeOnlyImport, useRequire }
            : undefined;
    }

    interface FixesInfo { readonly fixes: readonly ImportFix[]; readonly symbolName: string; }
    function getFixesInfo(context: CodeFixContextBase, errorCode: number, pos: number): FixesInfo | undefined {
        const symbolToken = getTokenAtPosition(context.sourceFile, pos);
        const info = errorCode === Diagnostics._0_refers_to_a_UMD_global_but_the_current_file_is_a_module_Consider_adding_an_import_instead.code
            ? getFixesInfoForUMDImport(context, symbolToken)
            : isIdentifier(symbolToken) ? getFixesInfoForNonUMDImport(context, symbolToken) : undefined;
        return info && { ...info, fixes: sort(info.fixes, (a, b) => a.kind - b.kind) };
    }

    function getFixesInfoForUMDImport({ sourceFile, program, host, preferences }: CodeFixContextBase, token: Node): FixesInfo | undefined {
        const checker = program.getTypeChecker();
        const umdSymbol = getUmdSymbol(token, checker);
        if (!umdSymbol) return undefined;
        const symbol = checker.getAliasedSymbol(umdSymbol);
        const symbolName = umdSymbol.name;
        const exportInfos: readonly SymbolExportInfo[] = [{ moduleSymbol: symbol, importKind: getUmdImportKind(sourceFile, program.getCompilerOptions()), exportedSymbolIsTypeOnly: false }];
        const useRequire = shouldUseRequire(sourceFile, program.getCompilerOptions());
        const fixes = getFixForImport(exportInfos, symbolName, isIdentifier(token) ? token.getStart(sourceFile) : undefined, /*preferTypeOnlyImport*/ false, useRequire, program, sourceFile, host, preferences);
        return { fixes, symbolName };
    }
    function getUmdSymbol(token: Node, checker: TypeChecker): Symbol | undefined {
        // try the identifier to see if it is the umd symbol
        const umdSymbol = isIdentifier(token) ? checker.getSymbolAtLocation(token) : undefined;
        if (isUMDExportSymbol(umdSymbol)) return umdSymbol;

        // The error wasn't for the symbolAtLocation, it was for the JSX tag itself, which needs access to e.g. `React`.
        const { parent } = token;
        return (isJsxOpeningLikeElement(parent) && parent.tagName === token) || isJsxOpeningFragment(parent)
            ? tryCast(checker.resolveName(checker.getJsxNamespace(parent), isJsxOpeningLikeElement(parent) ? token : parent, SymbolFlags.Value, /*excludeGlobals*/ false), isUMDExportSymbol)
            : undefined;
    }

    function getUmdImportKind(importingFile: SourceFile, compilerOptions: CompilerOptions): ImportKind {
        // Import a synthetic `default` if enabled.
        if (getAllowSyntheticDefaultImports(compilerOptions)) {
            return ImportKind.Default;
        }

        // When a synthetic `default` is unavailable, use `import..require` if the module kind supports it.
        const moduleKind = getEmitModuleKind(compilerOptions);
        switch (moduleKind) {
            case ModuleKind.AMD:
            case ModuleKind.CommonJS:
            case ModuleKind.UMD:
                if (isInJSFile(importingFile)) {
                    return isExternalModule(importingFile) ? ImportKind.Namespace : ImportKind.CommonJS;
                }
                return ImportKind.CommonJS;
            case ModuleKind.System:
            case ModuleKind.ES2015:
            case ModuleKind.ES2020:
            case ModuleKind.ESNext:
            case ModuleKind.None:
                // Fall back to the `import * as ns` style import.
                return ImportKind.Namespace;
            default:
                return Debug.assertNever(moduleKind, `Unexpected moduleKind ${moduleKind}`);
        }
    }

    function getFixesInfoForNonUMDImport({ sourceFile, program, cancellationToken, host, preferences }: CodeFixContextBase, symbolToken: Identifier): FixesInfo | undefined {
        const checker = program.getTypeChecker();
        // If we're at `<Foo/>`, we must check if `Foo` is already in scope, and if so, get an import for `React` instead.
        const symbolName = isJsxOpeningLikeElement(symbolToken.parent)
            && symbolToken.parent.tagName === symbolToken
            && (isIntrinsicJsxName(symbolToken.text) || checker.resolveName(symbolToken.text, symbolToken, SymbolFlags.All, /*excludeGlobals*/ false))
            ? checker.getJsxNamespace(sourceFile)
            : symbolToken.text;
        // "default" is a keyword and not a legal identifier for the import, so we don't expect it here
        Debug.assert(symbolName !== InternalSymbolName.Default, "'default' isn't a legal identifier and couldn't occur here");

        const compilerOptions = program.getCompilerOptions();
        const preferTypeOnlyImport = compilerOptions.importsNotUsedAsValues === ImportsNotUsedAsValues.Error && isValidTypeOnlyAliasUseSite(symbolToken);
        const useRequire = shouldUseRequire(sourceFile, compilerOptions);
        const exportInfos = getExportInfos(symbolName, getMeaningFromLocation(symbolToken), cancellationToken, sourceFile, checker, program, host);
        const fixes = arrayFrom(flatMapIterator(exportInfos.entries(), ([_, exportInfos]) =>
            getFixForImport(exportInfos, symbolName, symbolToken.getStart(sourceFile), preferTypeOnlyImport, useRequire, program, sourceFile, host, preferences)));
        return { fixes, symbolName };
    }

    // Returns a map from an exported symbol's ID to a list of every way it's (re-)exported.
    function getExportInfos(
        symbolName: string,
        currentTokenMeaning: SemanticMeaning,
        cancellationToken: CancellationToken,
        sourceFile: SourceFile,
        checker: TypeChecker,
        program: Program,
        host: LanguageServiceHost
    ): ReadonlyMap<readonly SymbolExportInfo[]> {
        // For each original symbol, keep all re-exports of that symbol together so we can call `getCodeActionsForImport` on the whole group at once.
        // Maps symbol id to info for modules providing that symbol (original export + re-exports).
        const originalSymbolToExportInfos = createMultiMap<SymbolExportInfo>();
        function addSymbol(moduleSymbol: Symbol, exportedSymbol: Symbol, importKind: ImportKind): void {
            originalSymbolToExportInfos.add(getUniqueSymbolId(exportedSymbol, checker).toString(), { moduleSymbol, importKind, exportedSymbolIsTypeOnly: isTypeOnlySymbol(exportedSymbol, checker) });
        }
        forEachExternalModuleToImportFrom(program, host, sourceFile, /*filterByPackageJson*/ true, moduleSymbol => {
            cancellationToken.throwIfCancellationRequested();

            const defaultInfo = getDefaultLikeExportInfo(sourceFile, moduleSymbol, checker, program.getCompilerOptions());
            if (defaultInfo && defaultInfo.name === symbolName && symbolHasMeaning(defaultInfo.symbolForMeaning, currentTokenMeaning)) {
                addSymbol(moduleSymbol, defaultInfo.symbol, defaultInfo.kind);
            }

            // check exports with the same name
            const exportSymbolWithIdenticalName = checker.tryGetMemberInModuleExportsAndProperties(symbolName, moduleSymbol);
            if (exportSymbolWithIdenticalName && symbolHasMeaning(exportSymbolWithIdenticalName, currentTokenMeaning)) {
                addSymbol(moduleSymbol, exportSymbolWithIdenticalName, ImportKind.Named);
            }
        });
        return originalSymbolToExportInfos;
    }

    function getDefaultLikeExportInfo(
        importingFile: SourceFile, moduleSymbol: Symbol, checker: TypeChecker, compilerOptions: CompilerOptions,
    ): { readonly symbol: Symbol, readonly symbolForMeaning: Symbol, readonly name: string, readonly kind: ImportKind } | undefined {
        const exported = getDefaultLikeExportWorker(importingFile, moduleSymbol, checker, compilerOptions);
        if (!exported) return undefined;
        const { symbol, kind } = exported;
        const info = getDefaultExportInfoWorker(symbol, moduleSymbol, checker, compilerOptions);
        return info && { symbol, kind, ...info };
    }

    function getDefaultLikeExportWorker(importingFile: SourceFile, moduleSymbol: Symbol, checker: TypeChecker, compilerOptions: CompilerOptions): { readonly symbol: Symbol, readonly kind: ImportKind } | undefined {
        const defaultExport = checker.tryGetMemberInModuleExports(InternalSymbolName.Default, moduleSymbol);
        if (defaultExport) return { symbol: defaultExport, kind: ImportKind.Default };
        const exportEquals = checker.resolveExternalModuleSymbol(moduleSymbol);
        return exportEquals === moduleSymbol ? undefined : { symbol: exportEquals, kind: getExportEqualsImportKind(importingFile, compilerOptions) };
    }

    function getExportEqualsImportKind(importingFile: SourceFile, compilerOptions: CompilerOptions): ImportKind {
        const allowSyntheticDefaults = getAllowSyntheticDefaultImports(compilerOptions);
        // 1. 'import =' will not work in es2015+, so the decision is between a default
        //    and a namespace import, based on allowSyntheticDefaultImports/esModuleInterop.
        if (getEmitModuleKind(compilerOptions) >= ModuleKind.ES2015) {
            return allowSyntheticDefaults ? ImportKind.Default : ImportKind.Namespace;
        }
        // 2. 'import =' will not work in JavaScript, so the decision is between a default
        //    and const/require.
        if (isInJSFile(importingFile)) {
            return isExternalModule(importingFile) ? ImportKind.Default : ImportKind.CommonJS;
        }
        // 3. At this point the most correct choice is probably 'import =', but people
        //    really hate that, so look to see if the importing file has any precedent
        //    on how to handle it.
        for (const statement of importingFile.statements) {
            if (isImportEqualsDeclaration(statement)) {
                return ImportKind.CommonJS;
            }
        }
        // 4. We have no precedent to go on, so just use a default import if
        //    allowSyntheticDefaultImports/esModuleInterop is enabled.
        return allowSyntheticDefaults ? ImportKind.Default : ImportKind.CommonJS;
    }

    function getDefaultExportInfoWorker(defaultExport: Symbol, moduleSymbol: Symbol, checker: TypeChecker, compilerOptions: CompilerOptions): { readonly symbolForMeaning: Symbol, readonly name: string } | undefined {
        const localSymbol = getLocalSymbolForExportDefault(defaultExport);
        if (localSymbol) return { symbolForMeaning: localSymbol, name: localSymbol.name };

        const name = getNameForExportDefault(defaultExport);
        if (name !== undefined) return { symbolForMeaning: defaultExport, name };

        if (defaultExport.flags & SymbolFlags.Alias) {
            const aliased = checker.getImmediateAliasedSymbol(defaultExport);
            return aliased && getDefaultExportInfoWorker(aliased, Debug.checkDefined(aliased.parent, "Alias targets of default exports must have a parent"), checker, compilerOptions);
        }

        if (defaultExport.escapedName !== InternalSymbolName.Default &&
            defaultExport.escapedName !== InternalSymbolName.ExportEquals) {
            return { symbolForMeaning: defaultExport, name: defaultExport.getName() };
        }
        return { symbolForMeaning: defaultExport, name: moduleSymbolToValidIdentifier(moduleSymbol, compilerOptions.target!) };
    }

    function getNameForExportDefault(symbol: Symbol): string | undefined {
        return symbol.declarations && firstDefined(symbol.declarations, declaration => {
            if (isExportAssignment(declaration)) {
                if (isIdentifier(declaration.expression)) {
                    return declaration.expression.text;
                }
            }
            else if (isExportSpecifier(declaration)) {
                Debug.assert(declaration.name.text === InternalSymbolName.Default, "Expected the specifier to be a default export");
                return declaration.propertyName && declaration.propertyName.text;
            }
        });
    }

    function codeActionForFix(context: textChanges.TextChangesContext, sourceFile: SourceFile, symbolName: string, fix: ImportFix, quotePreference: QuotePreference): CodeFixAction {
        let diag!: DiagnosticAndArguments;
        const changes = textChanges.ChangeTracker.with(context, tracker => {
            diag = codeActionForFixWorker(tracker, sourceFile, symbolName, fix, quotePreference);
        });
        return createCodeFixAction(importFixName, changes, diag, importFixId, Diagnostics.Add_all_missing_imports);
    }
    function codeActionForFixWorker(changes: textChanges.ChangeTracker, sourceFile: SourceFile, symbolName: string, fix: ImportFix, quotePreference: QuotePreference): DiagnosticAndArguments {
        switch (fix.kind) {
            case ImportFixKind.UseNamespace:
                addNamespaceQualifier(changes, sourceFile, fix);
                return [Diagnostics.Change_0_to_1, symbolName, `${fix.namespacePrefix}.${symbolName}`];
            case ImportFixKind.ImportType:
                addImportType(changes, sourceFile, fix, quotePreference);
                return [Diagnostics.Change_0_to_1, symbolName, getImportTypePrefix(fix.moduleSpecifier, quotePreference) + symbolName];
            case ImportFixKind.AddToExisting: {
                const { importClauseOrBindingPattern, importKind, canUseTypeOnlyImport, moduleSpecifier } = fix;
                doAddExistingFix(changes, sourceFile, importClauseOrBindingPattern, importKind === ImportKind.Default ? symbolName : undefined, importKind === ImportKind.Named ? [symbolName] : emptyArray, canUseTypeOnlyImport);
                const moduleSpecifierWithoutQuotes = stripQuotes(moduleSpecifier);
                return [importKind === ImportKind.Default ? Diagnostics.Add_default_import_0_to_existing_import_declaration_from_1 : Diagnostics.Add_0_to_existing_import_declaration_from_1, symbolName, moduleSpecifierWithoutQuotes]; // you too!
            }
            case ImportFixKind.AddNew: {
                const { importKind, moduleSpecifier, typeOnly, useRequire } = fix;
                const getDeclarations = useRequire ? getNewRequires : getNewImports;
                const importsCollection = importKind === ImportKind.Default ? { defaultImport: symbolName, typeOnly } :
                    importKind === ImportKind.Named ? { namedImports: [symbolName], typeOnly } :
                    { namespaceLikeImport: { importKind, name: symbolName }, typeOnly };
                insertImports(changes, sourceFile, getDeclarations(moduleSpecifier, quotePreference, importsCollection), /*blankLineBetween*/ true);
                return [importKind === ImportKind.Default ? Diagnostics.Import_default_0_from_module_1 : Diagnostics.Import_0_from_module_1, symbolName, moduleSpecifier];
            }
            default:
                return Debug.assertNever(fix, `Unexpected fix kind ${(fix as ImportFix).kind}`);
        }
    }

    function doAddExistingFix(changes: textChanges.ChangeTracker, sourceFile: SourceFile, clause: ImportClause | ObjectBindingPattern, defaultImport: string | undefined, namedImports: readonly string[], canUseTypeOnlyImport: boolean): void {
        if (clause.kind === SyntaxKind.ObjectBindingPattern) {
            if (defaultImport) {
                addElementToBindingPattern(clause, defaultImport, "default");
            }
            for (const specifier of namedImports) {
                addElementToBindingPattern(clause, specifier, /*propertyName*/ undefined);
            }
            return;
        }

        const convertTypeOnlyToRegular = !canUseTypeOnlyImport && clause.isTypeOnly;
        if (defaultImport) {
<<<<<<< HEAD
            Debug.assert(!clause.name, "Default imports can't have names");
            changes.insertNodeAt(sourceFile, clause.getStart(sourceFile), factory.createIdentifier(defaultImport), { suffix: ", " });
=======
            Debug.assert(!clause.name, "Cannot add a default import to an import clause that already has one");
            changes.insertNodeAt(sourceFile, clause.getStart(sourceFile), createIdentifier(defaultImport), { suffix: ", " });
>>>>>>> ba02f430
        }

        if (namedImports.length) {
            const specifiers = namedImports.map(name => factory.createImportSpecifier(/*propertyName*/ undefined, factory.createIdentifier(name)));
            if (clause.namedBindings && cast(clause.namedBindings, isNamedImports).elements.length) {
                for (const spec of specifiers) {
                    changes.insertNodeInListAfter(sourceFile, last(cast(clause.namedBindings, isNamedImports).elements), spec);
                }
            }
            else {
                if (specifiers.length) {
                    const namedImports = factory.createNamedImports(specifiers);
                    if (clause.namedBindings) {
                        changes.replaceNode(sourceFile, clause.namedBindings, namedImports);
                    }
                    else {
                        changes.insertNodeAfter(sourceFile, Debug.checkDefined(clause.name, "Import clause must have either named imports or a default import"), namedImports);
                    }
                }
            }
        }

        if (convertTypeOnlyToRegular) {
            changes.delete(sourceFile, getTypeKeywordOfTypeOnlyImport(clause, sourceFile));
        }

        function addElementToBindingPattern(bindingPattern: ObjectBindingPattern, name: string, propertyName: string | undefined) {
            const element = createBindingElement(/*dotDotDotToken*/ undefined, propertyName, name);
            if (bindingPattern.elements.length) {
                changes.insertNodeInListAfter(sourceFile, last(bindingPattern.elements), element);
            }
            else {
                changes.replaceNode(sourceFile, bindingPattern, createObjectBindingPattern([element]));
            }
        }
    }

    function addNamespaceQualifier(changes: textChanges.ChangeTracker, sourceFile: SourceFile, { namespacePrefix, position }: FixUseNamespaceImport): void {
        changes.insertText(sourceFile, position, namespacePrefix + ".");
    }

    function addImportType(changes: textChanges.ChangeTracker, sourceFile: SourceFile, { moduleSpecifier, position }: FixUseImportType, quotePreference: QuotePreference): void {
        changes.insertText(sourceFile, position, getImportTypePrefix(moduleSpecifier, quotePreference));
    }

    function getImportTypePrefix(moduleSpecifier: string, quotePreference: QuotePreference): string {
        const quote = getQuoteFromPreference(quotePreference);
        return `import(${quote}${moduleSpecifier}${quote}).`;
    }

    interface ImportsCollection {
        readonly typeOnly: boolean;
        readonly defaultImport?: string;
        readonly namedImports?: string[];
        readonly namespaceLikeImport?: {
            readonly importKind: ImportKind.CommonJS | ImportKind.Namespace;
            readonly name: string;
        };
    }
    function getNewImports(moduleSpecifier: string, quotePreference: QuotePreference, imports: ImportsCollection): Statement | readonly Statement[] {
        const quotedModuleSpecifier = makeStringLiteral(moduleSpecifier, quotePreference);
<<<<<<< HEAD
        if (defaultImport !== undefined || namedImports.length) {
            insertImport(changes, sourceFile,
                makeImport(
                    defaultImport === undefined ? undefined : factory.createIdentifier(defaultImport),
                    namedImports.map(n => factory.createImportSpecifier(/*propertyName*/ undefined, factory.createIdentifier(n))), moduleSpecifier, quotePreference));
=======
        let statements: Statement | readonly Statement[] | undefined;
        if (imports.defaultImport !== undefined || imports.namedImports?.length) {
            statements = combine(statements, makeImport(
                imports.defaultImport === undefined ? undefined : createIdentifier(imports.defaultImport),
                imports.namedImports?.map(n => createImportSpecifier(/*propertyName*/ undefined, createIdentifier(n))), moduleSpecifier, quotePreference, imports.typeOnly));
>>>>>>> ba02f430
        }
        const { namespaceLikeImport, typeOnly } = imports;
        if (namespaceLikeImport) {
<<<<<<< HEAD
            insertImport(
                changes,
                sourceFile,
                namespaceLikeImport.importKind === ImportKind.Equals ? factory.createImportEqualsDeclaration(/*decorators*/ undefined, /*modifiers*/ undefined, factory.createIdentifier(namespaceLikeImport.name), factory.createExternalModuleReference(quotedModuleSpecifier)) :
                namespaceLikeImport.importKind === ImportKind.ConstEquals ? createConstEqualsRequireDeclaration(namespaceLikeImport.name, quotedModuleSpecifier) :
                factory.createImportDeclaration(/*decorators*/ undefined, /*modifiers*/ undefined, factory.createImportClause(/*name*/ undefined, factory.createNamespaceImport(factory.createIdentifier(namespaceLikeImport.name))), quotedModuleSpecifier));
=======
            const declaration = namespaceLikeImport.importKind === ImportKind.CommonJS
                ? createImportEqualsDeclaration(
                    /*decorators*/ undefined,
                    /*modifiers*/ undefined,
                    createIdentifier(namespaceLikeImport.name),
                    createExternalModuleReference(quotedModuleSpecifier))
                : createImportDeclaration(
                    /*decorators*/ undefined,
                    /*modifiers*/ undefined,
                    createImportClause(
                        /*name*/ undefined,
                        createNamespaceImport(createIdentifier(namespaceLikeImport.name)),
                        typeOnly),
                    quotedModuleSpecifier);
            statements = combine(statements, declaration);
>>>>>>> ba02f430
        }
        return Debug.checkDefined(statements);
    }

<<<<<<< HEAD
    function createConstEqualsRequireDeclaration(name: string, quotedModuleSpecifier: StringLiteral): VariableStatement {
        return factory.createVariableStatement(/*modifiers*/ undefined, factory.createVariableDeclarationList([
            factory.createVariableDeclaration(
                factory.createIdentifier(name),
                /*exclamationToken*/ undefined,
                /*type*/ undefined,
                factory.createCall(factory.createIdentifier("require"), /*typeArguments*/ undefined, [quotedModuleSpecifier])
            )
        ], NodeFlags.Const));
=======
    function getNewRequires(moduleSpecifier: string, quotePreference: QuotePreference, imports: ImportsCollection): Statement | readonly Statement[] {
        const quotedModuleSpecifier = makeStringLiteral(moduleSpecifier, quotePreference);
        let statements: Statement | readonly Statement[] | undefined;
        // const { default: foo, bar, etc } = require('./mod');
        if (imports.defaultImport || imports.namedImports?.length) {
            const bindingElements = imports.namedImports?.map(name => createBindingElement(/*dotDotDotToken*/ undefined, /*propertyName*/ undefined, name)) || [];
            if (imports.defaultImport) {
                bindingElements.unshift(createBindingElement(/*dotDotDotToken*/ undefined, "default", imports.defaultImport));
            }
            const declaration = createConstEqualsRequireDeclaration(createObjectBindingPattern(bindingElements), quotedModuleSpecifier);
            statements = combine(statements, declaration);
        }
        // const foo = require('./mod');
        if (imports.namespaceLikeImport) {
            const declaration = createConstEqualsRequireDeclaration(imports.namespaceLikeImport.name, quotedModuleSpecifier);
            statements = combine(statements, declaration);
        }
        return Debug.checkDefined(statements);
    }

    function createConstEqualsRequireDeclaration(name: string | ObjectBindingPattern, quotedModuleSpecifier: StringLiteral): VariableStatement {
        return createVariableStatement(
            /*modifiers*/ undefined,
            createVariableDeclarationList([
                createVariableDeclaration(
                    typeof name === "string" ? createIdentifier(name) : name,
                    /*type*/ undefined,
                    createCall(createIdentifier("require"), /*typeArguments*/ undefined, [quotedModuleSpecifier]))],
                NodeFlags.Const));
>>>>>>> ba02f430
    }

    function symbolHasMeaning({ declarations }: Symbol, meaning: SemanticMeaning): boolean {
        return some(declarations, decl => !!(getMeaningFromDeclaration(decl) & meaning));
    }

    export function forEachExternalModuleToImportFrom(
        program: Program,
        host: LanguageServiceHost,
        from: SourceFile,
        filterByPackageJson: boolean,
        cb: (module: Symbol) => void,
    ) {
        let filteredCount = 0;
        const moduleSpecifierResolutionHost = createModuleSpecifierResolutionHost(program, host);
        const packageJson = filterByPackageJson && createAutoImportFilter(from, program, host, moduleSpecifierResolutionHost);
        forEachExternalModule(program.getTypeChecker(), program.getSourceFiles(), (module, sourceFile) => {
            if (sourceFile === undefined) {
                if (!packageJson || packageJson.allowsImportingAmbientModule(module)) {
                    cb(module);
                }
                else if (packageJson) {
                    filteredCount++;
                }
            }
            else if (sourceFile &&
                sourceFile !== from &&
                isImportableFile(program, from, sourceFile, moduleSpecifierResolutionHost)
            ) {
                if (!packageJson || packageJson.allowsImportingSourceFile(sourceFile)) {
                    cb(module);
                }
                else if (packageJson) {
                    filteredCount++;
                }
            }
        });
        if (host.log) {
            host.log(`forEachExternalModuleToImportFrom: filtered out ${filteredCount} modules by package.json contents`);
        }
    }

    function forEachExternalModule(checker: TypeChecker, allSourceFiles: readonly SourceFile[], cb: (module: Symbol, sourceFile: SourceFile | undefined) => void) {
        for (const ambient of checker.getAmbientModules()) {
            cb(ambient, /*sourceFile*/ undefined);
        }
        for (const sourceFile of allSourceFiles) {
            if (isExternalOrCommonJsModule(sourceFile)) {
                cb(checker.getMergedSymbol(sourceFile.symbol), sourceFile);
            }
        }
    }

    function isImportableFile(
        program: Program,
        from: SourceFile,
        to: SourceFile,
        moduleSpecifierResolutionHost: ModuleSpecifierResolutionHost
    ) {
        const getCanonicalFileName = hostGetCanonicalFileName(moduleSpecifierResolutionHost);
        const globalTypingsCache = moduleSpecifierResolutionHost.getGlobalTypingsCacheLocation?.();
        return !!moduleSpecifiers.forEachFileNameOfModule(
            from.fileName,
            to.fileName,
            moduleSpecifierResolutionHost,
            /*preferSymlinks*/ false,
            toPath => {
                const toFile = program.getSourceFile(toPath);
                // Determine to import using toPath only if toPath is what we were looking at
                // or there doesnt exist the file in the program by the symlink
                return (toFile === to || !toFile) &&
                    isImportablePath(from.fileName, toPath, getCanonicalFileName, globalTypingsCache);
            }
        );
    }

    /**
     * Don't include something from a `node_modules` that isn't actually reachable by a global import.
     * A relative import to node_modules is usually a bad idea.
     */
    function isImportablePath(fromPath: string, toPath: string, getCanonicalFileName: GetCanonicalFileName, globalCachePath?: string): boolean {
        // If it's in a `node_modules` but is not reachable from here via a global import, don't bother.
        const toNodeModules = forEachAncestorDirectory(toPath, ancestor => getBaseFileName(ancestor) === "node_modules" ? ancestor : undefined);
        const toNodeModulesParent = toNodeModules && getDirectoryPath(getCanonicalFileName(toNodeModules));
        return toNodeModulesParent === undefined
            || startsWith(getCanonicalFileName(fromPath), toNodeModulesParent)
            || (!!globalCachePath && startsWith(getCanonicalFileName(globalCachePath), toNodeModulesParent));
    }

    export function moduleSymbolToValidIdentifier(moduleSymbol: Symbol, target: ScriptTarget): string {
        return moduleSpecifierToValidIdentifier(removeFileExtension(stripQuotes(moduleSymbol.name)), target);
    }

    export function moduleSpecifierToValidIdentifier(moduleSpecifier: string, target: ScriptTarget): string {
        const baseName = getBaseFileName(removeSuffix(moduleSpecifier, "/index"));
        let res = "";
        let lastCharWasValid = true;
        const firstCharCode = baseName.charCodeAt(0);
        if (isIdentifierStart(firstCharCode, target)) {
            res += String.fromCharCode(firstCharCode);
        }
        else {
            lastCharWasValid = false;
        }
        for (let i = 1; i < baseName.length; i++) {
            const ch = baseName.charCodeAt(i);
            const isValid = isIdentifierPart(ch, target);
            if (isValid) {
                let char = String.fromCharCode(ch);
                if (!lastCharWasValid) {
                    char = char.toUpperCase();
                }
                res += char;
            }
            lastCharWasValid = isValid;
        }
        // Need `|| "_"` to ensure result isn't empty.
        return !isStringANonContextualKeyword(res) ? res || "_" : `_${res}`;
    }

    function createAutoImportFilter(fromFile: SourceFile, program: Program, host: LanguageServiceHost, moduleSpecifierResolutionHost = createModuleSpecifierResolutionHost(program, host)) {
        const packageJsons = host.getPackageJsonsVisibleToFile && host.getPackageJsonsVisibleToFile(fromFile.fileName) || getPackageJsonsVisibleToFile(fromFile.fileName, host);
        const dependencyGroups = PackageJsonDependencyGroup.Dependencies | PackageJsonDependencyGroup.DevDependencies | PackageJsonDependencyGroup.OptionalDependencies;

        let usesNodeCoreModules: boolean | undefined;
        return { allowsImportingAmbientModule, allowsImportingSourceFile, allowsImportingSpecifier, moduleSpecifierResolutionHost };

        function moduleSpecifierIsCoveredByPackageJson(specifier: string) {
            const packageName = getNodeModuleRootSpecifier(specifier);
            for (const packageJson of packageJsons) {
                if (packageJson.has(packageName, dependencyGroups) || packageJson.has(getTypesPackageName(packageName), dependencyGroups)) {
                    return true;
                }
            }
            return false;
        }

        function allowsImportingAmbientModule(moduleSymbol: Symbol): boolean {
            if (!packageJsons.length) {
                return true;
            }

            const declaringSourceFile = moduleSymbol.valueDeclaration.getSourceFile();
            const declaringNodeModuleName = getNodeModulesPackageNameFromFileName(declaringSourceFile.fileName);
            if (typeof declaringNodeModuleName === "undefined") {
                return true;
            }

            const declaredModuleSpecifier = stripQuotes(moduleSymbol.getName());
            if (isAllowedCoreNodeModulesImport(declaredModuleSpecifier)) {
                return true;
            }

            return moduleSpecifierIsCoveredByPackageJson(declaringNodeModuleName)
                || moduleSpecifierIsCoveredByPackageJson(declaredModuleSpecifier);
        }

        function allowsImportingSourceFile(sourceFile: SourceFile): boolean {
            if (!packageJsons.length) {
                return true;
            }

            const moduleSpecifier = getNodeModulesPackageNameFromFileName(sourceFile.fileName);
            if (!moduleSpecifier) {
                return true;
            }

            return moduleSpecifierIsCoveredByPackageJson(moduleSpecifier);
        }

        /**
         * Use for a specific module specifier that has already been resolved.
         * Use `allowsImportingAmbientModule` or `allowsImportingSourceFile` to resolve
         * the best module specifier for a given module _and_ determine if it’s importable.
         */
        function allowsImportingSpecifier(moduleSpecifier: string) {
            if (!packageJsons.length || isAllowedCoreNodeModulesImport(moduleSpecifier)) {
                return true;
            }
            if (pathIsRelative(moduleSpecifier) || isRootedDiskPath(moduleSpecifier)) {
                return true;
            }
            return moduleSpecifierIsCoveredByPackageJson(moduleSpecifier);
        }

        function isAllowedCoreNodeModulesImport(moduleSpecifier: string) {
            // If we’re in JavaScript, it can be difficult to tell whether the user wants to import
            // from Node core modules or not. We can start by seeing if the user is actually using
            // any node core modules, as opposed to simply having @types/node accidentally as a
            // dependency of a dependency.
            if (isSourceFileJS(fromFile) && JsTyping.nodeCoreModules.has(moduleSpecifier)) {
                if (usesNodeCoreModules === undefined) {
                    usesNodeCoreModules = consumesNodeCoreModules(fromFile);
                }
                if (usesNodeCoreModules) {
                    return true;
                }
            }
            return false;
        }

        function getNodeModulesPackageNameFromFileName(importedFileName: string): string | undefined {
            if (!stringContains(importedFileName, "node_modules")) {
                return undefined;
            }
            const specifier = moduleSpecifiers.getNodeModulesPackageName(
                host.getCompilationSettings(),
                fromFile.path,
                importedFileName,
                moduleSpecifierResolutionHost,
            );

            if (!specifier) {
                return undefined;
            }
            // Paths here are not node_modules, so we don’t care about them;
            // returning anything will trigger a lookup in package.json.
            if (!pathIsRelative(specifier) && !isRootedDiskPath(specifier)) {
                return getNodeModuleRootSpecifier(specifier);
            }
        }

        function getNodeModuleRootSpecifier(fullSpecifier: string): string {
            const components = getPathComponents(getPackageNameFromTypesPackageName(fullSpecifier)).slice(1);
            // Scoped packages
            if (startsWith(components[0], "@")) {
                return `${components[0]}/${components[1]}`;
            }
            return components[0];
        }
    }
}
<|MERGE_RESOLUTION|>--- conflicted
+++ resolved
@@ -1,1046 +1,1013 @@
-/* @internal */
-namespace ts.codefix {
-    export const importFixName = "import";
-    const importFixId = "fixMissingImport";
-    const errorCodes: readonly number[] = [
-        Diagnostics.Cannot_find_name_0.code,
-        Diagnostics.Cannot_find_name_0_Did_you_mean_1.code,
-        Diagnostics.Cannot_find_name_0_Did_you_mean_the_instance_member_this_0.code,
-        Diagnostics.Cannot_find_name_0_Did_you_mean_the_static_member_1_0.code,
-        Diagnostics.Cannot_find_namespace_0.code,
-        Diagnostics._0_refers_to_a_UMD_global_but_the_current_file_is_a_module_Consider_adding_an_import_instead.code,
-        Diagnostics._0_only_refers_to_a_type_but_is_being_used_as_a_value_here.code,
-    ];
-
-    registerCodeFix({
-        errorCodes,
-        getCodeActions(context) {
-            const { errorCode, preferences, sourceFile, span } = context;
-            const info = getFixesInfo(context, errorCode, span.start);
-            if (!info) return undefined;
-            const { fixes, symbolName } = info;
-            const quotePreference = getQuotePreference(sourceFile, preferences);
-            return fixes.map(fix => codeActionForFix(context, sourceFile, symbolName, fix, quotePreference));
-        },
-        fixIds: [importFixId],
-        getAllCodeActions: context => {
-            const { sourceFile, program, preferences, host } = context;
-            const importAdder = createImportAdder(sourceFile, program, preferences, host);
-            eachDiagnostic(context, errorCodes, diag => importAdder.addImportFromDiagnostic(diag, context));
-            return createCombinedCodeActions(textChanges.ChangeTracker.with(context, importAdder.writeFixes));
-        },
-    });
-
-    export interface ImportAdder {
-        addImportFromDiagnostic: (diagnostic: DiagnosticWithLocation, context: CodeFixContextBase) => void;
-        addImportFromExportedSymbol: (exportedSymbol: Symbol, usageIsTypeOnly?: boolean) => void;
-        writeFixes: (changeTracker: textChanges.ChangeTracker) => void;
-    }
-
-    export function createImportAdder(sourceFile: SourceFile, program: Program, preferences: UserPreferences, host: LanguageServiceHost): ImportAdder {
-        const compilerOptions = program.getCompilerOptions();
-        // Namespace fixes don't conflict, so just build a list.
-        const addToNamespace: FixUseNamespaceImport[] = [];
-        const importType: FixUseImportType[] = [];
-        // Keys are import clause node IDs.
-        const addToExisting = createMap<{ readonly importClauseOrBindingPattern: ImportClause | ObjectBindingPattern, defaultImport: string | undefined; readonly namedImports: string[], canUseTypeOnlyImport: boolean }>();
-        const newImports = createMap<Mutable<ImportsCollection & { useRequire: boolean }>>();
-        return { addImportFromDiagnostic, addImportFromExportedSymbol, writeFixes };
-
-        function addImportFromDiagnostic(diagnostic: DiagnosticWithLocation, context: CodeFixContextBase) {
-            const info = getFixesInfo(context, diagnostic.code, diagnostic.start);
-            if (!info || !info.fixes.length) return;
-            addImport(info);
-        }
-
-        function addImportFromExportedSymbol(exportedSymbol: Symbol, usageIsTypeOnly?: boolean) {
-            const moduleSymbol = Debug.checkDefined(exportedSymbol.parent);
-            const symbolName = getNameForExportedSymbol(exportedSymbol, getEmitScriptTarget(compilerOptions));
-            const checker = program.getTypeChecker();
-            const symbol = checker.getMergedSymbol(skipAlias(exportedSymbol, checker));
-            const exportInfos = getAllReExportingModules(sourceFile, symbol, moduleSymbol, symbolName, sourceFile, compilerOptions, checker, program.getSourceFiles());
-            const preferTypeOnlyImport = !!usageIsTypeOnly && compilerOptions.importsNotUsedAsValues === ImportsNotUsedAsValues.Error;
-            const useRequire = shouldUseRequire(sourceFile, compilerOptions);
-            const fix = getImportFixForSymbol(sourceFile, exportInfos, moduleSymbol, symbolName, program, /*position*/ undefined, preferTypeOnlyImport, useRequire, host, preferences);
-            addImport({ fixes: [fix], symbolName });
-        }
-
-        function addImport(info: FixesInfo) {
-            const { fixes, symbolName } = info;
-            const fix = first(fixes);
-            switch (fix.kind) {
-                case ImportFixKind.UseNamespace:
-                    addToNamespace.push(fix);
-                    break;
-                case ImportFixKind.ImportType:
-                    importType.push(fix);
-                    break;
-                case ImportFixKind.AddToExisting: {
-                    const { importClauseOrBindingPattern, importKind, canUseTypeOnlyImport } = fix;
-                    const key = String(getNodeId(importClauseOrBindingPattern));
-                    let entry = addToExisting.get(key);
-                    if (!entry) {
-                        addToExisting.set(key, entry = { importClauseOrBindingPattern, defaultImport: undefined, namedImports: [], canUseTypeOnlyImport });
-                    }
-                    if (importKind === ImportKind.Named) {
-                        pushIfUnique(entry.namedImports, symbolName);
-                    }
-                    else {
-                        Debug.assert(entry.defaultImport === undefined || entry.defaultImport === symbolName, "(Add to Existing) Default import should be missing or match symbolName");
-                        entry.defaultImport = symbolName;
-                    }
-                    break;
-                }
-                case ImportFixKind.AddNew: {
-                    const { moduleSpecifier, importKind, useRequire, typeOnly } = fix;
-                    let entry = newImports.get(moduleSpecifier);
-                    if (!entry) {
-                        newImports.set(moduleSpecifier, entry = { namedImports: [], namespaceLikeImport: undefined, typeOnly, useRequire });
-                    }
-                    else {
-                        // An import clause can only be type-only if every import fix contributing to it can be type-only.
-                        entry.typeOnly = entry.typeOnly && typeOnly;
-                    }
-                    switch (importKind) {
-                        case ImportKind.Default:
-                            Debug.assert(entry.defaultImport === undefined || entry.defaultImport === symbolName, "(Add new) Default import should be missing or match symbolName");
-                            entry.defaultImport = symbolName;
-                            break;
-                        case ImportKind.Named:
-                            pushIfUnique(entry.namedImports || (entry.namedImports = []), symbolName);
-                            break;
-                        case ImportKind.CommonJS:
-                        case ImportKind.Namespace:
-                            Debug.assert(entry.namespaceLikeImport === undefined || entry.namespaceLikeImport.name === symbolName, "Namespacelike import shoudl be missing or match symbolName");
-                            entry.namespaceLikeImport = { importKind, name: symbolName };
-                            break;
-                    }
-                    break;
-                }
-                default:
-                    Debug.assertNever(fix, `fix wasn't never - got kind ${(fix as ImportFix).kind}`);
-            }
-        }
-
-        function writeFixes(changeTracker: textChanges.ChangeTracker) {
-            const quotePreference = getQuotePreference(sourceFile, preferences);
-            for (const fix of addToNamespace) {
-                addNamespaceQualifier(changeTracker, sourceFile, fix);
-            }
-            for (const fix of importType) {
-                addImportType(changeTracker, sourceFile, fix, quotePreference);
-            }
-            addToExisting.forEach(({ importClauseOrBindingPattern, defaultImport, namedImports, canUseTypeOnlyImport }) => {
-                doAddExistingFix(changeTracker, sourceFile, importClauseOrBindingPattern, defaultImport, namedImports, canUseTypeOnlyImport);
-            });
-
-            let newDeclarations: Statement | readonly Statement[] | undefined;
-            newImports.forEach(({ useRequire, ...imports }, moduleSpecifier) => {
-                const getDeclarations = useRequire ? getNewRequires : getNewImports;
-                newDeclarations = combine(newDeclarations, getDeclarations(moduleSpecifier, quotePreference, imports));
-            });
-            if (newDeclarations) {
-                insertImports(changeTracker, sourceFile, newDeclarations, /*blankLineBetween*/ true);
-            }
-        }
-    }
-
-    // Sorted with the preferred fix coming first.
-    const enum ImportFixKind { UseNamespace, ImportType, AddToExisting, AddNew }
-    type ImportFix = FixUseNamespaceImport | FixUseImportType | FixAddToExistingImport | FixAddNewImport;
-    interface FixUseNamespaceImport {
-        readonly kind: ImportFixKind.UseNamespace;
-        readonly namespacePrefix: string;
-        readonly position: number;
-    }
-    interface FixUseImportType {
-        readonly kind: ImportFixKind.ImportType;
-        readonly moduleSpecifier: string;
-        readonly position: number;
-    }
-    interface FixAddToExistingImport {
-        readonly kind: ImportFixKind.AddToExisting;
-        readonly importClauseOrBindingPattern: ImportClause | ObjectBindingPattern;
-        readonly moduleSpecifier: string;
-        readonly importKind: ImportKind.Default | ImportKind.Named;
-        readonly canUseTypeOnlyImport: boolean;
-    }
-    interface FixAddNewImport {
-        readonly kind: ImportFixKind.AddNew;
-        readonly moduleSpecifier: string;
-        readonly importKind: ImportKind;
-        readonly typeOnly: boolean;
-        readonly useRequire: boolean;
-    }
-
-    const enum ImportKind {
-        Named,
-        Default,
-        Namespace,
-        CommonJS,
-    }
-
-    /** Information about how a symbol is exported from a module. (We don't need to store the exported symbol, just its module.) */
-    interface SymbolExportInfo {
-        readonly moduleSymbol: Symbol;
-        readonly importKind: ImportKind;
-        /** If true, can't use an es6 import from a js file. */
-        readonly exportedSymbolIsTypeOnly: boolean;
-    }
-
-    /** Information needed to augment an existing import declaration. */
-    interface FixAddToExistingImportInfo {
-        readonly declaration: AnyImportOrRequire;
-        readonly importKind: ImportKind;
-    }
-
-    export function getImportCompletionAction(
-        exportedSymbol: Symbol,
-        moduleSymbol: Symbol,
-        sourceFile: SourceFile,
-        symbolName: string,
-        host: LanguageServiceHost,
-        program: Program,
-        formatContext: formatting.FormatContext,
-        position: number,
-        preferences: UserPreferences,
-    ): { readonly moduleSpecifier: string, readonly codeAction: CodeAction } {
-        const compilerOptions = program.getCompilerOptions();
-        const exportInfos = getAllReExportingModules(sourceFile, exportedSymbol, moduleSymbol, symbolName, sourceFile, compilerOptions, program.getTypeChecker(), program.getSourceFiles());
-        const useRequire = shouldUseRequire(sourceFile, compilerOptions);
-        const preferTypeOnlyImport = compilerOptions.importsNotUsedAsValues === ImportsNotUsedAsValues.Error && !isSourceFileJS(sourceFile) && isValidTypeOnlyAliasUseSite(getTokenAtPosition(sourceFile, position));
-        const moduleSpecifier = first(getNewImportInfos(program, sourceFile, position, preferTypeOnlyImport, useRequire, exportInfos, host, preferences)).moduleSpecifier;
-        const fix = getImportFixForSymbol(sourceFile, exportInfos, moduleSymbol, symbolName, program, position, preferTypeOnlyImport, useRequire, host, preferences);
-        return { moduleSpecifier, codeAction: codeFixActionToCodeAction(codeActionForFix({ host, formatContext, preferences }, sourceFile, symbolName, fix, getQuotePreference(sourceFile, preferences))) };
-    }
-
-    function getImportFixForSymbol(sourceFile: SourceFile, exportInfos: readonly SymbolExportInfo[], moduleSymbol: Symbol, symbolName: string, program: Program, position: number | undefined, preferTypeOnlyImport: boolean, useRequire: boolean, host: LanguageServiceHost, preferences: UserPreferences) {
-        Debug.assert(exportInfos.some(info => info.moduleSymbol === moduleSymbol), "Some exportInfo should match the specified moduleSymbol");
-        // We sort the best codefixes first, so taking `first` is best.
-        return first(getFixForImport(exportInfos, symbolName, position, preferTypeOnlyImport, useRequire, program, sourceFile, host, preferences));
-    }
-
-    function codeFixActionToCodeAction({ description, changes, commands }: CodeFixAction): CodeAction {
-        return { description, changes, commands };
-    }
-
-    function getAllReExportingModules(importingFile: SourceFile, exportedSymbol: Symbol, exportingModuleSymbol: Symbol, symbolName: string, sourceFile: SourceFile, compilerOptions: CompilerOptions, checker: TypeChecker, allSourceFiles: readonly SourceFile[]): readonly SymbolExportInfo[] {
-        const result: SymbolExportInfo[] = [];
-        forEachExternalModule(checker, allSourceFiles, (moduleSymbol, moduleFile) => {
-            // Don't import from a re-export when looking "up" like to `./index` or `../index`.
-            if (moduleFile && moduleSymbol !== exportingModuleSymbol && startsWith(sourceFile.fileName, getDirectoryPath(moduleFile.fileName))) {
-                return;
-            }
-
-            const defaultInfo = getDefaultLikeExportInfo(importingFile, moduleSymbol, checker, compilerOptions);
-            if (defaultInfo && defaultInfo.name === symbolName && skipAlias(defaultInfo.symbol, checker) === exportedSymbol) {
-                result.push({ moduleSymbol, importKind: defaultInfo.kind, exportedSymbolIsTypeOnly: isTypeOnlySymbol(defaultInfo.symbol, checker) });
-            }
-
-            for (const exported of checker.getExportsAndPropertiesOfModule(moduleSymbol)) {
-                if (exported.name === symbolName && skipAlias(exported, checker) === exportedSymbol) {
-                    result.push({ moduleSymbol, importKind: ImportKind.Named, exportedSymbolIsTypeOnly: isTypeOnlySymbol(exported, checker) });
-                }
-            }
-        });
-        return result;
-    }
-
-    function isTypeOnlySymbol(s: Symbol, checker: TypeChecker): boolean {
-        return !(skipAlias(s, checker).flags & SymbolFlags.Value);
-    }
-
-    function isTypeOnlyPosition(sourceFile: SourceFile, position: number) {
-        return isValidTypeOnlyAliasUseSite(getTokenAtPosition(sourceFile, position));
-    }
-
-    function getFixForImport(
-        exportInfos: readonly SymbolExportInfo[],
-        symbolName: string,
-        /** undefined only for missing JSX namespace */
-        position: number | undefined,
-        preferTypeOnlyImport: boolean,
-        useRequire: boolean,
-        program: Program,
-        sourceFile: SourceFile,
-        host: LanguageServiceHost,
-        preferences: UserPreferences,
-    ): readonly ImportFix[] {
-        const checker = program.getTypeChecker();
-        const existingImports = flatMap(exportInfos, info => getExistingImportDeclarations(info, checker, sourceFile));
-        const useNamespace = position === undefined ? undefined : tryUseExistingNamespaceImport(existingImports, symbolName, position, checker);
-        const addToExisting = tryAddToExistingImport(existingImports, position !== undefined && isTypeOnlyPosition(sourceFile, position));
-        // Don't bother providing an action to add a new import if we can add to an existing one.
-        const addImport = addToExisting ? [addToExisting] : getFixesForAddImport(exportInfos, existingImports, program, sourceFile, position, preferTypeOnlyImport, useRequire, host, preferences);
-        return [...(useNamespace ? [useNamespace] : emptyArray), ...addImport];
-    }
-
-    function tryUseExistingNamespaceImport(existingImports: readonly FixAddToExistingImportInfo[], symbolName: string, position: number, checker: TypeChecker): FixUseNamespaceImport | undefined {
-        // It is possible that multiple import statements with the same specifier exist in the file.
-        // e.g.
-        //
-        //     import * as ns from "foo";
-        //     import { member1, member2 } from "foo";
-        //
-        //     member3/**/ <-- cusor here
-        //
-        // in this case we should provie 2 actions:
-        //     1. change "member3" to "ns.member3"
-        //     2. add "member3" to the second import statement's import list
-        // and it is up to the user to decide which one fits best.
-        return firstDefined(existingImports, ({ declaration }): FixUseNamespaceImport | undefined => {
-            const namespacePrefix = getNamespaceLikeImportText(declaration);
-            if (namespacePrefix) {
-                const moduleSymbol = getTargetModuleFromNamespaceLikeImport(declaration, checker);
-                if (moduleSymbol && moduleSymbol.exports!.has(escapeLeadingUnderscores(symbolName))) {
-                    return { kind: ImportFixKind.UseNamespace, namespacePrefix, position };
-                }
-            }
-        });
-    }
-
-    function getTargetModuleFromNamespaceLikeImport(declaration: AnyImportOrRequire, checker: TypeChecker) {
-        switch (declaration.kind) {
-            case SyntaxKind.VariableDeclaration:
-                return checker.resolveExternalModuleName(declaration.initializer.arguments[0]);
-            case SyntaxKind.ImportEqualsDeclaration:
-                return checker.getAliasedSymbol(declaration.symbol);
-            case SyntaxKind.ImportDeclaration:
-                const namespaceImport = tryCast(declaration.importClause?.namedBindings, isNamespaceImport);
-                return namespaceImport && checker.getAliasedSymbol(namespaceImport.symbol);
-            default:
-                return Debug.assertNever(declaration);
-        }
-    }
-
-    function getNamespaceLikeImportText(declaration: AnyImportOrRequire) {
-        switch (declaration.kind) {
-            case SyntaxKind.VariableDeclaration:
-                return tryCast(declaration.name, isIdentifier)?.text;
-            case SyntaxKind.ImportEqualsDeclaration:
-                return declaration.name.text;
-            case SyntaxKind.ImportDeclaration:
-                return tryCast(declaration.importClause?.namedBindings, isNamespaceImport)?.name.text;
-            default:
-                return Debug.assertNever(declaration);
-        }
-    }
-
-    function tryAddToExistingImport(existingImports: readonly FixAddToExistingImportInfo[], canUseTypeOnlyImport: boolean): FixAddToExistingImport | undefined {
-        return firstDefined(existingImports, ({ declaration, importKind }): FixAddToExistingImport | undefined => {
-            if (declaration.kind === SyntaxKind.ImportEqualsDeclaration) return undefined;
-            if (declaration.kind === SyntaxKind.VariableDeclaration) {
-                return (importKind === ImportKind.Named || importKind === ImportKind.Default) && declaration.name.kind === SyntaxKind.ObjectBindingPattern
-                    ? { kind: ImportFixKind.AddToExisting, importClauseOrBindingPattern: declaration.name, importKind, moduleSpecifier: declaration.initializer.arguments[0].text, canUseTypeOnlyImport: false }
-                    : undefined;
-            }
-            const { importClause } = declaration;
-            if (!importClause) return undefined;
-            const { name, namedBindings } = importClause;
-            return importKind === ImportKind.Default && !name || importKind === ImportKind.Named && (!namedBindings || namedBindings.kind === SyntaxKind.NamedImports)
-                ? { kind: ImportFixKind.AddToExisting, importClauseOrBindingPattern: importClause, importKind, moduleSpecifier: declaration.moduleSpecifier.getText(), canUseTypeOnlyImport }
-                : undefined;
-        });
-    }
-
-    function getExistingImportDeclarations({ moduleSymbol, importKind, exportedSymbolIsTypeOnly }: SymbolExportInfo, checker: TypeChecker, sourceFile: SourceFile): readonly FixAddToExistingImportInfo[] {
-        // Can't use an es6 import for a type in JS.
-        return exportedSymbolIsTypeOnly && isSourceFileJS(sourceFile) ? emptyArray : mapDefined(sourceFile.imports, (moduleSpecifier): FixAddToExistingImportInfo | undefined => {
-            const i = importFromModuleSpecifier(moduleSpecifier);
-            if (isRequireVariableDeclaration(i.parent, /*requireStringLiteralLikeArgument*/ true)) {
-                return checker.resolveExternalModuleName(moduleSpecifier) === moduleSymbol ? { declaration: i.parent, importKind } : undefined;
-            }
-            if (i.kind === SyntaxKind.ImportDeclaration || i.kind === SyntaxKind.ImportEqualsDeclaration) {
-                return checker.getSymbolAtLocation(moduleSpecifier) === moduleSymbol ? { declaration: i, importKind } : undefined;
-            }
-        });
-    }
-
-    function shouldUseRequire(sourceFile: SourceFile, compilerOptions: CompilerOptions): boolean {
-        return isSourceFileJS(sourceFile)
-            && !sourceFile.externalModuleIndicator
-            && (!!sourceFile.commonJsModuleIndicator || getEmitModuleKind(compilerOptions) < ModuleKind.ES2015);
-    }
-
-    function getNewImportInfos(
-        program: Program,
-        sourceFile: SourceFile,
-        position: number | undefined,
-        preferTypeOnlyImport: boolean,
-        useRequire: boolean,
-        moduleSymbols: readonly SymbolExportInfo[],
-        host: LanguageServiceHost,
-        preferences: UserPreferences,
-    ): readonly (FixAddNewImport | FixUseImportType)[] {
-        const isJs = isSourceFileJS(sourceFile);
-        const compilerOptions = program.getCompilerOptions();
-        const { allowsImportingSpecifier } = createAutoImportFilter(sourceFile, program, host);
-
-        const choicesForEachExportingModule = flatMap(moduleSymbols, ({ moduleSymbol, importKind, exportedSymbolIsTypeOnly }) =>
-            moduleSpecifiers.getModuleSpecifiers(moduleSymbol, compilerOptions, sourceFile, createModuleSpecifierResolutionHost(program, host) , preferences)
-                .map((moduleSpecifier): FixAddNewImport | FixUseImportType =>
-                    // `position` should only be undefined at a missing jsx namespace, in which case we shouldn't be looking for pure types.
-                    exportedSymbolIsTypeOnly && isJs
-                        ? { kind: ImportFixKind.ImportType, moduleSpecifier, position: Debug.checkDefined(position, "position should be defined") }
-                        : { kind: ImportFixKind.AddNew, moduleSpecifier, importKind, useRequire, typeOnly: preferTypeOnlyImport }));
-
-        // Sort by presence in package.json, then shortest paths first
-        return sort(choicesForEachExportingModule, (a, b) => {
-            const allowsImportingA = allowsImportingSpecifier(a.moduleSpecifier);
-            const allowsImportingB = allowsImportingSpecifier(b.moduleSpecifier);
-            if (allowsImportingA && !allowsImportingB) {
-                return -1;
-            }
-            if (allowsImportingB && !allowsImportingA) {
-                return 1;
-            }
-            return a.moduleSpecifier.length - b.moduleSpecifier.length;
-        });
-    }
-
-    function getFixesForAddImport(
-        exportInfos: readonly SymbolExportInfo[],
-        existingImports: readonly FixAddToExistingImportInfo[],
-        program: Program,
-        sourceFile: SourceFile,
-        position: number | undefined,
-        preferTypeOnlyImport: boolean,
-        useRequire: boolean,
-        host: LanguageServiceHost,
-        preferences: UserPreferences,
-    ): readonly (FixAddNewImport | FixUseImportType)[] {
-        const existingDeclaration = firstDefined(existingImports, info => newImportInfoFromExistingSpecifier(info, preferTypeOnlyImport, useRequire));
-        return existingDeclaration ? [existingDeclaration] : getNewImportInfos(program, sourceFile, position, preferTypeOnlyImport, useRequire, exportInfos, host, preferences);
-    }
-
-    function newImportInfoFromExistingSpecifier({ declaration, importKind }: FixAddToExistingImportInfo, preferTypeOnlyImport: boolean, useRequire: boolean): FixAddNewImport | undefined {
-        const moduleSpecifier = declaration.kind === SyntaxKind.ImportDeclaration ? declaration.moduleSpecifier :
-            declaration.kind === SyntaxKind.VariableDeclaration ? declaration.initializer.arguments[0] :
-            declaration.moduleReference.kind === SyntaxKind.ExternalModuleReference ? declaration.moduleReference.expression :
-            undefined;
-        return moduleSpecifier && isStringLiteral(moduleSpecifier)
-            ? { kind: ImportFixKind.AddNew, moduleSpecifier: moduleSpecifier.text, importKind, typeOnly: preferTypeOnlyImport, useRequire }
-            : undefined;
-    }
-
-    interface FixesInfo { readonly fixes: readonly ImportFix[]; readonly symbolName: string; }
-    function getFixesInfo(context: CodeFixContextBase, errorCode: number, pos: number): FixesInfo | undefined {
-        const symbolToken = getTokenAtPosition(context.sourceFile, pos);
-        const info = errorCode === Diagnostics._0_refers_to_a_UMD_global_but_the_current_file_is_a_module_Consider_adding_an_import_instead.code
-            ? getFixesInfoForUMDImport(context, symbolToken)
-            : isIdentifier(symbolToken) ? getFixesInfoForNonUMDImport(context, symbolToken) : undefined;
-        return info && { ...info, fixes: sort(info.fixes, (a, b) => a.kind - b.kind) };
-    }
-
-    function getFixesInfoForUMDImport({ sourceFile, program, host, preferences }: CodeFixContextBase, token: Node): FixesInfo | undefined {
-        const checker = program.getTypeChecker();
-        const umdSymbol = getUmdSymbol(token, checker);
-        if (!umdSymbol) return undefined;
-        const symbol = checker.getAliasedSymbol(umdSymbol);
-        const symbolName = umdSymbol.name;
-        const exportInfos: readonly SymbolExportInfo[] = [{ moduleSymbol: symbol, importKind: getUmdImportKind(sourceFile, program.getCompilerOptions()), exportedSymbolIsTypeOnly: false }];
-        const useRequire = shouldUseRequire(sourceFile, program.getCompilerOptions());
-        const fixes = getFixForImport(exportInfos, symbolName, isIdentifier(token) ? token.getStart(sourceFile) : undefined, /*preferTypeOnlyImport*/ false, useRequire, program, sourceFile, host, preferences);
-        return { fixes, symbolName };
-    }
-    function getUmdSymbol(token: Node, checker: TypeChecker): Symbol | undefined {
-        // try the identifier to see if it is the umd symbol
-        const umdSymbol = isIdentifier(token) ? checker.getSymbolAtLocation(token) : undefined;
-        if (isUMDExportSymbol(umdSymbol)) return umdSymbol;
-
-        // The error wasn't for the symbolAtLocation, it was for the JSX tag itself, which needs access to e.g. `React`.
-        const { parent } = token;
-        return (isJsxOpeningLikeElement(parent) && parent.tagName === token) || isJsxOpeningFragment(parent)
-            ? tryCast(checker.resolveName(checker.getJsxNamespace(parent), isJsxOpeningLikeElement(parent) ? token : parent, SymbolFlags.Value, /*excludeGlobals*/ false), isUMDExportSymbol)
-            : undefined;
-    }
-
-    function getUmdImportKind(importingFile: SourceFile, compilerOptions: CompilerOptions): ImportKind {
-        // Import a synthetic `default` if enabled.
-        if (getAllowSyntheticDefaultImports(compilerOptions)) {
-            return ImportKind.Default;
-        }
-
-        // When a synthetic `default` is unavailable, use `import..require` if the module kind supports it.
-        const moduleKind = getEmitModuleKind(compilerOptions);
-        switch (moduleKind) {
-            case ModuleKind.AMD:
-            case ModuleKind.CommonJS:
-            case ModuleKind.UMD:
-                if (isInJSFile(importingFile)) {
-                    return isExternalModule(importingFile) ? ImportKind.Namespace : ImportKind.CommonJS;
-                }
-                return ImportKind.CommonJS;
-            case ModuleKind.System:
-            case ModuleKind.ES2015:
-            case ModuleKind.ES2020:
-            case ModuleKind.ESNext:
-            case ModuleKind.None:
-                // Fall back to the `import * as ns` style import.
-                return ImportKind.Namespace;
-            default:
-                return Debug.assertNever(moduleKind, `Unexpected moduleKind ${moduleKind}`);
-        }
-    }
-
-    function getFixesInfoForNonUMDImport({ sourceFile, program, cancellationToken, host, preferences }: CodeFixContextBase, symbolToken: Identifier): FixesInfo | undefined {
-        const checker = program.getTypeChecker();
-        // If we're at `<Foo/>`, we must check if `Foo` is already in scope, and if so, get an import for `React` instead.
-        const symbolName = isJsxOpeningLikeElement(symbolToken.parent)
-            && symbolToken.parent.tagName === symbolToken
-            && (isIntrinsicJsxName(symbolToken.text) || checker.resolveName(symbolToken.text, symbolToken, SymbolFlags.All, /*excludeGlobals*/ false))
-            ? checker.getJsxNamespace(sourceFile)
-            : symbolToken.text;
-        // "default" is a keyword and not a legal identifier for the import, so we don't expect it here
-        Debug.assert(symbolName !== InternalSymbolName.Default, "'default' isn't a legal identifier and couldn't occur here");
-
-        const compilerOptions = program.getCompilerOptions();
-        const preferTypeOnlyImport = compilerOptions.importsNotUsedAsValues === ImportsNotUsedAsValues.Error && isValidTypeOnlyAliasUseSite(symbolToken);
-        const useRequire = shouldUseRequire(sourceFile, compilerOptions);
-        const exportInfos = getExportInfos(symbolName, getMeaningFromLocation(symbolToken), cancellationToken, sourceFile, checker, program, host);
-        const fixes = arrayFrom(flatMapIterator(exportInfos.entries(), ([_, exportInfos]) =>
-            getFixForImport(exportInfos, symbolName, symbolToken.getStart(sourceFile), preferTypeOnlyImport, useRequire, program, sourceFile, host, preferences)));
-        return { fixes, symbolName };
-    }
-
-    // Returns a map from an exported symbol's ID to a list of every way it's (re-)exported.
-    function getExportInfos(
-        symbolName: string,
-        currentTokenMeaning: SemanticMeaning,
-        cancellationToken: CancellationToken,
-        sourceFile: SourceFile,
-        checker: TypeChecker,
-        program: Program,
-        host: LanguageServiceHost
-    ): ReadonlyMap<readonly SymbolExportInfo[]> {
-        // For each original symbol, keep all re-exports of that symbol together so we can call `getCodeActionsForImport` on the whole group at once.
-        // Maps symbol id to info for modules providing that symbol (original export + re-exports).
-        const originalSymbolToExportInfos = createMultiMap<SymbolExportInfo>();
-        function addSymbol(moduleSymbol: Symbol, exportedSymbol: Symbol, importKind: ImportKind): void {
-            originalSymbolToExportInfos.add(getUniqueSymbolId(exportedSymbol, checker).toString(), { moduleSymbol, importKind, exportedSymbolIsTypeOnly: isTypeOnlySymbol(exportedSymbol, checker) });
-        }
-        forEachExternalModuleToImportFrom(program, host, sourceFile, /*filterByPackageJson*/ true, moduleSymbol => {
-            cancellationToken.throwIfCancellationRequested();
-
-            const defaultInfo = getDefaultLikeExportInfo(sourceFile, moduleSymbol, checker, program.getCompilerOptions());
-            if (defaultInfo && defaultInfo.name === symbolName && symbolHasMeaning(defaultInfo.symbolForMeaning, currentTokenMeaning)) {
-                addSymbol(moduleSymbol, defaultInfo.symbol, defaultInfo.kind);
-            }
-
-            // check exports with the same name
-            const exportSymbolWithIdenticalName = checker.tryGetMemberInModuleExportsAndProperties(symbolName, moduleSymbol);
-            if (exportSymbolWithIdenticalName && symbolHasMeaning(exportSymbolWithIdenticalName, currentTokenMeaning)) {
-                addSymbol(moduleSymbol, exportSymbolWithIdenticalName, ImportKind.Named);
-            }
-        });
-        return originalSymbolToExportInfos;
-    }
-
-    function getDefaultLikeExportInfo(
-        importingFile: SourceFile, moduleSymbol: Symbol, checker: TypeChecker, compilerOptions: CompilerOptions,
-    ): { readonly symbol: Symbol, readonly symbolForMeaning: Symbol, readonly name: string, readonly kind: ImportKind } | undefined {
-        const exported = getDefaultLikeExportWorker(importingFile, moduleSymbol, checker, compilerOptions);
-        if (!exported) return undefined;
-        const { symbol, kind } = exported;
-        const info = getDefaultExportInfoWorker(symbol, moduleSymbol, checker, compilerOptions);
-        return info && { symbol, kind, ...info };
-    }
-
-    function getDefaultLikeExportWorker(importingFile: SourceFile, moduleSymbol: Symbol, checker: TypeChecker, compilerOptions: CompilerOptions): { readonly symbol: Symbol, readonly kind: ImportKind } | undefined {
-        const defaultExport = checker.tryGetMemberInModuleExports(InternalSymbolName.Default, moduleSymbol);
-        if (defaultExport) return { symbol: defaultExport, kind: ImportKind.Default };
-        const exportEquals = checker.resolveExternalModuleSymbol(moduleSymbol);
-        return exportEquals === moduleSymbol ? undefined : { symbol: exportEquals, kind: getExportEqualsImportKind(importingFile, compilerOptions) };
-    }
-
-    function getExportEqualsImportKind(importingFile: SourceFile, compilerOptions: CompilerOptions): ImportKind {
-        const allowSyntheticDefaults = getAllowSyntheticDefaultImports(compilerOptions);
-        // 1. 'import =' will not work in es2015+, so the decision is between a default
-        //    and a namespace import, based on allowSyntheticDefaultImports/esModuleInterop.
-        if (getEmitModuleKind(compilerOptions) >= ModuleKind.ES2015) {
-            return allowSyntheticDefaults ? ImportKind.Default : ImportKind.Namespace;
-        }
-        // 2. 'import =' will not work in JavaScript, so the decision is between a default
-        //    and const/require.
-        if (isInJSFile(importingFile)) {
-            return isExternalModule(importingFile) ? ImportKind.Default : ImportKind.CommonJS;
-        }
-        // 3. At this point the most correct choice is probably 'import =', but people
-        //    really hate that, so look to see if the importing file has any precedent
-        //    on how to handle it.
-        for (const statement of importingFile.statements) {
-            if (isImportEqualsDeclaration(statement)) {
-                return ImportKind.CommonJS;
-            }
-        }
-        // 4. We have no precedent to go on, so just use a default import if
-        //    allowSyntheticDefaultImports/esModuleInterop is enabled.
-        return allowSyntheticDefaults ? ImportKind.Default : ImportKind.CommonJS;
-    }
-
-    function getDefaultExportInfoWorker(defaultExport: Symbol, moduleSymbol: Symbol, checker: TypeChecker, compilerOptions: CompilerOptions): { readonly symbolForMeaning: Symbol, readonly name: string } | undefined {
-        const localSymbol = getLocalSymbolForExportDefault(defaultExport);
-        if (localSymbol) return { symbolForMeaning: localSymbol, name: localSymbol.name };
-
-        const name = getNameForExportDefault(defaultExport);
-        if (name !== undefined) return { symbolForMeaning: defaultExport, name };
-
-        if (defaultExport.flags & SymbolFlags.Alias) {
-            const aliased = checker.getImmediateAliasedSymbol(defaultExport);
-            return aliased && getDefaultExportInfoWorker(aliased, Debug.checkDefined(aliased.parent, "Alias targets of default exports must have a parent"), checker, compilerOptions);
-        }
-
-        if (defaultExport.escapedName !== InternalSymbolName.Default &&
-            defaultExport.escapedName !== InternalSymbolName.ExportEquals) {
-            return { symbolForMeaning: defaultExport, name: defaultExport.getName() };
-        }
-        return { symbolForMeaning: defaultExport, name: moduleSymbolToValidIdentifier(moduleSymbol, compilerOptions.target!) };
-    }
-
-    function getNameForExportDefault(symbol: Symbol): string | undefined {
-        return symbol.declarations && firstDefined(symbol.declarations, declaration => {
-            if (isExportAssignment(declaration)) {
-                if (isIdentifier(declaration.expression)) {
-                    return declaration.expression.text;
-                }
-            }
-            else if (isExportSpecifier(declaration)) {
-                Debug.assert(declaration.name.text === InternalSymbolName.Default, "Expected the specifier to be a default export");
-                return declaration.propertyName && declaration.propertyName.text;
-            }
-        });
-    }
-
-    function codeActionForFix(context: textChanges.TextChangesContext, sourceFile: SourceFile, symbolName: string, fix: ImportFix, quotePreference: QuotePreference): CodeFixAction {
-        let diag!: DiagnosticAndArguments;
-        const changes = textChanges.ChangeTracker.with(context, tracker => {
-            diag = codeActionForFixWorker(tracker, sourceFile, symbolName, fix, quotePreference);
-        });
-        return createCodeFixAction(importFixName, changes, diag, importFixId, Diagnostics.Add_all_missing_imports);
-    }
-    function codeActionForFixWorker(changes: textChanges.ChangeTracker, sourceFile: SourceFile, symbolName: string, fix: ImportFix, quotePreference: QuotePreference): DiagnosticAndArguments {
-        switch (fix.kind) {
-            case ImportFixKind.UseNamespace:
-                addNamespaceQualifier(changes, sourceFile, fix);
-                return [Diagnostics.Change_0_to_1, symbolName, `${fix.namespacePrefix}.${symbolName}`];
-            case ImportFixKind.ImportType:
-                addImportType(changes, sourceFile, fix, quotePreference);
-                return [Diagnostics.Change_0_to_1, symbolName, getImportTypePrefix(fix.moduleSpecifier, quotePreference) + symbolName];
-            case ImportFixKind.AddToExisting: {
-                const { importClauseOrBindingPattern, importKind, canUseTypeOnlyImport, moduleSpecifier } = fix;
-                doAddExistingFix(changes, sourceFile, importClauseOrBindingPattern, importKind === ImportKind.Default ? symbolName : undefined, importKind === ImportKind.Named ? [symbolName] : emptyArray, canUseTypeOnlyImport);
-                const moduleSpecifierWithoutQuotes = stripQuotes(moduleSpecifier);
-                return [importKind === ImportKind.Default ? Diagnostics.Add_default_import_0_to_existing_import_declaration_from_1 : Diagnostics.Add_0_to_existing_import_declaration_from_1, symbolName, moduleSpecifierWithoutQuotes]; // you too!
-            }
-            case ImportFixKind.AddNew: {
-                const { importKind, moduleSpecifier, typeOnly, useRequire } = fix;
-                const getDeclarations = useRequire ? getNewRequires : getNewImports;
-                const importsCollection = importKind === ImportKind.Default ? { defaultImport: symbolName, typeOnly } :
-                    importKind === ImportKind.Named ? { namedImports: [symbolName], typeOnly } :
-                    { namespaceLikeImport: { importKind, name: symbolName }, typeOnly };
-                insertImports(changes, sourceFile, getDeclarations(moduleSpecifier, quotePreference, importsCollection), /*blankLineBetween*/ true);
-                return [importKind === ImportKind.Default ? Diagnostics.Import_default_0_from_module_1 : Diagnostics.Import_0_from_module_1, symbolName, moduleSpecifier];
-            }
-            default:
-                return Debug.assertNever(fix, `Unexpected fix kind ${(fix as ImportFix).kind}`);
-        }
-    }
-
-    function doAddExistingFix(changes: textChanges.ChangeTracker, sourceFile: SourceFile, clause: ImportClause | ObjectBindingPattern, defaultImport: string | undefined, namedImports: readonly string[], canUseTypeOnlyImport: boolean): void {
-        if (clause.kind === SyntaxKind.ObjectBindingPattern) {
-            if (defaultImport) {
-                addElementToBindingPattern(clause, defaultImport, "default");
-            }
-            for (const specifier of namedImports) {
-                addElementToBindingPattern(clause, specifier, /*propertyName*/ undefined);
-            }
-            return;
-        }
-
-        const convertTypeOnlyToRegular = !canUseTypeOnlyImport && clause.isTypeOnly;
-        if (defaultImport) {
-<<<<<<< HEAD
-            Debug.assert(!clause.name, "Default imports can't have names");
-            changes.insertNodeAt(sourceFile, clause.getStart(sourceFile), factory.createIdentifier(defaultImport), { suffix: ", " });
-=======
-            Debug.assert(!clause.name, "Cannot add a default import to an import clause that already has one");
-            changes.insertNodeAt(sourceFile, clause.getStart(sourceFile), createIdentifier(defaultImport), { suffix: ", " });
->>>>>>> ba02f430
-        }
-
-        if (namedImports.length) {
-            const specifiers = namedImports.map(name => factory.createImportSpecifier(/*propertyName*/ undefined, factory.createIdentifier(name)));
-            if (clause.namedBindings && cast(clause.namedBindings, isNamedImports).elements.length) {
-                for (const spec of specifiers) {
-                    changes.insertNodeInListAfter(sourceFile, last(cast(clause.namedBindings, isNamedImports).elements), spec);
-                }
-            }
-            else {
-                if (specifiers.length) {
-                    const namedImports = factory.createNamedImports(specifiers);
-                    if (clause.namedBindings) {
-                        changes.replaceNode(sourceFile, clause.namedBindings, namedImports);
-                    }
-                    else {
-                        changes.insertNodeAfter(sourceFile, Debug.checkDefined(clause.name, "Import clause must have either named imports or a default import"), namedImports);
-                    }
-                }
-            }
-        }
-
-        if (convertTypeOnlyToRegular) {
-            changes.delete(sourceFile, getTypeKeywordOfTypeOnlyImport(clause, sourceFile));
-        }
-
-        function addElementToBindingPattern(bindingPattern: ObjectBindingPattern, name: string, propertyName: string | undefined) {
-            const element = createBindingElement(/*dotDotDotToken*/ undefined, propertyName, name);
-            if (bindingPattern.elements.length) {
-                changes.insertNodeInListAfter(sourceFile, last(bindingPattern.elements), element);
-            }
-            else {
-                changes.replaceNode(sourceFile, bindingPattern, createObjectBindingPattern([element]));
-            }
-        }
-    }
-
-    function addNamespaceQualifier(changes: textChanges.ChangeTracker, sourceFile: SourceFile, { namespacePrefix, position }: FixUseNamespaceImport): void {
-        changes.insertText(sourceFile, position, namespacePrefix + ".");
-    }
-
-    function addImportType(changes: textChanges.ChangeTracker, sourceFile: SourceFile, { moduleSpecifier, position }: FixUseImportType, quotePreference: QuotePreference): void {
-        changes.insertText(sourceFile, position, getImportTypePrefix(moduleSpecifier, quotePreference));
-    }
-
-    function getImportTypePrefix(moduleSpecifier: string, quotePreference: QuotePreference): string {
-        const quote = getQuoteFromPreference(quotePreference);
-        return `import(${quote}${moduleSpecifier}${quote}).`;
-    }
-
-    interface ImportsCollection {
-        readonly typeOnly: boolean;
-        readonly defaultImport?: string;
-        readonly namedImports?: string[];
-        readonly namespaceLikeImport?: {
-            readonly importKind: ImportKind.CommonJS | ImportKind.Namespace;
-            readonly name: string;
-        };
-    }
-    function getNewImports(moduleSpecifier: string, quotePreference: QuotePreference, imports: ImportsCollection): Statement | readonly Statement[] {
-        const quotedModuleSpecifier = makeStringLiteral(moduleSpecifier, quotePreference);
-<<<<<<< HEAD
-        if (defaultImport !== undefined || namedImports.length) {
-            insertImport(changes, sourceFile,
-                makeImport(
-                    defaultImport === undefined ? undefined : factory.createIdentifier(defaultImport),
-                    namedImports.map(n => factory.createImportSpecifier(/*propertyName*/ undefined, factory.createIdentifier(n))), moduleSpecifier, quotePreference));
-=======
-        let statements: Statement | readonly Statement[] | undefined;
-        if (imports.defaultImport !== undefined || imports.namedImports?.length) {
-            statements = combine(statements, makeImport(
-                imports.defaultImport === undefined ? undefined : createIdentifier(imports.defaultImport),
-                imports.namedImports?.map(n => createImportSpecifier(/*propertyName*/ undefined, createIdentifier(n))), moduleSpecifier, quotePreference, imports.typeOnly));
->>>>>>> ba02f430
-        }
-        const { namespaceLikeImport, typeOnly } = imports;
-        if (namespaceLikeImport) {
-<<<<<<< HEAD
-            insertImport(
-                changes,
-                sourceFile,
-                namespaceLikeImport.importKind === ImportKind.Equals ? factory.createImportEqualsDeclaration(/*decorators*/ undefined, /*modifiers*/ undefined, factory.createIdentifier(namespaceLikeImport.name), factory.createExternalModuleReference(quotedModuleSpecifier)) :
-                namespaceLikeImport.importKind === ImportKind.ConstEquals ? createConstEqualsRequireDeclaration(namespaceLikeImport.name, quotedModuleSpecifier) :
-                factory.createImportDeclaration(/*decorators*/ undefined, /*modifiers*/ undefined, factory.createImportClause(/*name*/ undefined, factory.createNamespaceImport(factory.createIdentifier(namespaceLikeImport.name))), quotedModuleSpecifier));
-=======
-            const declaration = namespaceLikeImport.importKind === ImportKind.CommonJS
-                ? createImportEqualsDeclaration(
-                    /*decorators*/ undefined,
-                    /*modifiers*/ undefined,
-                    createIdentifier(namespaceLikeImport.name),
-                    createExternalModuleReference(quotedModuleSpecifier))
-                : createImportDeclaration(
-                    /*decorators*/ undefined,
-                    /*modifiers*/ undefined,
-                    createImportClause(
-                        /*name*/ undefined,
-                        createNamespaceImport(createIdentifier(namespaceLikeImport.name)),
-                        typeOnly),
-                    quotedModuleSpecifier);
-            statements = combine(statements, declaration);
->>>>>>> ba02f430
-        }
-        return Debug.checkDefined(statements);
-    }
-
-<<<<<<< HEAD
-    function createConstEqualsRequireDeclaration(name: string, quotedModuleSpecifier: StringLiteral): VariableStatement {
-        return factory.createVariableStatement(/*modifiers*/ undefined, factory.createVariableDeclarationList([
-            factory.createVariableDeclaration(
-                factory.createIdentifier(name),
-                /*exclamationToken*/ undefined,
-                /*type*/ undefined,
-                factory.createCall(factory.createIdentifier("require"), /*typeArguments*/ undefined, [quotedModuleSpecifier])
-            )
-        ], NodeFlags.Const));
-=======
-    function getNewRequires(moduleSpecifier: string, quotePreference: QuotePreference, imports: ImportsCollection): Statement | readonly Statement[] {
-        const quotedModuleSpecifier = makeStringLiteral(moduleSpecifier, quotePreference);
-        let statements: Statement | readonly Statement[] | undefined;
-        // const { default: foo, bar, etc } = require('./mod');
-        if (imports.defaultImport || imports.namedImports?.length) {
-            const bindingElements = imports.namedImports?.map(name => createBindingElement(/*dotDotDotToken*/ undefined, /*propertyName*/ undefined, name)) || [];
-            if (imports.defaultImport) {
-                bindingElements.unshift(createBindingElement(/*dotDotDotToken*/ undefined, "default", imports.defaultImport));
-            }
-            const declaration = createConstEqualsRequireDeclaration(createObjectBindingPattern(bindingElements), quotedModuleSpecifier);
-            statements = combine(statements, declaration);
-        }
-        // const foo = require('./mod');
-        if (imports.namespaceLikeImport) {
-            const declaration = createConstEqualsRequireDeclaration(imports.namespaceLikeImport.name, quotedModuleSpecifier);
-            statements = combine(statements, declaration);
-        }
-        return Debug.checkDefined(statements);
-    }
-
-    function createConstEqualsRequireDeclaration(name: string | ObjectBindingPattern, quotedModuleSpecifier: StringLiteral): VariableStatement {
-        return createVariableStatement(
-            /*modifiers*/ undefined,
-            createVariableDeclarationList([
-                createVariableDeclaration(
-                    typeof name === "string" ? createIdentifier(name) : name,
-                    /*type*/ undefined,
-                    createCall(createIdentifier("require"), /*typeArguments*/ undefined, [quotedModuleSpecifier]))],
-                NodeFlags.Const));
->>>>>>> ba02f430
-    }
-
-    function symbolHasMeaning({ declarations }: Symbol, meaning: SemanticMeaning): boolean {
-        return some(declarations, decl => !!(getMeaningFromDeclaration(decl) & meaning));
-    }
-
-    export function forEachExternalModuleToImportFrom(
-        program: Program,
-        host: LanguageServiceHost,
-        from: SourceFile,
-        filterByPackageJson: boolean,
-        cb: (module: Symbol) => void,
-    ) {
-        let filteredCount = 0;
-        const moduleSpecifierResolutionHost = createModuleSpecifierResolutionHost(program, host);
-        const packageJson = filterByPackageJson && createAutoImportFilter(from, program, host, moduleSpecifierResolutionHost);
-        forEachExternalModule(program.getTypeChecker(), program.getSourceFiles(), (module, sourceFile) => {
-            if (sourceFile === undefined) {
-                if (!packageJson || packageJson.allowsImportingAmbientModule(module)) {
-                    cb(module);
-                }
-                else if (packageJson) {
-                    filteredCount++;
-                }
-            }
-            else if (sourceFile &&
-                sourceFile !== from &&
-                isImportableFile(program, from, sourceFile, moduleSpecifierResolutionHost)
-            ) {
-                if (!packageJson || packageJson.allowsImportingSourceFile(sourceFile)) {
-                    cb(module);
-                }
-                else if (packageJson) {
-                    filteredCount++;
-                }
-            }
-        });
-        if (host.log) {
-            host.log(`forEachExternalModuleToImportFrom: filtered out ${filteredCount} modules by package.json contents`);
-        }
-    }
-
-    function forEachExternalModule(checker: TypeChecker, allSourceFiles: readonly SourceFile[], cb: (module: Symbol, sourceFile: SourceFile | undefined) => void) {
-        for (const ambient of checker.getAmbientModules()) {
-            cb(ambient, /*sourceFile*/ undefined);
-        }
-        for (const sourceFile of allSourceFiles) {
-            if (isExternalOrCommonJsModule(sourceFile)) {
-                cb(checker.getMergedSymbol(sourceFile.symbol), sourceFile);
-            }
-        }
-    }
-
-    function isImportableFile(
-        program: Program,
-        from: SourceFile,
-        to: SourceFile,
-        moduleSpecifierResolutionHost: ModuleSpecifierResolutionHost
-    ) {
-        const getCanonicalFileName = hostGetCanonicalFileName(moduleSpecifierResolutionHost);
-        const globalTypingsCache = moduleSpecifierResolutionHost.getGlobalTypingsCacheLocation?.();
-        return !!moduleSpecifiers.forEachFileNameOfModule(
-            from.fileName,
-            to.fileName,
-            moduleSpecifierResolutionHost,
-            /*preferSymlinks*/ false,
-            toPath => {
-                const toFile = program.getSourceFile(toPath);
-                // Determine to import using toPath only if toPath is what we were looking at
-                // or there doesnt exist the file in the program by the symlink
-                return (toFile === to || !toFile) &&
-                    isImportablePath(from.fileName, toPath, getCanonicalFileName, globalTypingsCache);
-            }
-        );
-    }
-
-    /**
-     * Don't include something from a `node_modules` that isn't actually reachable by a global import.
-     * A relative import to node_modules is usually a bad idea.
-     */
-    function isImportablePath(fromPath: string, toPath: string, getCanonicalFileName: GetCanonicalFileName, globalCachePath?: string): boolean {
-        // If it's in a `node_modules` but is not reachable from here via a global import, don't bother.
-        const toNodeModules = forEachAncestorDirectory(toPath, ancestor => getBaseFileName(ancestor) === "node_modules" ? ancestor : undefined);
-        const toNodeModulesParent = toNodeModules && getDirectoryPath(getCanonicalFileName(toNodeModules));
-        return toNodeModulesParent === undefined
-            || startsWith(getCanonicalFileName(fromPath), toNodeModulesParent)
-            || (!!globalCachePath && startsWith(getCanonicalFileName(globalCachePath), toNodeModulesParent));
-    }
-
-    export function moduleSymbolToValidIdentifier(moduleSymbol: Symbol, target: ScriptTarget): string {
-        return moduleSpecifierToValidIdentifier(removeFileExtension(stripQuotes(moduleSymbol.name)), target);
-    }
-
-    export function moduleSpecifierToValidIdentifier(moduleSpecifier: string, target: ScriptTarget): string {
-        const baseName = getBaseFileName(removeSuffix(moduleSpecifier, "/index"));
-        let res = "";
-        let lastCharWasValid = true;
-        const firstCharCode = baseName.charCodeAt(0);
-        if (isIdentifierStart(firstCharCode, target)) {
-            res += String.fromCharCode(firstCharCode);
-        }
-        else {
-            lastCharWasValid = false;
-        }
-        for (let i = 1; i < baseName.length; i++) {
-            const ch = baseName.charCodeAt(i);
-            const isValid = isIdentifierPart(ch, target);
-            if (isValid) {
-                let char = String.fromCharCode(ch);
-                if (!lastCharWasValid) {
-                    char = char.toUpperCase();
-                }
-                res += char;
-            }
-            lastCharWasValid = isValid;
-        }
-        // Need `|| "_"` to ensure result isn't empty.
-        return !isStringANonContextualKeyword(res) ? res || "_" : `_${res}`;
-    }
-
-    function createAutoImportFilter(fromFile: SourceFile, program: Program, host: LanguageServiceHost, moduleSpecifierResolutionHost = createModuleSpecifierResolutionHost(program, host)) {
-        const packageJsons = host.getPackageJsonsVisibleToFile && host.getPackageJsonsVisibleToFile(fromFile.fileName) || getPackageJsonsVisibleToFile(fromFile.fileName, host);
-        const dependencyGroups = PackageJsonDependencyGroup.Dependencies | PackageJsonDependencyGroup.DevDependencies | PackageJsonDependencyGroup.OptionalDependencies;
-
-        let usesNodeCoreModules: boolean | undefined;
-        return { allowsImportingAmbientModule, allowsImportingSourceFile, allowsImportingSpecifier, moduleSpecifierResolutionHost };
-
-        function moduleSpecifierIsCoveredByPackageJson(specifier: string) {
-            const packageName = getNodeModuleRootSpecifier(specifier);
-            for (const packageJson of packageJsons) {
-                if (packageJson.has(packageName, dependencyGroups) || packageJson.has(getTypesPackageName(packageName), dependencyGroups)) {
-                    return true;
-                }
-            }
-            return false;
-        }
-
-        function allowsImportingAmbientModule(moduleSymbol: Symbol): boolean {
-            if (!packageJsons.length) {
-                return true;
-            }
-
-            const declaringSourceFile = moduleSymbol.valueDeclaration.getSourceFile();
-            const declaringNodeModuleName = getNodeModulesPackageNameFromFileName(declaringSourceFile.fileName);
-            if (typeof declaringNodeModuleName === "undefined") {
-                return true;
-            }
-
-            const declaredModuleSpecifier = stripQuotes(moduleSymbol.getName());
-            if (isAllowedCoreNodeModulesImport(declaredModuleSpecifier)) {
-                return true;
-            }
-
-            return moduleSpecifierIsCoveredByPackageJson(declaringNodeModuleName)
-                || moduleSpecifierIsCoveredByPackageJson(declaredModuleSpecifier);
-        }
-
-        function allowsImportingSourceFile(sourceFile: SourceFile): boolean {
-            if (!packageJsons.length) {
-                return true;
-            }
-
-            const moduleSpecifier = getNodeModulesPackageNameFromFileName(sourceFile.fileName);
-            if (!moduleSpecifier) {
-                return true;
-            }
-
-            return moduleSpecifierIsCoveredByPackageJson(moduleSpecifier);
-        }
-
-        /**
-         * Use for a specific module specifier that has already been resolved.
-         * Use `allowsImportingAmbientModule` or `allowsImportingSourceFile` to resolve
-         * the best module specifier for a given module _and_ determine if it’s importable.
-         */
-        function allowsImportingSpecifier(moduleSpecifier: string) {
-            if (!packageJsons.length || isAllowedCoreNodeModulesImport(moduleSpecifier)) {
-                return true;
-            }
-            if (pathIsRelative(moduleSpecifier) || isRootedDiskPath(moduleSpecifier)) {
-                return true;
-            }
-            return moduleSpecifierIsCoveredByPackageJson(moduleSpecifier);
-        }
-
-        function isAllowedCoreNodeModulesImport(moduleSpecifier: string) {
-            // If we’re in JavaScript, it can be difficult to tell whether the user wants to import
-            // from Node core modules or not. We can start by seeing if the user is actually using
-            // any node core modules, as opposed to simply having @types/node accidentally as a
-            // dependency of a dependency.
-            if (isSourceFileJS(fromFile) && JsTyping.nodeCoreModules.has(moduleSpecifier)) {
-                if (usesNodeCoreModules === undefined) {
-                    usesNodeCoreModules = consumesNodeCoreModules(fromFile);
-                }
-                if (usesNodeCoreModules) {
-                    return true;
-                }
-            }
-            return false;
-        }
-
-        function getNodeModulesPackageNameFromFileName(importedFileName: string): string | undefined {
-            if (!stringContains(importedFileName, "node_modules")) {
-                return undefined;
-            }
-            const specifier = moduleSpecifiers.getNodeModulesPackageName(
-                host.getCompilationSettings(),
-                fromFile.path,
-                importedFileName,
-                moduleSpecifierResolutionHost,
-            );
-
-            if (!specifier) {
-                return undefined;
-            }
-            // Paths here are not node_modules, so we don’t care about them;
-            // returning anything will trigger a lookup in package.json.
-            if (!pathIsRelative(specifier) && !isRootedDiskPath(specifier)) {
-                return getNodeModuleRootSpecifier(specifier);
-            }
-        }
-
-        function getNodeModuleRootSpecifier(fullSpecifier: string): string {
-            const components = getPathComponents(getPackageNameFromTypesPackageName(fullSpecifier)).slice(1);
-            // Scoped packages
-            if (startsWith(components[0], "@")) {
-                return `${components[0]}/${components[1]}`;
-            }
-            return components[0];
-        }
-    }
-}
+/* @internal */
+namespace ts.codefix {
+    export const importFixName = "import";
+    const importFixId = "fixMissingImport";
+    const errorCodes: readonly number[] = [
+        Diagnostics.Cannot_find_name_0.code,
+        Diagnostics.Cannot_find_name_0_Did_you_mean_1.code,
+        Diagnostics.Cannot_find_name_0_Did_you_mean_the_instance_member_this_0.code,
+        Diagnostics.Cannot_find_name_0_Did_you_mean_the_static_member_1_0.code,
+        Diagnostics.Cannot_find_namespace_0.code,
+        Diagnostics._0_refers_to_a_UMD_global_but_the_current_file_is_a_module_Consider_adding_an_import_instead.code,
+        Diagnostics._0_only_refers_to_a_type_but_is_being_used_as_a_value_here.code,
+    ];
+
+    registerCodeFix({
+        errorCodes,
+        getCodeActions(context) {
+            const { errorCode, preferences, sourceFile, span } = context;
+            const info = getFixesInfo(context, errorCode, span.start);
+            if (!info) return undefined;
+            const { fixes, symbolName } = info;
+            const quotePreference = getQuotePreference(sourceFile, preferences);
+            return fixes.map(fix => codeActionForFix(context, sourceFile, symbolName, fix, quotePreference));
+        },
+        fixIds: [importFixId],
+        getAllCodeActions: context => {
+            const { sourceFile, program, preferences, host } = context;
+            const importAdder = createImportAdder(sourceFile, program, preferences, host);
+            eachDiagnostic(context, errorCodes, diag => importAdder.addImportFromDiagnostic(diag, context));
+            return createCombinedCodeActions(textChanges.ChangeTracker.with(context, importAdder.writeFixes));
+        },
+    });
+
+    export interface ImportAdder {
+        addImportFromDiagnostic: (diagnostic: DiagnosticWithLocation, context: CodeFixContextBase) => void;
+        addImportFromExportedSymbol: (exportedSymbol: Symbol, usageIsTypeOnly?: boolean) => void;
+        writeFixes: (changeTracker: textChanges.ChangeTracker) => void;
+    }
+
+    export function createImportAdder(sourceFile: SourceFile, program: Program, preferences: UserPreferences, host: LanguageServiceHost): ImportAdder {
+        const compilerOptions = program.getCompilerOptions();
+        // Namespace fixes don't conflict, so just build a list.
+        const addToNamespace: FixUseNamespaceImport[] = [];
+        const importType: FixUseImportType[] = [];
+        // Keys are import clause node IDs.
+        const addToExisting = createMap<{ readonly importClauseOrBindingPattern: ImportClause | ObjectBindingPattern, defaultImport: string | undefined; readonly namedImports: string[], canUseTypeOnlyImport: boolean }>();
+        const newImports = createMap<Mutable<ImportsCollection & { useRequire: boolean }>>();
+        return { addImportFromDiagnostic, addImportFromExportedSymbol, writeFixes };
+
+        function addImportFromDiagnostic(diagnostic: DiagnosticWithLocation, context: CodeFixContextBase) {
+            const info = getFixesInfo(context, diagnostic.code, diagnostic.start);
+            if (!info || !info.fixes.length) return;
+            addImport(info);
+        }
+
+        function addImportFromExportedSymbol(exportedSymbol: Symbol, usageIsTypeOnly?: boolean) {
+            const moduleSymbol = Debug.checkDefined(exportedSymbol.parent);
+            const symbolName = getNameForExportedSymbol(exportedSymbol, getEmitScriptTarget(compilerOptions));
+            const checker = program.getTypeChecker();
+            const symbol = checker.getMergedSymbol(skipAlias(exportedSymbol, checker));
+            const exportInfos = getAllReExportingModules(sourceFile, symbol, moduleSymbol, symbolName, sourceFile, compilerOptions, checker, program.getSourceFiles());
+            const preferTypeOnlyImport = !!usageIsTypeOnly && compilerOptions.importsNotUsedAsValues === ImportsNotUsedAsValues.Error;
+            const useRequire = shouldUseRequire(sourceFile, compilerOptions);
+            const fix = getImportFixForSymbol(sourceFile, exportInfos, moduleSymbol, symbolName, program, /*position*/ undefined, preferTypeOnlyImport, useRequire, host, preferences);
+            addImport({ fixes: [fix], symbolName });
+        }
+
+        function addImport(info: FixesInfo) {
+            const { fixes, symbolName } = info;
+            const fix = first(fixes);
+            switch (fix.kind) {
+                case ImportFixKind.UseNamespace:
+                    addToNamespace.push(fix);
+                    break;
+                case ImportFixKind.ImportType:
+                    importType.push(fix);
+                    break;
+                case ImportFixKind.AddToExisting: {
+                    const { importClauseOrBindingPattern, importKind, canUseTypeOnlyImport } = fix;
+                    const key = String(getNodeId(importClauseOrBindingPattern));
+                    let entry = addToExisting.get(key);
+                    if (!entry) {
+                        addToExisting.set(key, entry = { importClauseOrBindingPattern, defaultImport: undefined, namedImports: [], canUseTypeOnlyImport });
+                    }
+                    if (importKind === ImportKind.Named) {
+                        pushIfUnique(entry.namedImports, symbolName);
+                    }
+                    else {
+                        Debug.assert(entry.defaultImport === undefined || entry.defaultImport === symbolName, "(Add to Existing) Default import should be missing or match symbolName");
+                        entry.defaultImport = symbolName;
+                    }
+                    break;
+                }
+                case ImportFixKind.AddNew: {
+                    const { moduleSpecifier, importKind, useRequire, typeOnly } = fix;
+                    let entry = newImports.get(moduleSpecifier);
+                    if (!entry) {
+                        newImports.set(moduleSpecifier, entry = { namedImports: [], namespaceLikeImport: undefined, typeOnly, useRequire });
+                    }
+                    else {
+                        // An import clause can only be type-only if every import fix contributing to it can be type-only.
+                        entry.typeOnly = entry.typeOnly && typeOnly;
+                    }
+                    switch (importKind) {
+                        case ImportKind.Default:
+                            Debug.assert(entry.defaultImport === undefined || entry.defaultImport === symbolName, "(Add new) Default import should be missing or match symbolName");
+                            entry.defaultImport = symbolName;
+                            break;
+                        case ImportKind.Named:
+                            pushIfUnique(entry.namedImports || (entry.namedImports = []), symbolName);
+                            break;
+                        case ImportKind.CommonJS:
+                        case ImportKind.Namespace:
+                            Debug.assert(entry.namespaceLikeImport === undefined || entry.namespaceLikeImport.name === symbolName, "Namespacelike import shoudl be missing or match symbolName");
+                            entry.namespaceLikeImport = { importKind, name: symbolName };
+                            break;
+                    }
+                    break;
+                }
+                default:
+                    Debug.assertNever(fix, `fix wasn't never - got kind ${(fix as ImportFix).kind}`);
+            }
+        }
+
+        function writeFixes(changeTracker: textChanges.ChangeTracker) {
+            const quotePreference = getQuotePreference(sourceFile, preferences);
+            for (const fix of addToNamespace) {
+                addNamespaceQualifier(changeTracker, sourceFile, fix);
+            }
+            for (const fix of importType) {
+                addImportType(changeTracker, sourceFile, fix, quotePreference);
+            }
+            addToExisting.forEach(({ importClauseOrBindingPattern, defaultImport, namedImports, canUseTypeOnlyImport }) => {
+                doAddExistingFix(changeTracker, sourceFile, importClauseOrBindingPattern, defaultImport, namedImports, canUseTypeOnlyImport);
+            });
+
+            let newDeclarations: Statement | readonly Statement[] | undefined;
+            newImports.forEach(({ useRequire, ...imports }, moduleSpecifier) => {
+                const getDeclarations = useRequire ? getNewRequires : getNewImports;
+                newDeclarations = combine(newDeclarations, getDeclarations(moduleSpecifier, quotePreference, imports));
+            });
+            if (newDeclarations) {
+                insertImports(changeTracker, sourceFile, newDeclarations, /*blankLineBetween*/ true);
+            }
+        }
+    }
+
+    // Sorted with the preferred fix coming first.
+    const enum ImportFixKind { UseNamespace, ImportType, AddToExisting, AddNew }
+    type ImportFix = FixUseNamespaceImport | FixUseImportType | FixAddToExistingImport | FixAddNewImport;
+    interface FixUseNamespaceImport {
+        readonly kind: ImportFixKind.UseNamespace;
+        readonly namespacePrefix: string;
+        readonly position: number;
+    }
+    interface FixUseImportType {
+        readonly kind: ImportFixKind.ImportType;
+        readonly moduleSpecifier: string;
+        readonly position: number;
+    }
+    interface FixAddToExistingImport {
+        readonly kind: ImportFixKind.AddToExisting;
+        readonly importClauseOrBindingPattern: ImportClause | ObjectBindingPattern;
+        readonly moduleSpecifier: string;
+        readonly importKind: ImportKind.Default | ImportKind.Named;
+        readonly canUseTypeOnlyImport: boolean;
+    }
+    interface FixAddNewImport {
+        readonly kind: ImportFixKind.AddNew;
+        readonly moduleSpecifier: string;
+        readonly importKind: ImportKind;
+        readonly typeOnly: boolean;
+        readonly useRequire: boolean;
+    }
+
+    const enum ImportKind {
+        Named,
+        Default,
+        Namespace,
+        CommonJS,
+    }
+
+    /** Information about how a symbol is exported from a module. (We don't need to store the exported symbol, just its module.) */
+    interface SymbolExportInfo {
+        readonly moduleSymbol: Symbol;
+        readonly importKind: ImportKind;
+        /** If true, can't use an es6 import from a js file. */
+        readonly exportedSymbolIsTypeOnly: boolean;
+    }
+
+    /** Information needed to augment an existing import declaration. */
+    interface FixAddToExistingImportInfo {
+        readonly declaration: AnyImportOrRequire;
+        readonly importKind: ImportKind;
+    }
+
+    export function getImportCompletionAction(
+        exportedSymbol: Symbol,
+        moduleSymbol: Symbol,
+        sourceFile: SourceFile,
+        symbolName: string,
+        host: LanguageServiceHost,
+        program: Program,
+        formatContext: formatting.FormatContext,
+        position: number,
+        preferences: UserPreferences,
+    ): { readonly moduleSpecifier: string, readonly codeAction: CodeAction } {
+        const compilerOptions = program.getCompilerOptions();
+        const exportInfos = getAllReExportingModules(sourceFile, exportedSymbol, moduleSymbol, symbolName, sourceFile, compilerOptions, program.getTypeChecker(), program.getSourceFiles());
+        const useRequire = shouldUseRequire(sourceFile, compilerOptions);
+        const preferTypeOnlyImport = compilerOptions.importsNotUsedAsValues === ImportsNotUsedAsValues.Error && !isSourceFileJS(sourceFile) && isValidTypeOnlyAliasUseSite(getTokenAtPosition(sourceFile, position));
+        const moduleSpecifier = first(getNewImportInfos(program, sourceFile, position, preferTypeOnlyImport, useRequire, exportInfos, host, preferences)).moduleSpecifier;
+        const fix = getImportFixForSymbol(sourceFile, exportInfos, moduleSymbol, symbolName, program, position, preferTypeOnlyImport, useRequire, host, preferences);
+        return { moduleSpecifier, codeAction: codeFixActionToCodeAction(codeActionForFix({ host, formatContext, preferences }, sourceFile, symbolName, fix, getQuotePreference(sourceFile, preferences))) };
+    }
+
+    function getImportFixForSymbol(sourceFile: SourceFile, exportInfos: readonly SymbolExportInfo[], moduleSymbol: Symbol, symbolName: string, program: Program, position: number | undefined, preferTypeOnlyImport: boolean, useRequire: boolean, host: LanguageServiceHost, preferences: UserPreferences) {
+        Debug.assert(exportInfos.some(info => info.moduleSymbol === moduleSymbol), "Some exportInfo should match the specified moduleSymbol");
+        // We sort the best codefixes first, so taking `first` is best.
+        return first(getFixForImport(exportInfos, symbolName, position, preferTypeOnlyImport, useRequire, program, sourceFile, host, preferences));
+    }
+
+    function codeFixActionToCodeAction({ description, changes, commands }: CodeFixAction): CodeAction {
+        return { description, changes, commands };
+    }
+
+    function getAllReExportingModules(importingFile: SourceFile, exportedSymbol: Symbol, exportingModuleSymbol: Symbol, symbolName: string, sourceFile: SourceFile, compilerOptions: CompilerOptions, checker: TypeChecker, allSourceFiles: readonly SourceFile[]): readonly SymbolExportInfo[] {
+        const result: SymbolExportInfo[] = [];
+        forEachExternalModule(checker, allSourceFiles, (moduleSymbol, moduleFile) => {
+            // Don't import from a re-export when looking "up" like to `./index` or `../index`.
+            if (moduleFile && moduleSymbol !== exportingModuleSymbol && startsWith(sourceFile.fileName, getDirectoryPath(moduleFile.fileName))) {
+                return;
+            }
+
+            const defaultInfo = getDefaultLikeExportInfo(importingFile, moduleSymbol, checker, compilerOptions);
+            if (defaultInfo && defaultInfo.name === symbolName && skipAlias(defaultInfo.symbol, checker) === exportedSymbol) {
+                result.push({ moduleSymbol, importKind: defaultInfo.kind, exportedSymbolIsTypeOnly: isTypeOnlySymbol(defaultInfo.symbol, checker) });
+            }
+
+            for (const exported of checker.getExportsAndPropertiesOfModule(moduleSymbol)) {
+                if (exported.name === symbolName && skipAlias(exported, checker) === exportedSymbol) {
+                    result.push({ moduleSymbol, importKind: ImportKind.Named, exportedSymbolIsTypeOnly: isTypeOnlySymbol(exported, checker) });
+                }
+            }
+        });
+        return result;
+    }
+
+    function isTypeOnlySymbol(s: Symbol, checker: TypeChecker): boolean {
+        return !(skipAlias(s, checker).flags & SymbolFlags.Value);
+    }
+
+    function isTypeOnlyPosition(sourceFile: SourceFile, position: number) {
+        return isValidTypeOnlyAliasUseSite(getTokenAtPosition(sourceFile, position));
+    }
+
+    function getFixForImport(
+        exportInfos: readonly SymbolExportInfo[],
+        symbolName: string,
+        /** undefined only for missing JSX namespace */
+        position: number | undefined,
+        preferTypeOnlyImport: boolean,
+        useRequire: boolean,
+        program: Program,
+        sourceFile: SourceFile,
+        host: LanguageServiceHost,
+        preferences: UserPreferences,
+    ): readonly ImportFix[] {
+        const checker = program.getTypeChecker();
+        const existingImports = flatMap(exportInfos, info => getExistingImportDeclarations(info, checker, sourceFile));
+        const useNamespace = position === undefined ? undefined : tryUseExistingNamespaceImport(existingImports, symbolName, position, checker);
+        const addToExisting = tryAddToExistingImport(existingImports, position !== undefined && isTypeOnlyPosition(sourceFile, position));
+        // Don't bother providing an action to add a new import if we can add to an existing one.
+        const addImport = addToExisting ? [addToExisting] : getFixesForAddImport(exportInfos, existingImports, program, sourceFile, position, preferTypeOnlyImport, useRequire, host, preferences);
+        return [...(useNamespace ? [useNamespace] : emptyArray), ...addImport];
+    }
+
+    function tryUseExistingNamespaceImport(existingImports: readonly FixAddToExistingImportInfo[], symbolName: string, position: number, checker: TypeChecker): FixUseNamespaceImport | undefined {
+        // It is possible that multiple import statements with the same specifier exist in the file.
+        // e.g.
+        //
+        //     import * as ns from "foo";
+        //     import { member1, member2 } from "foo";
+        //
+        //     member3/**/ <-- cusor here
+        //
+        // in this case we should provie 2 actions:
+        //     1. change "member3" to "ns.member3"
+        //     2. add "member3" to the second import statement's import list
+        // and it is up to the user to decide which one fits best.
+        return firstDefined(existingImports, ({ declaration }): FixUseNamespaceImport | undefined => {
+            const namespacePrefix = getNamespaceLikeImportText(declaration);
+            if (namespacePrefix) {
+                const moduleSymbol = getTargetModuleFromNamespaceLikeImport(declaration, checker);
+                if (moduleSymbol && moduleSymbol.exports!.has(escapeLeadingUnderscores(symbolName))) {
+                    return { kind: ImportFixKind.UseNamespace, namespacePrefix, position };
+                }
+            }
+        });
+    }
+
+    function getTargetModuleFromNamespaceLikeImport(declaration: AnyImportOrRequire, checker: TypeChecker) {
+        switch (declaration.kind) {
+            case SyntaxKind.VariableDeclaration:
+                return checker.resolveExternalModuleName(declaration.initializer.arguments[0]);
+            case SyntaxKind.ImportEqualsDeclaration:
+                return checker.getAliasedSymbol(declaration.symbol);
+            case SyntaxKind.ImportDeclaration:
+                const namespaceImport = tryCast(declaration.importClause?.namedBindings, isNamespaceImport);
+                return namespaceImport && checker.getAliasedSymbol(namespaceImport.symbol);
+            default:
+                return Debug.assertNever(declaration);
+        }
+    }
+
+    function getNamespaceLikeImportText(declaration: AnyImportOrRequire) {
+        switch (declaration.kind) {
+            case SyntaxKind.VariableDeclaration:
+                return tryCast(declaration.name, isIdentifier)?.text;
+            case SyntaxKind.ImportEqualsDeclaration:
+                return declaration.name.text;
+            case SyntaxKind.ImportDeclaration:
+                return tryCast(declaration.importClause?.namedBindings, isNamespaceImport)?.name.text;
+            default:
+                return Debug.assertNever(declaration);
+        }
+    }
+
+    function tryAddToExistingImport(existingImports: readonly FixAddToExistingImportInfo[], canUseTypeOnlyImport: boolean): FixAddToExistingImport | undefined {
+        return firstDefined(existingImports, ({ declaration, importKind }): FixAddToExistingImport | undefined => {
+            if (declaration.kind === SyntaxKind.ImportEqualsDeclaration) return undefined;
+            if (declaration.kind === SyntaxKind.VariableDeclaration) {
+                return (importKind === ImportKind.Named || importKind === ImportKind.Default) && declaration.name.kind === SyntaxKind.ObjectBindingPattern
+                    ? { kind: ImportFixKind.AddToExisting, importClauseOrBindingPattern: declaration.name, importKind, moduleSpecifier: declaration.initializer.arguments[0].text, canUseTypeOnlyImport: false }
+                    : undefined;
+            }
+            const { importClause } = declaration;
+            if (!importClause) return undefined;
+            const { name, namedBindings } = importClause;
+            return importKind === ImportKind.Default && !name || importKind === ImportKind.Named && (!namedBindings || namedBindings.kind === SyntaxKind.NamedImports)
+                ? { kind: ImportFixKind.AddToExisting, importClauseOrBindingPattern: importClause, importKind, moduleSpecifier: declaration.moduleSpecifier.getText(), canUseTypeOnlyImport }
+                : undefined;
+        });
+    }
+
+    function getExistingImportDeclarations({ moduleSymbol, importKind, exportedSymbolIsTypeOnly }: SymbolExportInfo, checker: TypeChecker, sourceFile: SourceFile): readonly FixAddToExistingImportInfo[] {
+        // Can't use an es6 import for a type in JS.
+        return exportedSymbolIsTypeOnly && isSourceFileJS(sourceFile) ? emptyArray : mapDefined(sourceFile.imports, (moduleSpecifier): FixAddToExistingImportInfo | undefined => {
+            const i = importFromModuleSpecifier(moduleSpecifier);
+            if (isRequireVariableDeclaration(i.parent, /*requireStringLiteralLikeArgument*/ true)) {
+                return checker.resolveExternalModuleName(moduleSpecifier) === moduleSymbol ? { declaration: i.parent, importKind } : undefined;
+            }
+            if (i.kind === SyntaxKind.ImportDeclaration || i.kind === SyntaxKind.ImportEqualsDeclaration) {
+                return checker.getSymbolAtLocation(moduleSpecifier) === moduleSymbol ? { declaration: i, importKind } : undefined;
+            }
+        });
+    }
+
+    function shouldUseRequire(sourceFile: SourceFile, compilerOptions: CompilerOptions): boolean {
+        return isSourceFileJS(sourceFile)
+            && !sourceFile.externalModuleIndicator
+            && (!!sourceFile.commonJsModuleIndicator || getEmitModuleKind(compilerOptions) < ModuleKind.ES2015);
+    }
+
+    function getNewImportInfos(
+        program: Program,
+        sourceFile: SourceFile,
+        position: number | undefined,
+        preferTypeOnlyImport: boolean,
+        useRequire: boolean,
+        moduleSymbols: readonly SymbolExportInfo[],
+        host: LanguageServiceHost,
+        preferences: UserPreferences,
+    ): readonly (FixAddNewImport | FixUseImportType)[] {
+        const isJs = isSourceFileJS(sourceFile);
+        const compilerOptions = program.getCompilerOptions();
+        const { allowsImportingSpecifier } = createAutoImportFilter(sourceFile, program, host);
+
+        const choicesForEachExportingModule = flatMap(moduleSymbols, ({ moduleSymbol, importKind, exportedSymbolIsTypeOnly }) =>
+            moduleSpecifiers.getModuleSpecifiers(moduleSymbol, compilerOptions, sourceFile, createModuleSpecifierResolutionHost(program, host) , preferences)
+                .map((moduleSpecifier): FixAddNewImport | FixUseImportType =>
+                    // `position` should only be undefined at a missing jsx namespace, in which case we shouldn't be looking for pure types.
+                    exportedSymbolIsTypeOnly && isJs
+                        ? { kind: ImportFixKind.ImportType, moduleSpecifier, position: Debug.checkDefined(position, "position should be defined") }
+                        : { kind: ImportFixKind.AddNew, moduleSpecifier, importKind, useRequire, typeOnly: preferTypeOnlyImport }));
+
+        // Sort by presence in package.json, then shortest paths first
+        return sort(choicesForEachExportingModule, (a, b) => {
+            const allowsImportingA = allowsImportingSpecifier(a.moduleSpecifier);
+            const allowsImportingB = allowsImportingSpecifier(b.moduleSpecifier);
+            if (allowsImportingA && !allowsImportingB) {
+                return -1;
+            }
+            if (allowsImportingB && !allowsImportingA) {
+                return 1;
+            }
+            return a.moduleSpecifier.length - b.moduleSpecifier.length;
+        });
+    }
+
+    function getFixesForAddImport(
+        exportInfos: readonly SymbolExportInfo[],
+        existingImports: readonly FixAddToExistingImportInfo[],
+        program: Program,
+        sourceFile: SourceFile,
+        position: number | undefined,
+        preferTypeOnlyImport: boolean,
+        useRequire: boolean,
+        host: LanguageServiceHost,
+        preferences: UserPreferences,
+    ): readonly (FixAddNewImport | FixUseImportType)[] {
+        const existingDeclaration = firstDefined(existingImports, info => newImportInfoFromExistingSpecifier(info, preferTypeOnlyImport, useRequire));
+        return existingDeclaration ? [existingDeclaration] : getNewImportInfos(program, sourceFile, position, preferTypeOnlyImport, useRequire, exportInfos, host, preferences);
+    }
+
+    function newImportInfoFromExistingSpecifier({ declaration, importKind }: FixAddToExistingImportInfo, preferTypeOnlyImport: boolean, useRequire: boolean): FixAddNewImport | undefined {
+        const moduleSpecifier = declaration.kind === SyntaxKind.ImportDeclaration ? declaration.moduleSpecifier :
+            declaration.kind === SyntaxKind.VariableDeclaration ? declaration.initializer.arguments[0] :
+            declaration.moduleReference.kind === SyntaxKind.ExternalModuleReference ? declaration.moduleReference.expression :
+            undefined;
+        return moduleSpecifier && isStringLiteral(moduleSpecifier)
+            ? { kind: ImportFixKind.AddNew, moduleSpecifier: moduleSpecifier.text, importKind, typeOnly: preferTypeOnlyImport, useRequire }
+            : undefined;
+    }
+
+    interface FixesInfo { readonly fixes: readonly ImportFix[]; readonly symbolName: string; }
+    function getFixesInfo(context: CodeFixContextBase, errorCode: number, pos: number): FixesInfo | undefined {
+        const symbolToken = getTokenAtPosition(context.sourceFile, pos);
+        const info = errorCode === Diagnostics._0_refers_to_a_UMD_global_but_the_current_file_is_a_module_Consider_adding_an_import_instead.code
+            ? getFixesInfoForUMDImport(context, symbolToken)
+            : isIdentifier(symbolToken) ? getFixesInfoForNonUMDImport(context, symbolToken) : undefined;
+        return info && { ...info, fixes: sort(info.fixes, (a, b) => a.kind - b.kind) };
+    }
+
+    function getFixesInfoForUMDImport({ sourceFile, program, host, preferences }: CodeFixContextBase, token: Node): FixesInfo | undefined {
+        const checker = program.getTypeChecker();
+        const umdSymbol = getUmdSymbol(token, checker);
+        if (!umdSymbol) return undefined;
+        const symbol = checker.getAliasedSymbol(umdSymbol);
+        const symbolName = umdSymbol.name;
+        const exportInfos: readonly SymbolExportInfo[] = [{ moduleSymbol: symbol, importKind: getUmdImportKind(sourceFile, program.getCompilerOptions()), exportedSymbolIsTypeOnly: false }];
+        const useRequire = shouldUseRequire(sourceFile, program.getCompilerOptions());
+        const fixes = getFixForImport(exportInfos, symbolName, isIdentifier(token) ? token.getStart(sourceFile) : undefined, /*preferTypeOnlyImport*/ false, useRequire, program, sourceFile, host, preferences);
+        return { fixes, symbolName };
+    }
+    function getUmdSymbol(token: Node, checker: TypeChecker): Symbol | undefined {
+        // try the identifier to see if it is the umd symbol
+        const umdSymbol = isIdentifier(token) ? checker.getSymbolAtLocation(token) : undefined;
+        if (isUMDExportSymbol(umdSymbol)) return umdSymbol;
+
+        // The error wasn't for the symbolAtLocation, it was for the JSX tag itself, which needs access to e.g. `React`.
+        const { parent } = token;
+        return (isJsxOpeningLikeElement(parent) && parent.tagName === token) || isJsxOpeningFragment(parent)
+            ? tryCast(checker.resolveName(checker.getJsxNamespace(parent), isJsxOpeningLikeElement(parent) ? token : parent, SymbolFlags.Value, /*excludeGlobals*/ false), isUMDExportSymbol)
+            : undefined;
+    }
+
+    function getUmdImportKind(importingFile: SourceFile, compilerOptions: CompilerOptions): ImportKind {
+        // Import a synthetic `default` if enabled.
+        if (getAllowSyntheticDefaultImports(compilerOptions)) {
+            return ImportKind.Default;
+        }
+
+        // When a synthetic `default` is unavailable, use `import..require` if the module kind supports it.
+        const moduleKind = getEmitModuleKind(compilerOptions);
+        switch (moduleKind) {
+            case ModuleKind.AMD:
+            case ModuleKind.CommonJS:
+            case ModuleKind.UMD:
+                if (isInJSFile(importingFile)) {
+                    return isExternalModule(importingFile) ? ImportKind.Namespace : ImportKind.CommonJS;
+                }
+                return ImportKind.CommonJS;
+            case ModuleKind.System:
+            case ModuleKind.ES2015:
+            case ModuleKind.ES2020:
+            case ModuleKind.ESNext:
+            case ModuleKind.None:
+                // Fall back to the `import * as ns` style import.
+                return ImportKind.Namespace;
+            default:
+                return Debug.assertNever(moduleKind, `Unexpected moduleKind ${moduleKind}`);
+        }
+    }
+
+    function getFixesInfoForNonUMDImport({ sourceFile, program, cancellationToken, host, preferences }: CodeFixContextBase, symbolToken: Identifier): FixesInfo | undefined {
+        const checker = program.getTypeChecker();
+        // If we're at `<Foo/>`, we must check if `Foo` is already in scope, and if so, get an import for `React` instead.
+        const symbolName = isJsxOpeningLikeElement(symbolToken.parent)
+            && symbolToken.parent.tagName === symbolToken
+            && (isIntrinsicJsxName(symbolToken.text) || checker.resolveName(symbolToken.text, symbolToken, SymbolFlags.All, /*excludeGlobals*/ false))
+            ? checker.getJsxNamespace(sourceFile)
+            : symbolToken.text;
+        // "default" is a keyword and not a legal identifier for the import, so we don't expect it here
+        Debug.assert(symbolName !== InternalSymbolName.Default, "'default' isn't a legal identifier and couldn't occur here");
+
+        const compilerOptions = program.getCompilerOptions();
+        const preferTypeOnlyImport = compilerOptions.importsNotUsedAsValues === ImportsNotUsedAsValues.Error && isValidTypeOnlyAliasUseSite(symbolToken);
+        const useRequire = shouldUseRequire(sourceFile, compilerOptions);
+        const exportInfos = getExportInfos(symbolName, getMeaningFromLocation(symbolToken), cancellationToken, sourceFile, checker, program, host);
+        const fixes = arrayFrom(flatMapIterator(exportInfos.entries(), ([_, exportInfos]) =>
+            getFixForImport(exportInfos, symbolName, symbolToken.getStart(sourceFile), preferTypeOnlyImport, useRequire, program, sourceFile, host, preferences)));
+        return { fixes, symbolName };
+    }
+
+    // Returns a map from an exported symbol's ID to a list of every way it's (re-)exported.
+    function getExportInfos(
+        symbolName: string,
+        currentTokenMeaning: SemanticMeaning,
+        cancellationToken: CancellationToken,
+        sourceFile: SourceFile,
+        checker: TypeChecker,
+        program: Program,
+        host: LanguageServiceHost
+    ): ReadonlyMap<readonly SymbolExportInfo[]> {
+        // For each original symbol, keep all re-exports of that symbol together so we can call `getCodeActionsForImport` on the whole group at once.
+        // Maps symbol id to info for modules providing that symbol (original export + re-exports).
+        const originalSymbolToExportInfos = createMultiMap<SymbolExportInfo>();
+        function addSymbol(moduleSymbol: Symbol, exportedSymbol: Symbol, importKind: ImportKind): void {
+            originalSymbolToExportInfos.add(getUniqueSymbolId(exportedSymbol, checker).toString(), { moduleSymbol, importKind, exportedSymbolIsTypeOnly: isTypeOnlySymbol(exportedSymbol, checker) });
+        }
+        forEachExternalModuleToImportFrom(program, host, sourceFile, /*filterByPackageJson*/ true, moduleSymbol => {
+            cancellationToken.throwIfCancellationRequested();
+
+            const defaultInfo = getDefaultLikeExportInfo(sourceFile, moduleSymbol, checker, program.getCompilerOptions());
+            if (defaultInfo && defaultInfo.name === symbolName && symbolHasMeaning(defaultInfo.symbolForMeaning, currentTokenMeaning)) {
+                addSymbol(moduleSymbol, defaultInfo.symbol, defaultInfo.kind);
+            }
+
+            // check exports with the same name
+            const exportSymbolWithIdenticalName = checker.tryGetMemberInModuleExportsAndProperties(symbolName, moduleSymbol);
+            if (exportSymbolWithIdenticalName && symbolHasMeaning(exportSymbolWithIdenticalName, currentTokenMeaning)) {
+                addSymbol(moduleSymbol, exportSymbolWithIdenticalName, ImportKind.Named);
+            }
+        });
+        return originalSymbolToExportInfos;
+    }
+
+    function getDefaultLikeExportInfo(
+        importingFile: SourceFile, moduleSymbol: Symbol, checker: TypeChecker, compilerOptions: CompilerOptions,
+    ): { readonly symbol: Symbol, readonly symbolForMeaning: Symbol, readonly name: string, readonly kind: ImportKind } | undefined {
+        const exported = getDefaultLikeExportWorker(importingFile, moduleSymbol, checker, compilerOptions);
+        if (!exported) return undefined;
+        const { symbol, kind } = exported;
+        const info = getDefaultExportInfoWorker(symbol, moduleSymbol, checker, compilerOptions);
+        return info && { symbol, kind, ...info };
+    }
+
+    function getDefaultLikeExportWorker(importingFile: SourceFile, moduleSymbol: Symbol, checker: TypeChecker, compilerOptions: CompilerOptions): { readonly symbol: Symbol, readonly kind: ImportKind } | undefined {
+        const defaultExport = checker.tryGetMemberInModuleExports(InternalSymbolName.Default, moduleSymbol);
+        if (defaultExport) return { symbol: defaultExport, kind: ImportKind.Default };
+        const exportEquals = checker.resolveExternalModuleSymbol(moduleSymbol);
+        return exportEquals === moduleSymbol ? undefined : { symbol: exportEquals, kind: getExportEqualsImportKind(importingFile, compilerOptions) };
+    }
+
+    function getExportEqualsImportKind(importingFile: SourceFile, compilerOptions: CompilerOptions): ImportKind {
+        const allowSyntheticDefaults = getAllowSyntheticDefaultImports(compilerOptions);
+        // 1. 'import =' will not work in es2015+, so the decision is between a default
+        //    and a namespace import, based on allowSyntheticDefaultImports/esModuleInterop.
+        if (getEmitModuleKind(compilerOptions) >= ModuleKind.ES2015) {
+            return allowSyntheticDefaults ? ImportKind.Default : ImportKind.Namespace;
+        }
+        // 2. 'import =' will not work in JavaScript, so the decision is between a default
+        //    and const/require.
+        if (isInJSFile(importingFile)) {
+            return isExternalModule(importingFile) ? ImportKind.Default : ImportKind.CommonJS;
+        }
+        // 3. At this point the most correct choice is probably 'import =', but people
+        //    really hate that, so look to see if the importing file has any precedent
+        //    on how to handle it.
+        for (const statement of importingFile.statements) {
+            if (isImportEqualsDeclaration(statement)) {
+                return ImportKind.CommonJS;
+            }
+        }
+        // 4. We have no precedent to go on, so just use a default import if
+        //    allowSyntheticDefaultImports/esModuleInterop is enabled.
+        return allowSyntheticDefaults ? ImportKind.Default : ImportKind.CommonJS;
+    }
+
+    function getDefaultExportInfoWorker(defaultExport: Symbol, moduleSymbol: Symbol, checker: TypeChecker, compilerOptions: CompilerOptions): { readonly symbolForMeaning: Symbol, readonly name: string } | undefined {
+        const localSymbol = getLocalSymbolForExportDefault(defaultExport);
+        if (localSymbol) return { symbolForMeaning: localSymbol, name: localSymbol.name };
+
+        const name = getNameForExportDefault(defaultExport);
+        if (name !== undefined) return { symbolForMeaning: defaultExport, name };
+
+        if (defaultExport.flags & SymbolFlags.Alias) {
+            const aliased = checker.getImmediateAliasedSymbol(defaultExport);
+            return aliased && getDefaultExportInfoWorker(aliased, Debug.checkDefined(aliased.parent, "Alias targets of default exports must have a parent"), checker, compilerOptions);
+        }
+
+        if (defaultExport.escapedName !== InternalSymbolName.Default &&
+            defaultExport.escapedName !== InternalSymbolName.ExportEquals) {
+            return { symbolForMeaning: defaultExport, name: defaultExport.getName() };
+        }
+        return { symbolForMeaning: defaultExport, name: moduleSymbolToValidIdentifier(moduleSymbol, compilerOptions.target!) };
+    }
+
+    function getNameForExportDefault(symbol: Symbol): string | undefined {
+        return symbol.declarations && firstDefined(symbol.declarations, declaration => {
+            if (isExportAssignment(declaration)) {
+                if (isIdentifier(declaration.expression)) {
+                    return declaration.expression.text;
+                }
+            }
+            else if (isExportSpecifier(declaration)) {
+                Debug.assert(declaration.name.text === InternalSymbolName.Default, "Expected the specifier to be a default export");
+                return declaration.propertyName && declaration.propertyName.text;
+            }
+        });
+    }
+
+    function codeActionForFix(context: textChanges.TextChangesContext, sourceFile: SourceFile, symbolName: string, fix: ImportFix, quotePreference: QuotePreference): CodeFixAction {
+        let diag!: DiagnosticAndArguments;
+        const changes = textChanges.ChangeTracker.with(context, tracker => {
+            diag = codeActionForFixWorker(tracker, sourceFile, symbolName, fix, quotePreference);
+        });
+        return createCodeFixAction(importFixName, changes, diag, importFixId, Diagnostics.Add_all_missing_imports);
+    }
+    function codeActionForFixWorker(changes: textChanges.ChangeTracker, sourceFile: SourceFile, symbolName: string, fix: ImportFix, quotePreference: QuotePreference): DiagnosticAndArguments {
+        switch (fix.kind) {
+            case ImportFixKind.UseNamespace:
+                addNamespaceQualifier(changes, sourceFile, fix);
+                return [Diagnostics.Change_0_to_1, symbolName, `${fix.namespacePrefix}.${symbolName}`];
+            case ImportFixKind.ImportType:
+                addImportType(changes, sourceFile, fix, quotePreference);
+                return [Diagnostics.Change_0_to_1, symbolName, getImportTypePrefix(fix.moduleSpecifier, quotePreference) + symbolName];
+            case ImportFixKind.AddToExisting: {
+                const { importClauseOrBindingPattern, importKind, canUseTypeOnlyImport, moduleSpecifier } = fix;
+                doAddExistingFix(changes, sourceFile, importClauseOrBindingPattern, importKind === ImportKind.Default ? symbolName : undefined, importKind === ImportKind.Named ? [symbolName] : emptyArray, canUseTypeOnlyImport);
+                const moduleSpecifierWithoutQuotes = stripQuotes(moduleSpecifier);
+                return [importKind === ImportKind.Default ? Diagnostics.Add_default_import_0_to_existing_import_declaration_from_1 : Diagnostics.Add_0_to_existing_import_declaration_from_1, symbolName, moduleSpecifierWithoutQuotes]; // you too!
+            }
+            case ImportFixKind.AddNew: {
+                const { importKind, moduleSpecifier, typeOnly, useRequire } = fix;
+                const getDeclarations = useRequire ? getNewRequires : getNewImports;
+                const importsCollection = importKind === ImportKind.Default ? { defaultImport: symbolName, typeOnly } :
+                    importKind === ImportKind.Named ? { namedImports: [symbolName], typeOnly } :
+                    { namespaceLikeImport: { importKind, name: symbolName }, typeOnly };
+                insertImports(changes, sourceFile, getDeclarations(moduleSpecifier, quotePreference, importsCollection), /*blankLineBetween*/ true);
+                return [importKind === ImportKind.Default ? Diagnostics.Import_default_0_from_module_1 : Diagnostics.Import_0_from_module_1, symbolName, moduleSpecifier];
+            }
+            default:
+                return Debug.assertNever(fix, `Unexpected fix kind ${(fix as ImportFix).kind}`);
+        }
+    }
+
+    function doAddExistingFix(changes: textChanges.ChangeTracker, sourceFile: SourceFile, clause: ImportClause | ObjectBindingPattern, defaultImport: string | undefined, namedImports: readonly string[], canUseTypeOnlyImport: boolean): void {
+        if (clause.kind === SyntaxKind.ObjectBindingPattern) {
+            if (defaultImport) {
+                addElementToBindingPattern(clause, defaultImport, "default");
+            }
+            for (const specifier of namedImports) {
+                addElementToBindingPattern(clause, specifier, /*propertyName*/ undefined);
+            }
+            return;
+        }
+
+        const convertTypeOnlyToRegular = !canUseTypeOnlyImport && clause.isTypeOnly;
+        if (defaultImport) {
+            Debug.assert(!clause.name, "Cannot add a default import to an import clause that already has one");
+            changes.insertNodeAt(sourceFile, clause.getStart(sourceFile), factory.createIdentifier(defaultImport), { suffix: ", " });
+        }
+
+        if (namedImports.length) {
+            const specifiers = namedImports.map(name => factory.createImportSpecifier(/*propertyName*/ undefined, factory.createIdentifier(name)));
+            if (clause.namedBindings && cast(clause.namedBindings, isNamedImports).elements.length) {
+                for (const spec of specifiers) {
+                    changes.insertNodeInListAfter(sourceFile, last(cast(clause.namedBindings, isNamedImports).elements), spec);
+                }
+            }
+            else {
+                if (specifiers.length) {
+                    const namedImports = factory.createNamedImports(specifiers);
+                    if (clause.namedBindings) {
+                        changes.replaceNode(sourceFile, clause.namedBindings, namedImports);
+                    }
+                    else {
+                        changes.insertNodeAfter(sourceFile, Debug.checkDefined(clause.name, "Import clause must have either named imports or a default import"), namedImports);
+                    }
+                }
+            }
+        }
+
+        if (convertTypeOnlyToRegular) {
+            changes.delete(sourceFile, getTypeKeywordOfTypeOnlyImport(clause, sourceFile));
+        }
+
+        function addElementToBindingPattern(bindingPattern: ObjectBindingPattern, name: string, propertyName: string | undefined) {
+            const element = factory.createBindingElement(/*dotDotDotToken*/ undefined, propertyName, name);
+            if (bindingPattern.elements.length) {
+                changes.insertNodeInListAfter(sourceFile, last(bindingPattern.elements), element);
+            }
+            else {
+                changes.replaceNode(sourceFile, bindingPattern, factory.createObjectBindingPattern([element]));
+            }
+        }
+    }
+
+    function addNamespaceQualifier(changes: textChanges.ChangeTracker, sourceFile: SourceFile, { namespacePrefix, position }: FixUseNamespaceImport): void {
+        changes.insertText(sourceFile, position, namespacePrefix + ".");
+    }
+
+    function addImportType(changes: textChanges.ChangeTracker, sourceFile: SourceFile, { moduleSpecifier, position }: FixUseImportType, quotePreference: QuotePreference): void {
+        changes.insertText(sourceFile, position, getImportTypePrefix(moduleSpecifier, quotePreference));
+    }
+
+    function getImportTypePrefix(moduleSpecifier: string, quotePreference: QuotePreference): string {
+        const quote = getQuoteFromPreference(quotePreference);
+        return `import(${quote}${moduleSpecifier}${quote}).`;
+    }
+
+    interface ImportsCollection {
+        readonly typeOnly: boolean;
+        readonly defaultImport?: string;
+        readonly namedImports?: string[];
+        readonly namespaceLikeImport?: {
+            readonly importKind: ImportKind.CommonJS | ImportKind.Namespace;
+            readonly name: string;
+        };
+    }
+    function getNewImports(moduleSpecifier: string, quotePreference: QuotePreference, imports: ImportsCollection): Statement | readonly Statement[] {
+        const quotedModuleSpecifier = makeStringLiteral(moduleSpecifier, quotePreference);
+        let statements: Statement | readonly Statement[] | undefined;
+        if (imports.defaultImport !== undefined || imports.namedImports?.length) {
+            statements = combine(statements, makeImport(
+                imports.defaultImport === undefined ? undefined : factory.createIdentifier(imports.defaultImport),
+                imports.namedImports?.map(n => factory.createImportSpecifier(/*propertyName*/ undefined, factory.createIdentifier(n))), moduleSpecifier, quotePreference, imports.typeOnly));
+        }
+        const { namespaceLikeImport, typeOnly } = imports;
+        if (namespaceLikeImport) {
+            const declaration = namespaceLikeImport.importKind === ImportKind.CommonJS
+                ? factory.createImportEqualsDeclaration(
+                    /*decorators*/ undefined,
+                    /*modifiers*/ undefined,
+                    factory.createIdentifier(namespaceLikeImport.name),
+                    factory.createExternalModuleReference(quotedModuleSpecifier))
+                : factory.createImportDeclaration(
+                    /*decorators*/ undefined,
+                    /*modifiers*/ undefined,
+                    factory.createImportClause(
+                        typeOnly,
+                        /*name*/ undefined,
+                        factory.createNamespaceImport(factory.createIdentifier(namespaceLikeImport.name))),
+                    quotedModuleSpecifier);
+            statements = combine(statements, declaration);
+        }
+        return Debug.checkDefined(statements);
+    }
+
+    function getNewRequires(moduleSpecifier: string, quotePreference: QuotePreference, imports: ImportsCollection): Statement | readonly Statement[] {
+        const quotedModuleSpecifier = makeStringLiteral(moduleSpecifier, quotePreference);
+        let statements: Statement | readonly Statement[] | undefined;
+        // const { default: foo, bar, etc } = require('./mod');
+        if (imports.defaultImport || imports.namedImports?.length) {
+            const bindingElements = imports.namedImports?.map(name => factory.createBindingElement(/*dotDotDotToken*/ undefined, /*propertyName*/ undefined, name)) || [];
+            if (imports.defaultImport) {
+                bindingElements.unshift(factory.createBindingElement(/*dotDotDotToken*/ undefined, "default", imports.defaultImport));
+            }
+            const declaration = createConstEqualsRequireDeclaration(factory.createObjectBindingPattern(bindingElements), quotedModuleSpecifier);
+            statements = combine(statements, declaration);
+        }
+        // const foo = require('./mod');
+        if (imports.namespaceLikeImport) {
+            const declaration = createConstEqualsRequireDeclaration(imports.namespaceLikeImport.name, quotedModuleSpecifier);
+            statements = combine(statements, declaration);
+        }
+        return Debug.checkDefined(statements);
+    }
+
+    function createConstEqualsRequireDeclaration(name: string | ObjectBindingPattern, quotedModuleSpecifier: StringLiteral): VariableStatement {
+        return factory.createVariableStatement(
+            /*modifiers*/ undefined,
+            factory.createVariableDeclarationList([
+                factory.createVariableDeclaration(
+                    typeof name === "string" ? factory.createIdentifier(name) : name,
+                    /*exclamationToken*/ undefined,
+                    /*type*/ undefined,
+                    factory.createCall(factory.createIdentifier("require"), /*typeArguments*/ undefined, [quotedModuleSpecifier]))],
+                NodeFlags.Const));
+    }
+
+    function symbolHasMeaning({ declarations }: Symbol, meaning: SemanticMeaning): boolean {
+        return some(declarations, decl => !!(getMeaningFromDeclaration(decl) & meaning));
+    }
+
+    export function forEachExternalModuleToImportFrom(
+        program: Program,
+        host: LanguageServiceHost,
+        from: SourceFile,
+        filterByPackageJson: boolean,
+        cb: (module: Symbol) => void,
+    ) {
+        let filteredCount = 0;
+        const moduleSpecifierResolutionHost = createModuleSpecifierResolutionHost(program, host);
+        const packageJson = filterByPackageJson && createAutoImportFilter(from, program, host, moduleSpecifierResolutionHost);
+        forEachExternalModule(program.getTypeChecker(), program.getSourceFiles(), (module, sourceFile) => {
+            if (sourceFile === undefined) {
+                if (!packageJson || packageJson.allowsImportingAmbientModule(module)) {
+                    cb(module);
+                }
+                else if (packageJson) {
+                    filteredCount++;
+                }
+            }
+            else if (sourceFile &&
+                sourceFile !== from &&
+                isImportableFile(program, from, sourceFile, moduleSpecifierResolutionHost)
+            ) {
+                if (!packageJson || packageJson.allowsImportingSourceFile(sourceFile)) {
+                    cb(module);
+                }
+                else if (packageJson) {
+                    filteredCount++;
+                }
+            }
+        });
+        if (host.log) {
+            host.log(`forEachExternalModuleToImportFrom: filtered out ${filteredCount} modules by package.json contents`);
+        }
+    }
+
+    function forEachExternalModule(checker: TypeChecker, allSourceFiles: readonly SourceFile[], cb: (module: Symbol, sourceFile: SourceFile | undefined) => void) {
+        for (const ambient of checker.getAmbientModules()) {
+            cb(ambient, /*sourceFile*/ undefined);
+        }
+        for (const sourceFile of allSourceFiles) {
+            if (isExternalOrCommonJsModule(sourceFile)) {
+                cb(checker.getMergedSymbol(sourceFile.symbol), sourceFile);
+            }
+        }
+    }
+
+    function isImportableFile(
+        program: Program,
+        from: SourceFile,
+        to: SourceFile,
+        moduleSpecifierResolutionHost: ModuleSpecifierResolutionHost
+    ) {
+        const getCanonicalFileName = hostGetCanonicalFileName(moduleSpecifierResolutionHost);
+        const globalTypingsCache = moduleSpecifierResolutionHost.getGlobalTypingsCacheLocation?.();
+        return !!moduleSpecifiers.forEachFileNameOfModule(
+            from.fileName,
+            to.fileName,
+            moduleSpecifierResolutionHost,
+            /*preferSymlinks*/ false,
+            toPath => {
+                const toFile = program.getSourceFile(toPath);
+                // Determine to import using toPath only if toPath is what we were looking at
+                // or there doesnt exist the file in the program by the symlink
+                return (toFile === to || !toFile) &&
+                    isImportablePath(from.fileName, toPath, getCanonicalFileName, globalTypingsCache);
+            }
+        );
+    }
+
+    /**
+     * Don't include something from a `node_modules` that isn't actually reachable by a global import.
+     * A relative import to node_modules is usually a bad idea.
+     */
+    function isImportablePath(fromPath: string, toPath: string, getCanonicalFileName: GetCanonicalFileName, globalCachePath?: string): boolean {
+        // If it's in a `node_modules` but is not reachable from here via a global import, don't bother.
+        const toNodeModules = forEachAncestorDirectory(toPath, ancestor => getBaseFileName(ancestor) === "node_modules" ? ancestor : undefined);
+        const toNodeModulesParent = toNodeModules && getDirectoryPath(getCanonicalFileName(toNodeModules));
+        return toNodeModulesParent === undefined
+            || startsWith(getCanonicalFileName(fromPath), toNodeModulesParent)
+            || (!!globalCachePath && startsWith(getCanonicalFileName(globalCachePath), toNodeModulesParent));
+    }
+
+    export function moduleSymbolToValidIdentifier(moduleSymbol: Symbol, target: ScriptTarget): string {
+        return moduleSpecifierToValidIdentifier(removeFileExtension(stripQuotes(moduleSymbol.name)), target);
+    }
+
+    export function moduleSpecifierToValidIdentifier(moduleSpecifier: string, target: ScriptTarget): string {
+        const baseName = getBaseFileName(removeSuffix(moduleSpecifier, "/index"));
+        let res = "";
+        let lastCharWasValid = true;
+        const firstCharCode = baseName.charCodeAt(0);
+        if (isIdentifierStart(firstCharCode, target)) {
+            res += String.fromCharCode(firstCharCode);
+        }
+        else {
+            lastCharWasValid = false;
+        }
+        for (let i = 1; i < baseName.length; i++) {
+            const ch = baseName.charCodeAt(i);
+            const isValid = isIdentifierPart(ch, target);
+            if (isValid) {
+                let char = String.fromCharCode(ch);
+                if (!lastCharWasValid) {
+                    char = char.toUpperCase();
+                }
+                res += char;
+            }
+            lastCharWasValid = isValid;
+        }
+        // Need `|| "_"` to ensure result isn't empty.
+        return !isStringANonContextualKeyword(res) ? res || "_" : `_${res}`;
+    }
+
+    function createAutoImportFilter(fromFile: SourceFile, program: Program, host: LanguageServiceHost, moduleSpecifierResolutionHost = createModuleSpecifierResolutionHost(program, host)) {
+        const packageJsons = host.getPackageJsonsVisibleToFile && host.getPackageJsonsVisibleToFile(fromFile.fileName) || getPackageJsonsVisibleToFile(fromFile.fileName, host);
+        const dependencyGroups = PackageJsonDependencyGroup.Dependencies | PackageJsonDependencyGroup.DevDependencies | PackageJsonDependencyGroup.OptionalDependencies;
+
+        let usesNodeCoreModules: boolean | undefined;
+        return { allowsImportingAmbientModule, allowsImportingSourceFile, allowsImportingSpecifier, moduleSpecifierResolutionHost };
+
+        function moduleSpecifierIsCoveredByPackageJson(specifier: string) {
+            const packageName = getNodeModuleRootSpecifier(specifier);
+            for (const packageJson of packageJsons) {
+                if (packageJson.has(packageName, dependencyGroups) || packageJson.has(getTypesPackageName(packageName), dependencyGroups)) {
+                    return true;
+                }
+            }
+            return false;
+        }
+
+        function allowsImportingAmbientModule(moduleSymbol: Symbol): boolean {
+            if (!packageJsons.length) {
+                return true;
+            }
+
+            const declaringSourceFile = moduleSymbol.valueDeclaration.getSourceFile();
+            const declaringNodeModuleName = getNodeModulesPackageNameFromFileName(declaringSourceFile.fileName);
+            if (typeof declaringNodeModuleName === "undefined") {
+                return true;
+            }
+
+            const declaredModuleSpecifier = stripQuotes(moduleSymbol.getName());
+            if (isAllowedCoreNodeModulesImport(declaredModuleSpecifier)) {
+                return true;
+            }
+
+            return moduleSpecifierIsCoveredByPackageJson(declaringNodeModuleName)
+                || moduleSpecifierIsCoveredByPackageJson(declaredModuleSpecifier);
+        }
+
+        function allowsImportingSourceFile(sourceFile: SourceFile): boolean {
+            if (!packageJsons.length) {
+                return true;
+            }
+
+            const moduleSpecifier = getNodeModulesPackageNameFromFileName(sourceFile.fileName);
+            if (!moduleSpecifier) {
+                return true;
+            }
+
+            return moduleSpecifierIsCoveredByPackageJson(moduleSpecifier);
+        }
+
+        /**
+         * Use for a specific module specifier that has already been resolved.
+         * Use `allowsImportingAmbientModule` or `allowsImportingSourceFile` to resolve
+         * the best module specifier for a given module _and_ determine if it’s importable.
+         */
+        function allowsImportingSpecifier(moduleSpecifier: string) {
+            if (!packageJsons.length || isAllowedCoreNodeModulesImport(moduleSpecifier)) {
+                return true;
+            }
+            if (pathIsRelative(moduleSpecifier) || isRootedDiskPath(moduleSpecifier)) {
+                return true;
+            }
+            return moduleSpecifierIsCoveredByPackageJson(moduleSpecifier);
+        }
+
+        function isAllowedCoreNodeModulesImport(moduleSpecifier: string) {
+            // If we’re in JavaScript, it can be difficult to tell whether the user wants to import
+            // from Node core modules or not. We can start by seeing if the user is actually using
+            // any node core modules, as opposed to simply having @types/node accidentally as a
+            // dependency of a dependency.
+            if (isSourceFileJS(fromFile) && JsTyping.nodeCoreModules.has(moduleSpecifier)) {
+                if (usesNodeCoreModules === undefined) {
+                    usesNodeCoreModules = consumesNodeCoreModules(fromFile);
+                }
+                if (usesNodeCoreModules) {
+                    return true;
+                }
+            }
+            return false;
+        }
+
+        function getNodeModulesPackageNameFromFileName(importedFileName: string): string | undefined {
+            if (!stringContains(importedFileName, "node_modules")) {
+                return undefined;
+            }
+            const specifier = moduleSpecifiers.getNodeModulesPackageName(
+                host.getCompilationSettings(),
+                fromFile.path,
+                importedFileName,
+                moduleSpecifierResolutionHost,
+            );
+
+            if (!specifier) {
+                return undefined;
+            }
+            // Paths here are not node_modules, so we don’t care about them;
+            // returning anything will trigger a lookup in package.json.
+            if (!pathIsRelative(specifier) && !isRootedDiskPath(specifier)) {
+                return getNodeModuleRootSpecifier(specifier);
+            }
+        }
+
+        function getNodeModuleRootSpecifier(fullSpecifier: string): string {
+            const components = getPathComponents(getPackageNameFromTypesPackageName(fullSpecifier)).slice(1);
+            // Scoped packages
+            if (startsWith(components[0], "@")) {
+                return `${components[0]}/${components[1]}`;
+            }
+            return components[0];
+        }
+    }
+}