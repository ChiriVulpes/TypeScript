--- conflicted
+++ resolved
@@ -1,201 +1,24 @@
-/*@internal*/
-namespace ts {
-    export function transformESNext(context: TransformationContext) {
-<<<<<<< HEAD
-        const {
-            factory,
-            hoistVariableDeclaration,
-        } = context;
-
-        return chainBundle(context, transformSourceFile);
-=======
-        return chainBundle(transformSourceFile);
->>>>>>> ba02f430
-
-        function transformSourceFile(node: SourceFile) {
-            if (node.isDeclarationFile) {
-                return node;
-            }
-
-            return visitEachChild(node, visitor, context);
-        }
-
-        function visitor(node: Node): VisitResult<Node> {
-            if ((node.transformFlags & TransformFlags.ContainsESNext) === 0) {
-                return node;
-            }
-            switch (node.kind) {
-                default:
-                    return visitEachChild(node, visitor, context);
-            }
-        }
-<<<<<<< HEAD
-
-        function flattenChain(chain: OptionalChain) {
-            const links: OptionalChain[] = [chain];
-            while (!chain.questionDotToken && !isTaggedTemplateExpression(chain)) {
-                chain = cast(chain.expression, isOptionalChain);
-                links.unshift(chain);
-            }
-            return { expression: chain.expression, chain: links };
-        }
-
-        function visitNonOptionalParenthesizedExpression(node: ParenthesizedExpression, captureThisArg: boolean, isDelete: boolean): Expression {
-            const expression = visitNonOptionalExpression(node.expression, captureThisArg, isDelete);
-            if (isSyntheticReference(expression)) {
-                // `(a.b)` -> { expression `((_a = a).b)`, thisArg: `_a` }
-                // `(a[b])` -> { expression `((_a = a)[b])`, thisArg: `_a` }
-                return factory.createSyntheticReferenceExpression(factory.updateParen(node, expression.expression), expression.thisArg);
-            }
-            return factory.updateParen(node, expression);
-        }
-
-        function visitNonOptionalPropertyOrElementAccessExpression(node: AccessExpression, captureThisArg: boolean, isDelete: boolean): Expression {
-            if (isOptionalChain(node)) {
-                // If `node` is an optional chain, then it is the outermost chain of an optional expression.
-                return visitOptionalExpression(node, captureThisArg, isDelete);
-            }
-
-            let expression: Expression = visitNode(node.expression, visitor, isExpression);
-            Debug.assertNotNode(expression, isSyntheticReference);
-
-            let thisArg: Expression | undefined;
-            if (captureThisArg) {
-                if (shouldCaptureInTempVariable(expression)) {
-                    thisArg = factory.createTempVariable(hoistVariableDeclaration);
-                    expression = factory.createAssignment(thisArg, expression);
-                }
-                else {
-                    thisArg = expression;
-                }
-            }
-
-            expression = node.kind === SyntaxKind.PropertyAccessExpression
-                ? factory.updatePropertyAccess(node, expression, visitNode(node.name, visitor, isIdentifier))
-                : factory.updateElementAccess(node, expression, visitNode(node.argumentExpression, visitor, isExpression));
-            return thisArg ? factory.createSyntheticReferenceExpression(expression, thisArg) : expression;
-        }
-
-        function visitNonOptionalCallExpression(node: CallExpression, captureThisArg: boolean): Expression {
-            if (isOptionalChain(node)) {
-                // If `node` is an optional chain, then it is the outermost chain of an optional expression.
-                return visitOptionalExpression(node, captureThisArg, /*isDelete*/ false);
-            }
-            return visitEachChild(node, visitor, context);
-        }
-
-        function visitNonOptionalExpression(node: Expression, captureThisArg: boolean, isDelete: boolean): Expression {
-            switch (node.kind) {
-                case SyntaxKind.ParenthesizedExpression: return visitNonOptionalParenthesizedExpression(node as ParenthesizedExpression, captureThisArg, isDelete);
-                case SyntaxKind.PropertyAccessExpression:
-                case SyntaxKind.ElementAccessExpression: return visitNonOptionalPropertyOrElementAccessExpression(node as AccessExpression, captureThisArg, isDelete);
-                case SyntaxKind.CallExpression: return visitNonOptionalCallExpression(node as CallExpression, captureThisArg);
-                default: return visitNode(node, visitor, isExpression);
-            }
-        }
-
-        function visitOptionalExpression(node: OptionalChain, captureThisArg: boolean, isDelete: boolean): Expression {
-            const { expression, chain } = flattenChain(node);
-            const left = visitNonOptionalExpression(expression, isCallChain(chain[0]), /*isDelete*/ false);
-            const leftThisArg = isSyntheticReference(left) ? left.thisArg : undefined;
-            let leftExpression = isSyntheticReference(left) ? left.expression : left;
-            let capturedLeft: Expression = leftExpression;
-            if (shouldCaptureInTempVariable(leftExpression)) {
-                capturedLeft = factory.createTempVariable(hoistVariableDeclaration);
-                leftExpression = factory.createAssignment(capturedLeft, leftExpression);
-            }
-            let rightExpression = capturedLeft;
-            let thisArg: Expression | undefined;
-            for (let i = 0; i < chain.length; i++) {
-                const segment = chain[i];
-                switch (segment.kind) {
-                    case SyntaxKind.PropertyAccessExpression:
-                    case SyntaxKind.ElementAccessExpression:
-                        if (i === chain.length - 1 && captureThisArg) {
-                            if (shouldCaptureInTempVariable(rightExpression)) {
-                                thisArg = factory.createTempVariable(hoistVariableDeclaration);
-                                rightExpression = factory.createAssignment(thisArg, rightExpression);
-                            }
-                            else {
-                                thisArg = rightExpression;
-                            }
-                        }
-                        rightExpression = segment.kind === SyntaxKind.PropertyAccessExpression
-                            ? factory.createPropertyAccess(rightExpression, visitNode(segment.name, visitor, isIdentifier))
-                            : factory.createElementAccess(rightExpression, visitNode(segment.argumentExpression, visitor, isExpression));
-                        break;
-                    case SyntaxKind.CallExpression:
-                        if (i === 0 && leftThisArg) {
-                            rightExpression = factory.createFunctionCallCall(
-                                rightExpression,
-                                leftThisArg.kind === SyntaxKind.SuperKeyword ? factory.createThis() : leftThisArg,
-                                visitNodes(segment.arguments, visitor, isExpression)
-                            );
-                        }
-                        else {
-                            rightExpression = factory.createCall(
-                                rightExpression,
-                                /*typeArguments*/ undefined,
-                                visitNodes(segment.arguments, visitor, isExpression)
-                            );
-                        }
-                        break;
-                }
-                setOriginalNode(rightExpression, segment);
-            }
-
-            const target = isDelete
-                ? factory.createConditional(createNotNullCondition(leftExpression, capturedLeft, /*invert*/ true), /*questionToken*/ undefined, factory.createTrue(), /*colonToken*/ undefined, factory.createDelete(rightExpression))
-                : factory.createConditional(createNotNullCondition(leftExpression, capturedLeft, /*invert*/ true), /*questionToken*/ undefined, factory.createVoidZero(), /*colonToken*/ undefined, rightExpression);
-            return thisArg ? factory.createSyntheticReferenceExpression(target, thisArg) : target;
-        }
-
-        function createNotNullCondition(left: Expression, right: Expression, invert?: boolean) {
-            return factory.createBinary(
-                factory.createBinary(
-                    left,
-                    factory.createToken(invert ? SyntaxKind.EqualsEqualsEqualsToken : SyntaxKind.ExclamationEqualsEqualsToken),
-                    factory.createNull()
-                ),
-                factory.createToken(invert ? SyntaxKind.BarBarToken : SyntaxKind.AmpersandAmpersandToken),
-                factory.createBinary(
-                    right,
-                    factory.createToken(invert ? SyntaxKind.EqualsEqualsEqualsToken : SyntaxKind.ExclamationEqualsEqualsToken),
-                    factory.createVoidZero()
-                )
-            );
-        }
-
-        function transformNullishCoalescingExpression(node: BinaryExpression) {
-            let left = visitNode(node.left, visitor, isExpression);
-            let right = left;
-            if (shouldCaptureInTempVariable(left)) {
-                right = factory.createTempVariable(hoistVariableDeclaration);
-                left = factory.createAssignment(right, left);
-            }
-            return factory.createConditional(
-                createNotNullCondition(left, right),
-                /*questionToken*/ undefined,
-                right,
-                /*colonToken*/ undefined,
-                visitNode(node.right, visitor, isExpression),
-            );
-        }
-
-        function shouldCaptureInTempVariable(expression: Expression): boolean {
-            // don't capture identifiers and `this` in a temporary variable
-            // `super` cannot be captured as it's no real variable
-            return !isIdentifier(expression) &&
-                expression.kind !== SyntaxKind.ThisKeyword &&
-                expression.kind !== SyntaxKind.SuperKeyword;
-        }
-
-        function visitDeleteExpression(node: DeleteExpression) {
-            return isOptionalChain(skipParentheses(node.expression))
-                ? setOriginalNode(visitNonOptionalExpression(node.expression, /*captureThisArg*/ false, /*isDelete*/ true), node)
-                : factory.updateDelete(node, visitNode(node.expression, visitor, isExpression));
-        }
-=======
->>>>>>> ba02f430
-    }
-}
+/*@internal*/
+namespace ts {
+    export function transformESNext(context: TransformationContext) {
+        return chainBundle(context, transformSourceFile);
+
+        function transformSourceFile(node: SourceFile) {
+            if (node.isDeclarationFile) {
+                return node;
+            }
+
+            return visitEachChild(node, visitor, context);
+        }
+
+        function visitor(node: Node): VisitResult<Node> {
+            if ((node.transformFlags & TransformFlags.ContainsESNext) === 0) {
+                return node;
+            }
+            switch (node.kind) {
+                default:
+                    return visitEachChild(node, visitor, context);
+            }
+        }
+    }
+}