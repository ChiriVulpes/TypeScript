{
    "Unknown compiler option '{0}'.": {
        "category": "Error",
        "code": 6001
    },
    "File '{0}' not found.": {
        "category": "Error",
        "code": 6002
    },
    "File '{0}' must have extension '.ts' or '.d.ts'.": {
        "category": "Error",
        "code": 6003
    },
	
    "Unrecognized escape sequence.": {
        "category": "Error",
        "code": 1000
    },
    "Unexpected character {0}.": {
        "category": "Error",
        "code": 1001
    },
    "Missing close quote character.": {
        "category": "Error",
        "code": 1002
    },
    "Identifier expected.": {
        "category": "Error",
        "code": 1003
    },
    "'{0}' keyword expected.": {
        "category": "Error",
        "code": 1004
    },
    "'{0}' expected.": {
        "category": "Error",
        "code": 1005
    },
    "Identifier expected; '{0}' is a keyword.": {
        "category": "Error",
        "code": 1006
    },
    "Automatic semicolon insertion not allowed.": {
        "category": "Error",
        "code": 1007
    },
    "Trailing comma not allowed.": {
        "category": "Error",
        "code": 1009
    },
    "'*/' expected.": {
        "category": "Error",
        "code": 1010
    },
    "'public' or 'private' modifier must precede 'static'.": {
        "category": "Error",
        "code": 1011
    },
    "Unexpected token.": {
        "category": "Error",
        "code": 1012
    },
    "Catch clause parameter cannot have a type annotation.": {
        "category": "Error",
        "code": 1013
    },
    "A rest parameter must be last in a parameter list.": {
        "category": "Error",
        "code": 1014
    },
    "Parameter cannot have question mark and initializer.": {
        "category": "Error",
        "code": 1015
    },
    "A required parameter cannot follow an optional parameter.": {
        "category": "Error",
        "code": 1016
    },
    "An index signature cannot have a rest parameter.": {
        "category": "Error",
        "code": 1017
    },
    "An index signature parameter cannot have an accessibility modifier.": {
        "category": "Error",
        "code": 1018
    },
    "An index signature parameter cannot have a question mark.": {
        "category": "Error",
        "code": 1019
    },
    "An index signature parameter cannot have an initializer.": {
        "category": "Error",
        "code": 1020
    },
    "An index signature must have a type annotation.": {
        "category": "Error",
        "code": 1021
    },
    "An index signature parameter must have a type annotation.": {
        "category": "Error",
        "code": 1022
    },
    "An index signature parameter type must be 'string' or 'number'.": {
        "category": "Error",
        "code": 1023
    },
    "'extends' clause already seen.": {
        "category": "Error",
        "code": 1024
    },
    "'extends' clause must precede 'implements' clause.": {
        "category": "Error",
        "code": 1025
    },
    "Classes can only extend a single class.": {
        "category": "Error",
        "code": 1026
    },
    "'implements' clause already seen.": {
        "category": "Error",
        "code": 1027
    },
    "Accessibility modifier already seen.": {
        "category": "Error",
        "code": 1028
    },
    "'{0}' modifier must precede '{1}' modifier.": {
        "category": "Error",
        "code": 1029
    },
    "'{0}' modifier already seen.": {
        "category": "Error",
        "code": 1030
    },
    "'{0}' modifier cannot appear on a class element.": {
        "category": "Error",
        "code": 1031
    },
    "Interface declaration cannot have 'implements' clause.": {
        "category": "Error",
        "code": 1032
    },
    "'super' invocation cannot have type arguments.": {
        "category": "Error",
        "code": 1034
    },
    "Only ambient modules can use quoted names.": {
        "category": "Error",
        "code": 1035
    },
    "Statements are not allowed in ambient contexts.": {
        "category": "Error",
        "code": 1036
    },
    "A function implementation cannot be declared in an ambient context.": {
        "category": "Error",
        "code": 1037
    },
    "A 'declare' modifier cannot be used in an already ambient context.": {
        "category": "Error",
        "code": 1038
    },
    "Initializers are not allowed in ambient contexts.": {
        "category": "Error",
        "code": 1039
    },
    "'{0}' modifier cannot appear on a module element.": {
        "category": "Error",
        "code": 1044
    },
    "A 'declare' modifier cannot be used with an interface declaration.": {
        "category": "Error",
        "code": 1045
    },
    "A 'declare' modifier is required for a top level declaration in a .d.ts file.": {
        "category": "Error",
        "code": 1046
    },
    "A rest parameter cannot be optional.": {
        "category": "Error",
        "code": 1047
    },
    "A rest parameter cannot have an initializer.": {
        "category": "Error",
        "code": 1048
    },
    "A 'set' accessor must have exactly one parameter.": {
        "category": "Error",
        "code": 1049
    },
    "A 'set' accessor cannot have an optional parameter.": {
        "category": "Error",
        "code": 1051
    },
    "A 'set' accessor parameter cannot have an initializer.": {
        "category": "Error",
        "code": 1052
    },
    "A 'set' accessor cannot have rest parameter.": {
        "category": "Error",
        "code": 1053
    },
    "A 'get' accessor cannot have parameters.": {
        "category": "Error",
        "code": 1054
    },
    "Modifiers cannot appear here.": {
        "category": "Error",
        "code": 1055
    },
    "Accessors are only available when targeting ECMAScript 5 and higher.": {
        "category": "Error",
        "code": 1056
    },
    "Enum member must have initializer.": {
        "category": "Error",
        "code": 1061
    },
    "An export assignment cannot be used in an internal module.": {
        "category": "Error",
        "code": 1063
    },
    "Ambient enum elements can only have integer literal initializers.": {
        "category": "Error",
        "code": 1066
    },
    "module, class, interface, enum, import or statement": {
        "category": "NoPrefix",
        "code": 1067
    },
    "Unexpected token. A constructor, method, accessor, or property was expected." : {
        "category": "Error",
        "code": 1068
    },
    "statement": {
        "category": "NoPrefix",
        "code": 1069
    },
    "case or default clause": {
        "category": "NoPrefix",
        "code": 1070
    },
    "identifier": {
        "category": "NoPrefix",
        "code": 1071
    },
    "call, construct, index, property or function signature": {
        "category": "NoPrefix",
        "code": 1072
    },
    "expression": {
        "category": "NoPrefix",
        "code": 1073
    },
    "type name": {
        "category": "NoPrefix",
        "code": 1074
    },
    "property or accessor": {
        "category": "NoPrefix",
        "code": 1075
    },
    "parameter": {
        "category": "NoPrefix",
        "code": 1076
    },
    "type": {
        "category": "NoPrefix",
        "code": 1077
    },
    "type parameter": {
        "category": "NoPrefix",
        "code": 1078
    },
    "A 'declare' modifier cannot be used with an import declaration.": {
        "category": "Error",
        "code": 1079
    },
    "Invalid 'reference' directive syntax.": {
        "category": "Error",
        "code": 1084
    },
    "Octal literals are not available when targeting ECMAScript 5 and higher.": {
        "category": "Error",
        "code": 1085
    },
    "An accessor cannot be declared in an ambient context.": {
        "category": "Error",
        "code": 1086
    },
    "'{0}' modifier cannot appear on a constructor declaration.": {
        "category": "Error",
        "code": 1089
    },
    "'{0}' modifier cannot appear on a parameter.": {
        "category": "Error",
        "code": 1090
    },
    "Only a single variable declaration is allowed in a 'for...in' statement.": {
        "category": "Error",
        "code": 1091
    },
    "Type parameters cannot appear on a constructor declaration.": {
        "category": "Error",
        "code": 1092
    },
    "Type annotation cannot appear on a constructor declaration.": {
        "category": "Error",
        "code": 1093
    },
    "An accessor cannot have type parameters.": {
        "category": "Error",
        "code": 1094
    },
    "A 'set' accessor cannot have a return type annotation.": {
        "category": "Error",
        "code": 1095
    },
    "An index signature must have exactly one parameter.": {
        "category": "Error",
        "code": 1096
    },
    "'{0}' list cannot be empty.": {
        "category": "Error",
        "code": 1097
    },
    "Type parameter list cannot be empty.": {
        "category": "Error",
        "code": 1098
    },
    "Type argument list cannot be empty.": {
        "category": "Error",
        "code": 1099
    },
    "Invalid use of '{0}' in strict mode.": {
        "category": "Error",
        "code": 1100
    },
    "'with' statements are not allowed in strict mode.": {
        "category": "Error",
        "code": 1101
    },
    "'delete' cannot be called on an identifier in strict mode.": {
        "category": "Error",
        "code": 1102
    },
    "Invalid left-hand side in 'for...in' statement.": {
        "category": "Error",
        "code": 1103
    },
    "A 'continue' statement can only be used within an enclosing iteration statement.": {
        "category": "Error",
        "code": 1104
    },
    "A 'break' statement can only be used within an enclosing iteration or switch statement.": {
        "category": "Error",
        "code": 1105
    },
    "Jump target cannot cross function boundary.": {
        "category": "Error",
        "code": 1107
    },
    "A 'return' statement can only be used within a function body.": {
        "category": "Error",
        "code": 1108
    },
    "Expression expected.": {
        "category": "Error",
        "code": 1109
    },
    "Type expected.": {
        "category": "Error",
        "code": 1110
    },
    "A constructor implementation cannot be declared in an ambient context.": {
        "category": "Error",
        "code": 1111
    },
    "A class member cannot be declared optional.": {
        "category": "Error",
        "code": 1112
    },
    "A 'default' clause cannot appear more than once in a 'switch' statement.": {
        "category": "Error",
        "code": 1113
    },
    "Duplicate label '{0}'": {
        "category": "Error",
        "code": 1114
    },
    "A 'continue' statement can only jump to a label of an enclosing iteration statement.": {
        "category": "Error",
        "code": 1115
    },
    "A 'break' statement can only jump to a label of an enclosing statement.": {
        "category": "Error",
        "code": 1116
    },
    "An object literal cannot have multiple properties with the same name in strict mode.": {
        "category": "Error",
        "code": 1117
    },
    "An object literal cannot have multiple get/set accessors with the same name.": {
        "category": "Error",
        "code": 1118
    },
    "An object literal cannot have property and accessor with the same name.": {
        "category": "Error",
        "code": 1119
    },
    "An export assignment cannot have modifiers.": {
        "category": "Error",
        "code": 1120
    },
    "Duplicate identifier '{0}'.": {
        "category": "Error",
        "code": 2000
    },
    "'new T[]' cannot be used to create an array. Use 'new Array<T>()' instead.": {
        "category": "Error",
        "code": 2068
    },
    "Multiple constructor implementations are not allowed.": {
        "category": "Error",
        "code": 2070
    },
    "A class may only implement another class or interface.": {
        "category": "Error",
        "code": 2074
    },
    "'get' and 'set' accessor must have the same type.": {
        "category": "Error",
        "code": 2096
    },
    "Static members cannot reference class type parameters.": {
        "category": "Error",
        "code": 2099
    },
    "'super' property access is permitted only in a constructor, member function, or member accessor of a derived class": {
        "category": "Error",
        "code": 2102
    },
    "The right-hand side of an arithmetic operation must be of type 'any', 'number' or an enum type.": {
        "category": "Error",
        "code": 2112
    },
    "The left-hand side of an arithmetic operation must be of type 'any', 'number' or an enum type.": {
        "category": "Error",
        "code": 2113
    },
    "An arithmetic operand must be of type 'any', 'number' or an enum type.": {
        "category": "Error",
        "code": 2114
    },
    "The left-hand side of a 'for...in' statement cannot use a type annotation.": {
        "category": "Error",
        "code": 2115
    },
    "The left-hand side of a 'for...in' statement must be of type 'string' or 'any'.": {
        "category": "Error",
        "code": 2116
    },
    "The right-hand side of a 'for...in' statement must be of type 'any', an object type or a type parameter.": {
        "category": "Error",
        "code": 2117
    },
    "The left-hand side of an 'in' expression must be of types 'any', 'string' or 'number'.": {
        "category": "Error",
        "code": 2118
    }, 
    "The right-hand side of an 'in' expression must be of type 'any', an object type or a type parameter": {
        "category": "Error",
        "code": 2119
    },
    "A 'get' accessor must return a value or consist of a single 'throw' statement.": {
        "category": "Error",
        "code": 2126
    },
    "Getter and setter accessors do not agree in visibility.": {
        "category": "Error",
        "code": 2127
    },
    "A function whose declared type is neither 'void' nor 'any' must return a value or consist of a single 'throw' statement.": {
        "category": "Error",
        "code": 2131
    },
    "Untyped function calls may not accept type arguments.": {
        "category": "Error",
        "code": 2158
    },
    "The left-hand side of an 'instanceof' expression must be of type 'any', an object type or a type parameter.": {
        "category": "Error",
        "code": 2120
    },
    "The right-hand side of an 'instanceof' expression must be of type 'any' or of a type assignable to the 'Function' interface type.": {
        "category": "Error",
        "code": 2121
    },
    "Setters cannot return a value.": {
        "category": "Error",
        "code": 2122
    },
    "Invalid left-hand side of assignment expression.": {
        "category": "Error",
        "code": 2130
    },
    "Subsequent variable declarations must have the same type.  Variable '{0}' must be of type '{1}', but here has type '{2}'.": {
        "category": "Error",
        "code": 2134
    },
    "All symbols within a 'with' block will be resolved to 'any'.": {
        "category": "Error",
        "code": 2135
    },
    "The operand of an increment or decrement operator must be a variable, property or indexer.": {
        "category": "Error",
        "code": 2139
    },
    "Overload signatures must all be public or private.": {
        "category": "Error",
        "code": 2150
    },
    "Overload signatures must all be exported or not exported.": {
        "category": "Error",
        "code": 2151
    },
    "Overload signatures must all be ambient or non-ambient.": {
        "category": "Error",
        "code": 2152
    },
    "Overload signatures must all be optional or required.": {
        "category": "Error",
        "code": 2153
    },
    "'this' cannot be referenced in constructor arguments.": {
        "category": "Error",
        "code": 2155
    },
    "Value of type '{0}' is not callable. Did you mean to include 'new'?": {
        "category": "Error",
        "code": 2161
    },
    "A signature with an implementation cannot use a string literal type.": {
        "category": "Error",
        "code": 2163
    },
    "Interface '{0}' cannot simultaneously extend types '{1}' and '{2}':": {
        "category": "Error",
        "code": 2189
    },
    "Initializer of parameter '{0}' cannot reference identifier '{1}' declared after it.": {
        "category": "Error",
        "code": 2190
    },
    "Individual declarations in merged declaration {0} must be all exported or all local.": {
        "category": "Error",
        "code": 2192
    },
    "'super' cannot be referenced in constructor arguments.":{
        "category": "Error",
        "code": 2193
    },
    "Return type of constructor signature must be assignable to the instance type of the class":{
        "category": "Error",
        "code": 2194
    },
    "Ambient external module declaration cannot specify relative module name.":{
        "category": "Error",
        "code": 2196
    },
    "Import declaration in an ambient external module declaration cannot reference external module through relative external module name.": {
        "category": "Error",
        "code": 2197
    },
    "Duplicate identifier '_this'. Compiler uses variable declaration '_this' to capture 'this' reference.": {
        "category": "Error",
        "code": 2200
    },
    "Duplicate identifier '_super'. Compiler uses '_super' to capture base class reference.": {
        "category": "Error",
        "code": 2205
    },
    "Expression resolves to variable declaration '_this' that compiler uses to capture 'this' reference.": {
        "category": "Error",
        "code": 2206
    },
    "Expression resolves to '_super' that compiler uses to capture base class reference.": {
        "category": "Error",
        "code": 2207
    },
    "Duplicate identifier '_i'. Compiler uses '_i' to initialize rest parameter.": {
        "category": "Error",
        "code": 2224
    },
    "Duplicate identifier 'arguments'. Compiler uses 'arguments' to initialize rest parameters.": {
        "category": "Error",
        "code": 2225
    },
    "Constraint of a type parameter cannot reference any type parameter from the same type parameter list.": {
        "category": "Error",
        "code": 2229
    },
    "Initializer of instance member variable '{0}' cannot reference identifier '{1}' declared in the constructor.": {
        "category": "Error",
        "code": 2230
    },
    "Parameter '{0}' cannot be referenced in its initializer.": {
        "category": "Error",
        "code": 2231
    },
    "Duplicate string index signature.": {
        "category": "Error",
        "code": 2232
    },
    "Duplicate number index signature.": {
        "category": "Error",
        "code": 2233
    },
    "All declarations of an interface must have identical type parameters.": {
        "category": "Error",
        "code": 2234
    },
    "Expression resolves to variable declaration '_i' that compiler uses to initialize rest parameter.": {
        "category": "Error",
        "code": 2235
    },
    "Function implementation name must be '{0}'.": {
        "category": "Error",
        "code": 2239
    },
    "Constructor implementation is missing.": {
        "category": "Error",
        "code": 2240
    },
    "An export assignment cannot be used in a module with other exported elements.": {
        "category": "Error",
        "code": 2245
    },
    "A parameter property is only allowed in a constructor implementation.": {
        "category": "Error",
        "code": 2246
    },
    "Function overload must be static.": {
        "category": "Error",
        "code": 2247
    },
    "Function overload must not be static.": {
        "category": "Error",
        "code": 2248
    },
    "Circular definition of import alias '{0}'.": {
        "category": "Error",
        "code": 3000
    },
    "Cannot find name '{0}'.": {
        "category": "Error",
        "code": 3001
    },
    "Module '{0}' has no exported member '{1}'.": {
        "category": "Error",
        "code": 3002
    },
    "Cannot find external module '{0}'.": {
        "category": "Error",
        "code": 3003
    },
    "A module cannot have more than one export assignment.": {
        "category": "Error",
        "code": 3004
    },
    "Type '{0}' recursively references itself as a base type.": {
        "category": "Error",
        "code": 3005
    },
    "A class may only extend another class.": {
        "category": "Error",
        "code": 3006
    },
    "An interface may only extend a class or another interface.": {
        "category": "Error",
        "code": 3007
    },
    "Generic type '{0}' requires {1} type argument(s).": {
        "category": "Error",
        "code": 3008
    },
    "Type '{0}' is not generic.": {
        "category": "Error",
        "code": 3009
    },
    "Cannot find global type '{0}'.": {
        "category": "Error",
        "code": 3010
    },
    "Global type '{0}' must be a class or interface type.": {
        "category": "Error",
        "code": 3011
    },
    "Global type '{0}' must have {1} type parameter(s).": {
        "category": "Error",
        "code": 3012
    },
    "'this' cannot be referenced in a module body.": {
        "category": "Error",
        "code": 3013
    },
    "'this' cannot be referenced in a static property initializer.": {
        "category": "Error",
        "code": 3014
    },
    "'this' cannot be referenced in current location.": {
        "category": "Error",
        "code": -9999999
    },
    "'super' can only be referenced in a derived class.": {
        "category": "Error",
        "code": 3015
    },
    "Property '{0}' does not exist on type '{1}'.": {
        "category": "Error",
        "code": 3017
    },
    "An index expression argument must be of type 'string', 'number', or 'any'.": {
        "category": "Error",
        "code": 3018
    },
    "Type '{0}' does not satisfy the constraint '{1}':": {
        "category": "Error",
        "code": 3019
    },
    "Type '{0}' does not satisfy the constraint '{1}'.": {
        "category": "Error",
        "code": 3019
    },
    "Supplied parameters do not match any signature of call target.": {
        "category": "Error",
        "code": 3020
    },
    "Cannot invoke an expression whose type lacks a call signature.": {
        "category": "Error",
        "code": 3021
    },
    "Only a void function can be called with the 'new' keyword.": {
        "category": "Error",
        "code": 3022
    },
    "Cannot use 'new' with an expression whose type lacks a call or construct signature.": {
        "category": "Error",
        "code": 3023
    },
    "Neither type '{0}' nor type '{1}' is assignable to the other:": {
        "category": "Error",
        "code": 3024
    },
    "Neither type '{0}' nor type '{1}' is assignable to the other.": {
        "category": "Error",
        "code": 3024
    },
    "No best common type exists among return expressions.": {
        "category": "Error",
        "code": 3027
    },
    "Operator '{0}' cannot be applied to types '{1}' and '{2}'.": {
        "category": "Error",
        "code": 3028
    },
    "No best common type exists between '{0}' and '{1}'.": {
        "category": "Error",
        "code": 3029
    },
    "No best common type exists between '{0}', '{1}', and '{2}'.": {
        "category": "Error",
        "code": 3030
    },
    "A rest parameter must be of an array type.": {
        "category": "Error",
        "code": 3031
    },
    "A parameter initializer is only allowed in a function or constructor implementation.": {
        "category": "Error",
        "code": 3032
    },
    "Specialized overload signature is not assignable to any non-specialized signature.": {
        "category": "Error",
        "code": 3033
    },
    "Duplicate function implementation.": {
        "category": "Error",
        "code": 3034
    },
    "Overload signature is not compatible with function implementation.": {
        "category": "Error",
        "code": 3035
    },
    "Argument of type '{0}' is not assignable to parameter of type '{1}'.": {
        "category": "Error",
        "code": 3036
    },


    "Index signature is missing in type '{0}'.": {
        "category": "Error",
        "code": 4003
    },
    "Index signatures are incompatible:": {
        "category": "Error",
        "code": 4004
    },
    "Class '{0}' defines instance member accessor '{1}', but extended class '{2}' defines it as instance member function.": {
        "category": "NoPrefix",
        "code": 4016
    },
    "Class '{0}' defines instance member property '{1}', but extended class '{2}' defines it as instance member function.": {
        "category": "NoPrefix",
        "code": 4017
    },
    "Class '{0}' defines instance member function '{1}', but extended class '{2}' defines it as instance member accessor.": {
        "category": "NoPrefix",
        "code": 4018
    },
    "Class '{0}' defines instance member function '{1}', but extended class '{2}' defines it as instance member property.": {
        "category": "NoPrefix",
        "code": 4019
    },
    "In an enum with multiple declarations, only one declaration can omit an initializer for its first enum element.": {
        "category": "Error",
        "code": 4024
    },
    "Named properties '{0}' of types '{1}' and '{2}' are not identical.": {
        "category": "NoPrefix",
        "code": 4032
    },
    "The current host does not support the '{0}' option.": {
        "category": "Error",
        "code": 5001
    },
    "Cannot find the common subdirectory path for the input files.": {
        "category": "Error",
        "code": 5009
    },
    "Cannot read file '{0}': {1}": {
        "category": "Error",
        "code": 5012
    },
    "Unsupported file encoding.": {
        "category": "NoPrefix",
        "code": 5013
    },
    "Could not write file '{0}': {1}": {
        "category": "Error",
        "code": 5033
    },
    "Option mapRoot cannot be specified without specifying sourcemap option.": {
        "category": "Error",
        "code": 5038
    },
    "Option sourceRoot cannot be specified without specifying sourcemap option.": {
        "category": "Error",
        "code": 5039
    },
    "Concatenate and emit output to single file.": {
        "category": "Message",
        "code": 6001
    },
    "Generates corresponding '.d.ts' file.": {
        "category": "Message",
        "code": 6002
    },
    "Specifies the location where debugger should locate map files instead of generated locations.": {
        "category": "Message",
        "code": 6003
    },
    "Specifies the location where debugger should locate TypeScript files instead of source locations.": {
        "category": "Message",
        "code": 6004
    },
    "Watch input files.": {
        "category": "Message",
        "code": 6005
    },
    "Redirect output structure to the directory.": {
        "category": "Message",
        "code": 6006
    },
    "Do not emit comments to output.": {
        "category": "Message",
        "code": 6009
    },
    "Skip resolution and preprocessing.": {
        "category": "Message",
        "code": 6010
    },
    "Specify ECMAScript target version: 'ES3' (default), or 'ES5'": {
        "category": "Message",
        "code": 6015
    },
    "Specify module code generation: 'commonjs' or 'amd'": {
        "category": "Message",
        "code": 6016
    },
    "Print this message.": {
        "category": "Message",
        "code": 6017
    },
    "Print the compiler's version.": {
        "category": "Message",
        "code": 6019
    },
    "Allow use of deprecated '{0}' keyword when referencing an external module.": {
        "category": "Message",
        "code": 6021
    },
    "Specify locale for errors and messages. For example '{0}' or '{1}'": {
        "category": "Message",
        "code": 6022
    },
    "Syntax: {0}": {
        "category": "Message",
        "code": 6023
    },
    "options": {
        "category": "Message",
        "code": 6024
    },
    "file": {
        "category": "Message",
        "code": 6025
    },
    "Examples: {0}": {
        "category": "Message",
        "code": 6026
    },
    "Options:": {
        "category": "Message",
        "code": 6027
    },

    "Version {0}": {
        "category": "Message",
        "code": 6029
    },
    "Insert command line options and files from a file.": {
        "category": "Message",
        "code": 6030
    },
    "Use the '{0}' flag to see options.": {
        "category": "Message",
        "code": 6031
    },
    "File change detected. Compiling...": {
        "category": "Message",
        "code": 6032
    },
<<<<<<< HEAD
    "STRING": {
        "category": "Message",
        "code": 6033
    },
    "KIND": {
        "category": "Message",
        "code": 6034
    },
    "FILE": {
        "category": "Message",
        "code": 6035
    },
    "VERSION": {
        "category": "Message",
        "code": 6036
    },
    "LOCATION": {
        "category": "Message",
        "code": 6037
    },
    "DIRECTORY": {
        "category": "Message",
        "code": 6038
    },
    "NUMBER": {
        "category": "Message",
        "code": 6039
    },
    "Specify the codepage to use when opening source files.": {
        "category": "Message",
        "code": 6040
    },
    "Additional locations:": {
        "category": "Message",
        "code": 6041
    },
    "Compile complete. Listening for changed files.": {
=======
    "Compilation complete. Watching for file changes.": {
>>>>>>> 97987b1c
        "category": "Message",
        "code": 6042
    },
    "Generates corresponding '.map' file.": {
        "category": "Message",
        "code": 6043
    },
    "Compiler option '{0}' expects an argument.": {
        "category": "Error",
        "code": 6044
    },
    "Unterminated quoted string in response file '{0}'.": {
        "category": "Error",
        "code": 6045
    },
    "Argument for '--module' option must be 'commonjs' or 'amd'.": {
        "category": "Error",
        "code": 6045
    },
    "Argument for '--target' option must be 'es3' or 'es5'.": {
        "category": "Error",
        "code": 6046
    },
    "Locale must be of the form <language> or <language>-<territory>. For example '{0}' or '{1}'.": {
        "category": "Error",
        "code": 6047
    },
    "Unsupported locale '{0}'.": {
        "category": "Error",
        "code": 6048
    },
    "Unable to open file '{0}'.": {
        "category": "Error",
        "code": 6049
    },
    "Corrupted locale file {0}.": {
        "category": "Error",
        "code": 6050
    },
    "No input files specified.": {
        "category": "Error",
        "code": 6051
    },
    "Warn on expressions and declarations with an implied 'any' type.": {
        "category": "Message",
        "code": 7004
    },
    "Variable '{0}' implicitly has an '{1}' type.": {
        "category": "Error",
        "code": 7005
    },
    "Parameter '{0}' implicitly has an '{1}' type.": {
        "category": "Error",
        "code": 7006
    },
    "Member '{0}' implicitly has an '{1}' type.": {
        "category": "Error",
        "code": 7008
    },
    "'new' expression, whose target lacks a construct signature, implicitly has an 'any' type.": {
        "category": "Error",
        "code": 7009
    },
    "'{0}', which lacks return-type annotation, implicitly has an '{1}' return type.": {
        "category": "Error",
        "code": 7010
    },
    "Function expression, which lacks return-type annotation, implicitly has an '{0}' return type.": {
        "category": "Error",
        "code": 7011
    },
    "Construct signature, which lacks return-type annotation, implicitly has an 'any' return type.": {
        "category": "Error",
        "code": 7013
    },
    "Lambda function, which lacks return-type annotation, implicitly has an '{0}' return type.": {
        "category": "Error",
        "code": 7014
    },
    "Array literal implicitly has an '{0}' type.": {
        "category": "Error",
        "code": 7015
    },
    "Property '{0}' implicitly has type 'any', because its 'set' accessor lacks a type annotation.": {
        "category": "Error",
        "code": 7016
    },
    "Index signature of object type implicitly has an 'any' type.": {
        "category": "Error",
        "code": 7017
    },
    "Object literal's property '{0}' implicitly has an '{1}' type.": {
        "category": "Error",
        "code": 7018
    },
    "Rest parameter '{0}' implicitly has an 'any[]' type.": {
        "category": "Error",
        "code": 7019
    },
    "Call signature, which lacks return-type annotation, implicitly has an 'any' return type.": {
        "category": "Error",
        "code": 7020
    },
    "Variable declaration list cannot be empty.": {
        "category": "Error",
        "code": -9999999
    },
    "Digit expected.": {
        "category": "Error",
        "code": -9999999
    },
    "Hexadecimal digit expected.": {
        "category": "Error",
        "code": -9999999
    },
    "Unexpected end of text.": {
        "category": "Error",
        "code": -9999999
    },
    "Unterminated string constant.": {
        "category": "Error",
        "code": -9999999
    },
    "Invalid character.": {
        "category": "Error",
        "code": -9999999
    },
    "Declaration or statement expected.": {
        "category": "Error",
        "code": -9999999
    },
    "Statement expected.": {
        "category": "Error",
        "code": -9999999
    },
    "'case' or 'default' expected.": {
        "category": "Error",
        "code": -9999999
    },
    "Property or signature expected.": {
        "category": "Error",
        "code": -9999999
    },
    "Enum member expected.": {
        "category": "Error",
        "code": -9999999
    },
    "Type reference expected.": {
        "category": "Error",
        "code": -9999999
    },
    "Variable declaration expected.": {
        "category": "Error",
        "code": -9999999
    },
    "Argument expression expected.": {
        "category": "Error",
        "code": -9999999
    },
    "Property assignment expected.": {
        "category": "Error",
        "code": -9999999
    },
    "Expression or comma expected.": {
        "category": "Error",
        "code": -9999999
    },
    "Parameter declaration expected.": {
        "category": "Error",
        "code": -9999999
    },
    "Type parameter declaration expected.": {
        "category": "Error",
        "code": -9999999
    },
    "Type argument expected.": {
        "category": "Error",
        "code": -9999999
    },
    "'{0}' expected.": {
        "category": "Error",
        "code": -9999999
    },
    "Identifier expected.": {
        "category": "Error",
        "code": -9999999
    },
    "String literal expected.": {
        "category": "Error",
        "code": -9999999
    },
    "Type expected.": {
        "category": "Error",
        "code": -9999999
    },
    "'=>' not preceded by parameter list.": {
        "category": "Error",
        "code": -9999999
    },
    "Invalid assignment target.": {
        "category": "Error",
        "code": -9999999
    },
    "'super' must be followed by argument list or member access.": {
        "category": "Error",
        "code": -9999999
    },
    "Expression expected.": {
        "category": "Error",
        "code": -9999999
    },
    "Line break not permitted here.": {
        "category": "Error",
        "code": -9999999
    },
    "'catch' or 'finally' expected.": {
        "category": "Error",
        "code": -9999999
    },
    "Block or ';' expected.": {
        "category": "Error",
        "code": -9999999
    },
    "Modifiers not permitted on index signature members.": {
        "category": "Error",
        "code": -9999999
    },
    "Class member declaration expected.": {
        "category": "Error",
        "code": -9999999
    },
    "Declaration expected.": {
        "category": "Error",
        "code": -9999999
    },
    "Invalid reference comment.": {
        "category": "Error",
        "code": -9999999
    },
    "File '{0}' is not an external module.": {
        "category": "Error",
        "code": -9999999
    },
    "Excessive stack depth comparing types '{0}' and '{1}'.": {
        "category": "Error",
        "code": -9999999
    },
    "Type '{0}' is not assignable to type '{1}':": {
        "category": "Error",
        "code": -9999999
    },
    "Type '{0}' is not assignable to type '{1}'.": {
        "category": "Error",
        "code": -9999999
    },
    "Property '{0}' is missing in type '{1}'.": {
        "category": "Error",
        "code": -9999999
    },
    "Private property '{0}' cannot be reimplemented.": {
        "category": "Error",
        "code": -9999999
    },
    "Required property '{0}' cannot be reimplemented with optional property in '{1}'.": {
        "category": "Error",
        "code": 2012
    },
    "Super calls are not permitted outside constructors or in nested functions inside constructors": {
        "category": "Error",
        "code": -9999999
    },
    "Only public methods of the base class are accessible via the 'super' keyword": {
        "category": "Error",
        "code": -9999999
    },
    "A 'super' call must be the first statement in the constructor when a class contains initialized properties or has parameter properties.": {
        "category": "Error",
        "code": -9999999
    },
    "Constructors for derived classes must contain a 'super' call.": {
        "category": "Error",
        "code": -9999999
    },
    "Only public methods of the base class are accessible via the 'super' keyword": {
        "category": "Error",
        "code": -9999999
    },
    "Import name cannot be '{0}'": {
        "category": "Error",
        "code": -9999999
    },
    "Type parameter name cannot be '{0}'": {
        "category": "Error",
        "code": -9999999
    },
    "Class name cannot be '{0}'": {
        "category": "Error",
        "code": -9999999
    },
    "Interface name cannot be '{0}'": {
        "category": "Error",
        "code": -9999999
    },
    "Enum name cannot be '{0}'": {
        "category": "Error",
        "code": -9999999
    },
    "Types of property '{0}' are incompatible:": {
        "category": "Error",
        "code": -9999999
    },
    "Types of parameters '{0}' and '{1}' are incompatible:": {
        "category": "Error",
        "code": -9999999
    },
    "Unknown identifier '{0}'.": {
        "category": "Error",
        "code": -9999999
    },
    "Property '{0}' is inaccessible.": {
        "category": "Error",
        "code": -9999999
    },
    "Function implementation is missing or not immediately following the declaration.": {
        "category": "Error",
        "code": -9999999
    },
    "Property '{0}' of type '{1}' is not assignable to string index type '{2}'.": {
        "category": "Error",
        "code": -9999999
    },
    "Property '{0}' of type '{1}' is not assignable to numeric index type '{2}'.": {
        "category": "Error",
        "code": -9999999
    },
    "Numeric index type '{0}' is not assignable to string index type '{1}'.": {
        "category": "Error",
        "code": -9999999
    },
    "Class '{0}' incorrectly extends base class '{1}':": {
        "category": "Error",
        "code": -9999999
    },
    "Class '{0}' incorrectly extends base class '{1}'.": {
        "category": "Error",
        "code": -9999999
    },
    "Class static side '{0}' incorrectly extends base class static side '{1}':": {
        "category": "Error",
        "code": -9999999
    },
    "Class static side '{0}' incorrectly extends base class static side '{1}'.": {
        "category": "Error",
        "code": -9999999
    },
    "Type name '{0}' in extends clause does not reference constructor function for '{0}'.": {
        "category": "Error",
        "code": -9999999
    },
    "Class '{0}' incorrectly implements interface '{1}':": {
        "category": "Error",
        "code": -9999999
    },
    "Class '{0}' incorrectly implements interface '{1}'.": {
        "category": "Error",
        "code": -9999999
    },
    "Interface '{0}' incorrectly extends interface '{1}':": {
        "category": "Error",
        "code": -9999999
    },
    "Interface '{0}' incorrectly extends interface '{1}'.": {
        "category": "Error",
        "code": -9999999
    },
    "Enum member must have initializer.": {
        "category": "Error",
        "code": -9999999
    },
    "Ambient external modules cannot be nested in other modules.": {
        "category": "Error",
        "code": -9999999
    },
    "Import declarations in an internal module cannot reference an external module.": {
        "category": "Error",
        "code": -9999999
    },
	"A module declaration cannot be in a different file from a class or function with which it is merged": {
        "category": "Error",
        "code": -9999999
	},
	"A module declaration cannot be located prior to a class or function with which it is merged": {
        "category": "Error",
        "code": -9999999
	},
    "Cannot compile external modules unless the '--module' flag is provided.": {
        "category": "Error",
        "code": -9999999
    },
    "Import declaration conflicts with local declaration of '{0}'": {
        "category": "Error",
        "code": -9999999
    },
	"Module '{0}' is hidden by a local declaration with the same name": {
        "category": "Error",
        "code": -9999999
	},
    "Filename '{0}' differs from already included filename '{1}' only in casing": {
        "category": "Error",
        "code": -9999999
    }
}
<|MERGE_RESOLUTION|>--- conflicted
+++ resolved
@@ -1,1406 +1,1402 @@
-{
-    "Unknown compiler option '{0}'.": {
-        "category": "Error",
-        "code": 6001
+{
+    "Unknown compiler option '{0}'.": {
+        "category": "Error",
+        "code": 6001
+    },
+    "File '{0}' not found.": {
+        "category": "Error",
+        "code": 6002
+    },
+    "File '{0}' must have extension '.ts' or '.d.ts'.": {
+        "category": "Error",
+        "code": 6003
+    },
+	
+    "Unrecognized escape sequence.": {
+        "category": "Error",
+        "code": 1000
+    },
+    "Unexpected character {0}.": {
+        "category": "Error",
+        "code": 1001
+    },
+    "Missing close quote character.": {
+        "category": "Error",
+        "code": 1002
+    },
+    "Identifier expected.": {
+        "category": "Error",
+        "code": 1003
+    },
+    "'{0}' keyword expected.": {
+        "category": "Error",
+        "code": 1004
+    },
+    "'{0}' expected.": {
+        "category": "Error",
+        "code": 1005
+    },
+    "Identifier expected; '{0}' is a keyword.": {
+        "category": "Error",
+        "code": 1006
+    },
+    "Automatic semicolon insertion not allowed.": {
+        "category": "Error",
+        "code": 1007
+    },
+    "Trailing comma not allowed.": {
+        "category": "Error",
+        "code": 1009
+    },
+    "'*/' expected.": {
+        "category": "Error",
+        "code": 1010
+    },
+    "'public' or 'private' modifier must precede 'static'.": {
+        "category": "Error",
+        "code": 1011
+    },
+    "Unexpected token.": {
+        "category": "Error",
+        "code": 1012
+    },
+    "Catch clause parameter cannot have a type annotation.": {
+        "category": "Error",
+        "code": 1013
+    },
+    "A rest parameter must be last in a parameter list.": {
+        "category": "Error",
+        "code": 1014
+    },
+    "Parameter cannot have question mark and initializer.": {
+        "category": "Error",
+        "code": 1015
+    },
+    "A required parameter cannot follow an optional parameter.": {
+        "category": "Error",
+        "code": 1016
+    },
+    "An index signature cannot have a rest parameter.": {
+        "category": "Error",
+        "code": 1017
+    },
+    "An index signature parameter cannot have an accessibility modifier.": {
+        "category": "Error",
+        "code": 1018
+    },
+    "An index signature parameter cannot have a question mark.": {
+        "category": "Error",
+        "code": 1019
+    },
+    "An index signature parameter cannot have an initializer.": {
+        "category": "Error",
+        "code": 1020
+    },
+    "An index signature must have a type annotation.": {
+        "category": "Error",
+        "code": 1021
+    },
+    "An index signature parameter must have a type annotation.": {
+        "category": "Error",
+        "code": 1022
+    },
+    "An index signature parameter type must be 'string' or 'number'.": {
+        "category": "Error",
+        "code": 1023
+    },
+    "'extends' clause already seen.": {
+        "category": "Error",
+        "code": 1024
+    },
+    "'extends' clause must precede 'implements' clause.": {
+        "category": "Error",
+        "code": 1025
+    },
+    "Classes can only extend a single class.": {
+        "category": "Error",
+        "code": 1026
+    },
+    "'implements' clause already seen.": {
+        "category": "Error",
+        "code": 1027
+    },
+    "Accessibility modifier already seen.": {
+        "category": "Error",
+        "code": 1028
+    },
+    "'{0}' modifier must precede '{1}' modifier.": {
+        "category": "Error",
+        "code": 1029
+    },
+    "'{0}' modifier already seen.": {
+        "category": "Error",
+        "code": 1030
+    },
+    "'{0}' modifier cannot appear on a class element.": {
+        "category": "Error",
+        "code": 1031
+    },
+    "Interface declaration cannot have 'implements' clause.": {
+        "category": "Error",
+        "code": 1032
+    },
+    "'super' invocation cannot have type arguments.": {
+        "category": "Error",
+        "code": 1034
+    },
+    "Only ambient modules can use quoted names.": {
+        "category": "Error",
+        "code": 1035
+    },
+    "Statements are not allowed in ambient contexts.": {
+        "category": "Error",
+        "code": 1036
+    },
+    "A function implementation cannot be declared in an ambient context.": {
+        "category": "Error",
+        "code": 1037
+    },
+    "A 'declare' modifier cannot be used in an already ambient context.": {
+        "category": "Error",
+        "code": 1038
+    },
+    "Initializers are not allowed in ambient contexts.": {
+        "category": "Error",
+        "code": 1039
+    },
+    "'{0}' modifier cannot appear on a module element.": {
+        "category": "Error",
+        "code": 1044
+    },
+    "A 'declare' modifier cannot be used with an interface declaration.": {
+        "category": "Error",
+        "code": 1045
+    },
+    "A 'declare' modifier is required for a top level declaration in a .d.ts file.": {
+        "category": "Error",
+        "code": 1046
+    },
+    "A rest parameter cannot be optional.": {
+        "category": "Error",
+        "code": 1047
+    },
+    "A rest parameter cannot have an initializer.": {
+        "category": "Error",
+        "code": 1048
+    },
+    "A 'set' accessor must have exactly one parameter.": {
+        "category": "Error",
+        "code": 1049
+    },
+    "A 'set' accessor cannot have an optional parameter.": {
+        "category": "Error",
+        "code": 1051
+    },
+    "A 'set' accessor parameter cannot have an initializer.": {
+        "category": "Error",
+        "code": 1052
+    },
+    "A 'set' accessor cannot have rest parameter.": {
+        "category": "Error",
+        "code": 1053
+    },
+    "A 'get' accessor cannot have parameters.": {
+        "category": "Error",
+        "code": 1054
+    },
+    "Modifiers cannot appear here.": {
+        "category": "Error",
+        "code": 1055
+    },
+    "Accessors are only available when targeting ECMAScript 5 and higher.": {
+        "category": "Error",
+        "code": 1056
+    },
+    "Enum member must have initializer.": {
+        "category": "Error",
+        "code": 1061
+    },
+    "An export assignment cannot be used in an internal module.": {
+        "category": "Error",
+        "code": 1063
+    },
+    "Ambient enum elements can only have integer literal initializers.": {
+        "category": "Error",
+        "code": 1066
+    },
+    "module, class, interface, enum, import or statement": {
+        "category": "NoPrefix",
+        "code": 1067
+    },
+    "Unexpected token. A constructor, method, accessor, or property was expected." : {
+        "category": "Error",
+        "code": 1068
+    },
+    "statement": {
+        "category": "NoPrefix",
+        "code": 1069
+    },
+    "case or default clause": {
+        "category": "NoPrefix",
+        "code": 1070
+    },
+    "identifier": {
+        "category": "NoPrefix",
+        "code": 1071
+    },
+    "call, construct, index, property or function signature": {
+        "category": "NoPrefix",
+        "code": 1072
+    },
+    "expression": {
+        "category": "NoPrefix",
+        "code": 1073
+    },
+    "type name": {
+        "category": "NoPrefix",
+        "code": 1074
+    },
+    "property or accessor": {
+        "category": "NoPrefix",
+        "code": 1075
+    },
+    "parameter": {
+        "category": "NoPrefix",
+        "code": 1076
+    },
+    "type": {
+        "category": "NoPrefix",
+        "code": 1077
+    },
+    "type parameter": {
+        "category": "NoPrefix",
+        "code": 1078
+    },
+    "A 'declare' modifier cannot be used with an import declaration.": {
+        "category": "Error",
+        "code": 1079
+    },
+    "Invalid 'reference' directive syntax.": {
+        "category": "Error",
+        "code": 1084
+    },
+    "Octal literals are not available when targeting ECMAScript 5 and higher.": {
+        "category": "Error",
+        "code": 1085
+    },
+    "An accessor cannot be declared in an ambient context.": {
+        "category": "Error",
+        "code": 1086
+    },
+    "'{0}' modifier cannot appear on a constructor declaration.": {
+        "category": "Error",
+        "code": 1089
+    },
+    "'{0}' modifier cannot appear on a parameter.": {
+        "category": "Error",
+        "code": 1090
+    },
+    "Only a single variable declaration is allowed in a 'for...in' statement.": {
+        "category": "Error",
+        "code": 1091
+    },
+    "Type parameters cannot appear on a constructor declaration.": {
+        "category": "Error",
+        "code": 1092
+    },
+    "Type annotation cannot appear on a constructor declaration.": {
+        "category": "Error",
+        "code": 1093
+    },
+    "An accessor cannot have type parameters.": {
+        "category": "Error",
+        "code": 1094
+    },
+    "A 'set' accessor cannot have a return type annotation.": {
+        "category": "Error",
+        "code": 1095
+    },
+    "An index signature must have exactly one parameter.": {
+        "category": "Error",
+        "code": 1096
+    },
+    "'{0}' list cannot be empty.": {
+        "category": "Error",
+        "code": 1097
+    },
+    "Type parameter list cannot be empty.": {
+        "category": "Error",
+        "code": 1098
+    },
+    "Type argument list cannot be empty.": {
+        "category": "Error",
+        "code": 1099
+    },
+    "Invalid use of '{0}' in strict mode.": {
+        "category": "Error",
+        "code": 1100
+    },
+    "'with' statements are not allowed in strict mode.": {
+        "category": "Error",
+        "code": 1101
+    },
+    "'delete' cannot be called on an identifier in strict mode.": {
+        "category": "Error",
+        "code": 1102
+    },
+    "Invalid left-hand side in 'for...in' statement.": {
+        "category": "Error",
+        "code": 1103
+    },
+    "A 'continue' statement can only be used within an enclosing iteration statement.": {
+        "category": "Error",
+        "code": 1104
+    },
+    "A 'break' statement can only be used within an enclosing iteration or switch statement.": {
+        "category": "Error",
+        "code": 1105
+    },
+    "Jump target cannot cross function boundary.": {
+        "category": "Error",
+        "code": 1107
+    },
+    "A 'return' statement can only be used within a function body.": {
+        "category": "Error",
+        "code": 1108
+    },
+    "Expression expected.": {
+        "category": "Error",
+        "code": 1109
+    },
+    "Type expected.": {
+        "category": "Error",
+        "code": 1110
+    },
+    "A constructor implementation cannot be declared in an ambient context.": {
+        "category": "Error",
+        "code": 1111
+    },
+    "A class member cannot be declared optional.": {
+        "category": "Error",
+        "code": 1112
+    },
+    "A 'default' clause cannot appear more than once in a 'switch' statement.": {
+        "category": "Error",
+        "code": 1113
+    },
+    "Duplicate label '{0}'": {
+        "category": "Error",
+        "code": 1114
+    },
+    "A 'continue' statement can only jump to a label of an enclosing iteration statement.": {
+        "category": "Error",
+        "code": 1115
+    },
+    "A 'break' statement can only jump to a label of an enclosing statement.": {
+        "category": "Error",
+        "code": 1116
+    },
+    "An object literal cannot have multiple properties with the same name in strict mode.": {
+        "category": "Error",
+        "code": 1117
+    },
+    "An object literal cannot have multiple get/set accessors with the same name.": {
+        "category": "Error",
+        "code": 1118
+    },
+    "An object literal cannot have property and accessor with the same name.": {
+        "category": "Error",
+        "code": 1119
+    },
+    "An export assignment cannot have modifiers.": {
+        "category": "Error",
+        "code": 1120
+    },
+    "Duplicate identifier '{0}'.": {
+        "category": "Error",
+        "code": 2000
+    },
+    "'new T[]' cannot be used to create an array. Use 'new Array<T>()' instead.": {
+        "category": "Error",
+        "code": 2068
+    },
+    "Multiple constructor implementations are not allowed.": {
+        "category": "Error",
+        "code": 2070
+    },
+    "A class may only implement another class or interface.": {
+        "category": "Error",
+        "code": 2074
+    },
+    "'get' and 'set' accessor must have the same type.": {
+        "category": "Error",
+        "code": 2096
+    },
+    "Static members cannot reference class type parameters.": {
+        "category": "Error",
+        "code": 2099
+    },
+    "'super' property access is permitted only in a constructor, member function, or member accessor of a derived class": {
+        "category": "Error",
+        "code": 2102
+    },
+    "The right-hand side of an arithmetic operation must be of type 'any', 'number' or an enum type.": {
+        "category": "Error",
+        "code": 2112
+    },
+    "The left-hand side of an arithmetic operation must be of type 'any', 'number' or an enum type.": {
+        "category": "Error",
+        "code": 2113
+    },
+    "An arithmetic operand must be of type 'any', 'number' or an enum type.": {
+        "category": "Error",
+        "code": 2114
+    },
+    "The left-hand side of a 'for...in' statement cannot use a type annotation.": {
+        "category": "Error",
+        "code": 2115
+    },
+    "The left-hand side of a 'for...in' statement must be of type 'string' or 'any'.": {
+        "category": "Error",
+        "code": 2116
+    },
+    "The right-hand side of a 'for...in' statement must be of type 'any', an object type or a type parameter.": {
+        "category": "Error",
+        "code": 2117
+    },
+    "The left-hand side of an 'in' expression must be of types 'any', 'string' or 'number'.": {
+        "category": "Error",
+        "code": 2118
+    }, 
+    "The right-hand side of an 'in' expression must be of type 'any', an object type or a type parameter": {
+        "category": "Error",
+        "code": 2119
+    },
+    "A 'get' accessor must return a value or consist of a single 'throw' statement.": {
+        "category": "Error",
+        "code": 2126
+    },
+    "Getter and setter accessors do not agree in visibility.": {
+        "category": "Error",
+        "code": 2127
+    },
+    "A function whose declared type is neither 'void' nor 'any' must return a value or consist of a single 'throw' statement.": {
+        "category": "Error",
+        "code": 2131
+    },
+    "Untyped function calls may not accept type arguments.": {
+        "category": "Error",
+        "code": 2158
+    },
+    "The left-hand side of an 'instanceof' expression must be of type 'any', an object type or a type parameter.": {
+        "category": "Error",
+        "code": 2120
+    },
+    "The right-hand side of an 'instanceof' expression must be of type 'any' or of a type assignable to the 'Function' interface type.": {
+        "category": "Error",
+        "code": 2121
+    },
+    "Setters cannot return a value.": {
+        "category": "Error",
+        "code": 2122
+    },
+    "Invalid left-hand side of assignment expression.": {
+        "category": "Error",
+        "code": 2130
+    },
+    "Subsequent variable declarations must have the same type.  Variable '{0}' must be of type '{1}', but here has type '{2}'.": {
+        "category": "Error",
+        "code": 2134
+    },
+    "All symbols within a 'with' block will be resolved to 'any'.": {
+        "category": "Error",
+        "code": 2135
+    },
+    "The operand of an increment or decrement operator must be a variable, property or indexer.": {
+        "category": "Error",
+        "code": 2139
+    },
+    "Overload signatures must all be public or private.": {
+        "category": "Error",
+        "code": 2150
+    },
+    "Overload signatures must all be exported or not exported.": {
+        "category": "Error",
+        "code": 2151
+    },
+    "Overload signatures must all be ambient or non-ambient.": {
+        "category": "Error",
+        "code": 2152
+    },
+    "Overload signatures must all be optional or required.": {
+        "category": "Error",
+        "code": 2153
+    },
+    "'this' cannot be referenced in constructor arguments.": {
+        "category": "Error",
+        "code": 2155
+    },
+    "Value of type '{0}' is not callable. Did you mean to include 'new'?": {
+        "category": "Error",
+        "code": 2161
+    },
+    "A signature with an implementation cannot use a string literal type.": {
+        "category": "Error",
+        "code": 2163
+    },
+    "Interface '{0}' cannot simultaneously extend types '{1}' and '{2}':": {
+        "category": "Error",
+        "code": 2189
+    },
+    "Initializer of parameter '{0}' cannot reference identifier '{1}' declared after it.": {
+        "category": "Error",
+        "code": 2190
+    },
+    "Individual declarations in merged declaration {0} must be all exported or all local.": {
+        "category": "Error",
+        "code": 2192
+    },
+    "'super' cannot be referenced in constructor arguments.":{
+        "category": "Error",
+        "code": 2193
+    },
+    "Return type of constructor signature must be assignable to the instance type of the class":{
+        "category": "Error",
+        "code": 2194
+    },
+    "Ambient external module declaration cannot specify relative module name.":{
+        "category": "Error",
+        "code": 2196
+    },
+    "Import declaration in an ambient external module declaration cannot reference external module through relative external module name.": {
+        "category": "Error",
+        "code": 2197
+    },
+    "Duplicate identifier '_this'. Compiler uses variable declaration '_this' to capture 'this' reference.": {
+        "category": "Error",
+        "code": 2200
+    },
+    "Duplicate identifier '_super'. Compiler uses '_super' to capture base class reference.": {
+        "category": "Error",
+        "code": 2205
+    },
+    "Expression resolves to variable declaration '_this' that compiler uses to capture 'this' reference.": {
+        "category": "Error",
+        "code": 2206
+    },
+    "Expression resolves to '_super' that compiler uses to capture base class reference.": {
+        "category": "Error",
+        "code": 2207
+    },
+    "Duplicate identifier '_i'. Compiler uses '_i' to initialize rest parameter.": {
+        "category": "Error",
+        "code": 2224
+    },
+    "Duplicate identifier 'arguments'. Compiler uses 'arguments' to initialize rest parameters.": {
+        "category": "Error",
+        "code": 2225
+    },
+    "Constraint of a type parameter cannot reference any type parameter from the same type parameter list.": {
+        "category": "Error",
+        "code": 2229
+    },
+    "Initializer of instance member variable '{0}' cannot reference identifier '{1}' declared in the constructor.": {
+        "category": "Error",
+        "code": 2230
+    },
+    "Parameter '{0}' cannot be referenced in its initializer.": {
+        "category": "Error",
+        "code": 2231
+    },
+    "Duplicate string index signature.": {
+        "category": "Error",
+        "code": 2232
+    },
+    "Duplicate number index signature.": {
+        "category": "Error",
+        "code": 2233
+    },
+    "All declarations of an interface must have identical type parameters.": {
+        "category": "Error",
+        "code": 2234
+    },
+    "Expression resolves to variable declaration '_i' that compiler uses to initialize rest parameter.": {
+        "category": "Error",
+        "code": 2235
+    },
+    "Function implementation name must be '{0}'.": {
+        "category": "Error",
+        "code": 2239
+    },
+    "Constructor implementation is missing.": {
+        "category": "Error",
+        "code": 2240
+    },
+    "An export assignment cannot be used in a module with other exported elements.": {
+        "category": "Error",
+        "code": 2245
+    },
+    "A parameter property is only allowed in a constructor implementation.": {
+        "category": "Error",
+        "code": 2246
+    },
+    "Function overload must be static.": {
+        "category": "Error",
+        "code": 2247
+    },
+    "Function overload must not be static.": {
+        "category": "Error",
+        "code": 2248
+    },
+    "Circular definition of import alias '{0}'.": {
+        "category": "Error",
+        "code": 3000
+    },
+    "Cannot find name '{0}'.": {
+        "category": "Error",
+        "code": 3001
+    },
+    "Module '{0}' has no exported member '{1}'.": {
+        "category": "Error",
+        "code": 3002
+    },
+    "Cannot find external module '{0}'.": {
+        "category": "Error",
+        "code": 3003
+    },
+    "A module cannot have more than one export assignment.": {
+        "category": "Error",
+        "code": 3004
+    },
+    "Type '{0}' recursively references itself as a base type.": {
+        "category": "Error",
+        "code": 3005
+    },
+    "A class may only extend another class.": {
+        "category": "Error",
+        "code": 3006
+    },
+    "An interface may only extend a class or another interface.": {
+        "category": "Error",
+        "code": 3007
+    },
+    "Generic type '{0}' requires {1} type argument(s).": {
+        "category": "Error",
+        "code": 3008
+    },
+    "Type '{0}' is not generic.": {
+        "category": "Error",
+        "code": 3009
+    },
+    "Cannot find global type '{0}'.": {
+        "category": "Error",
+        "code": 3010
+    },
+    "Global type '{0}' must be a class or interface type.": {
+        "category": "Error",
+        "code": 3011
+    },
+    "Global type '{0}' must have {1} type parameter(s).": {
+        "category": "Error",
+        "code": 3012
+    },
+    "'this' cannot be referenced in a module body.": {
+        "category": "Error",
+        "code": 3013
+    },
+    "'this' cannot be referenced in a static property initializer.": {
+        "category": "Error",
+        "code": 3014
+    },
+    "'this' cannot be referenced in current location.": {
+        "category": "Error",
+        "code": -9999999
+    },
+    "'super' can only be referenced in a derived class.": {
+        "category": "Error",
+        "code": 3015
+    },
+    "Property '{0}' does not exist on type '{1}'.": {
+        "category": "Error",
+        "code": 3017
+    },
+    "An index expression argument must be of type 'string', 'number', or 'any'.": {
+        "category": "Error",
+        "code": 3018
+    },
+    "Type '{0}' does not satisfy the constraint '{1}':": {
+        "category": "Error",
+        "code": 3019
+    },
+    "Type '{0}' does not satisfy the constraint '{1}'.": {
+        "category": "Error",
+        "code": 3019
+    },
+    "Supplied parameters do not match any signature of call target.": {
+        "category": "Error",
+        "code": 3020
+    },
+    "Cannot invoke an expression whose type lacks a call signature.": {
+        "category": "Error",
+        "code": 3021
+    },
+    "Only a void function can be called with the 'new' keyword.": {
+        "category": "Error",
+        "code": 3022
+    },
+    "Cannot use 'new' with an expression whose type lacks a call or construct signature.": {
+        "category": "Error",
+        "code": 3023
+    },
+    "Neither type '{0}' nor type '{1}' is assignable to the other:": {
+        "category": "Error",
+        "code": 3024
+    },
+    "Neither type '{0}' nor type '{1}' is assignable to the other.": {
+        "category": "Error",
+        "code": 3024
+    },
+    "No best common type exists among return expressions.": {
+        "category": "Error",
+        "code": 3027
+    },
+    "Operator '{0}' cannot be applied to types '{1}' and '{2}'.": {
+        "category": "Error",
+        "code": 3028
+    },
+    "No best common type exists between '{0}' and '{1}'.": {
+        "category": "Error",
+        "code": 3029
+    },
+    "No best common type exists between '{0}', '{1}', and '{2}'.": {
+        "category": "Error",
+        "code": 3030
+    },
+    "A rest parameter must be of an array type.": {
+        "category": "Error",
+        "code": 3031
+    },
+    "A parameter initializer is only allowed in a function or constructor implementation.": {
+        "category": "Error",
+        "code": 3032
+    },
+    "Specialized overload signature is not assignable to any non-specialized signature.": {
+        "category": "Error",
+        "code": 3033
+    },
+    "Duplicate function implementation.": {
+        "category": "Error",
+        "code": 3034
+    },
+    "Overload signature is not compatible with function implementation.": {
+        "category": "Error",
+        "code": 3035
+    },
+    "Argument of type '{0}' is not assignable to parameter of type '{1}'.": {
+        "category": "Error",
+        "code": 3036
+    },
+
+
+    "Index signature is missing in type '{0}'.": {
+        "category": "Error",
+        "code": 4003
+    },
+    "Index signatures are incompatible:": {
+        "category": "Error",
+        "code": 4004
+    },
+    "Class '{0}' defines instance member accessor '{1}', but extended class '{2}' defines it as instance member function.": {
+        "category": "NoPrefix",
+        "code": 4016
+    },
+    "Class '{0}' defines instance member property '{1}', but extended class '{2}' defines it as instance member function.": {
+        "category": "NoPrefix",
+        "code": 4017
+    },
+    "Class '{0}' defines instance member function '{1}', but extended class '{2}' defines it as instance member accessor.": {
+        "category": "NoPrefix",
+        "code": 4018
+    },
+    "Class '{0}' defines instance member function '{1}', but extended class '{2}' defines it as instance member property.": {
+        "category": "NoPrefix",
+        "code": 4019
+    },
+    "In an enum with multiple declarations, only one declaration can omit an initializer for its first enum element.": {
+        "category": "Error",
+        "code": 4024
+    },
+    "Named properties '{0}' of types '{1}' and '{2}' are not identical.": {
+        "category": "NoPrefix",
+        "code": 4032
+    },
+    "The current host does not support the '{0}' option.": {
+        "category": "Error",
+        "code": 5001
+    },
+    "Cannot find the common subdirectory path for the input files.": {
+        "category": "Error",
+        "code": 5009
+    },
+    "Cannot read file '{0}': {1}": {
+        "category": "Error",
+        "code": 5012
+    },
+    "Unsupported file encoding.": {
+        "category": "NoPrefix",
+        "code": 5013
+    },
+    "Could not write file '{0}': {1}": {
+        "category": "Error",
+        "code": 5033
+    },
+    "Option mapRoot cannot be specified without specifying sourcemap option.": {
+        "category": "Error",
+        "code": 5038
+    },
+    "Option sourceRoot cannot be specified without specifying sourcemap option.": {
+        "category": "Error",
+        "code": 5039
+    },
+    "Concatenate and emit output to single file.": {
+        "category": "Message",
+        "code": 6001
+    },
+    "Generates corresponding '.d.ts' file.": {
+        "category": "Message",
+        "code": 6002
+    },
+    "Specifies the location where debugger should locate map files instead of generated locations.": {
+        "category": "Message",
+        "code": 6003
+    },
+    "Specifies the location where debugger should locate TypeScript files instead of source locations.": {
+        "category": "Message",
+        "code": 6004
+    },
+    "Watch input files.": {
+        "category": "Message",
+        "code": 6005
+    },
+    "Redirect output structure to the directory.": {
+        "category": "Message",
+        "code": 6006
+    },
+    "Do not emit comments to output.": {
+        "category": "Message",
+        "code": 6009
+    },
+    "Skip resolution and preprocessing.": {
+        "category": "Message",
+        "code": 6010
+    },
+    "Specify ECMAScript target version: 'ES3' (default), or 'ES5'": {
+        "category": "Message",
+        "code": 6015
+    },
+    "Specify module code generation: 'commonjs' or 'amd'": {
+        "category": "Message",
+        "code": 6016
+    },
+    "Print this message.": {
+        "category": "Message",
+        "code": 6017
+    },
+    "Print the compiler's version.": {
+        "category": "Message",
+        "code": 6019
+    },
+    "Allow use of deprecated '{0}' keyword when referencing an external module.": {
+        "category": "Message",
+        "code": 6021
+    },
+    "Specify locale for errors and messages. For example '{0}' or '{1}'": {
+        "category": "Message",
+        "code": 6022
+    },
+    "Syntax: {0}": {
+        "category": "Message",
+        "code": 6023
+    },
+    "options": {
+        "category": "Message",
+        "code": 6024
+    },
+    "file": {
+        "category": "Message",
+        "code": 6025
+    },
+    "Examples: {0}": {
+        "category": "Message",
+        "code": 6026
+    },
+    "Options:": {
+        "category": "Message",
+        "code": 6027
+    },
+
+    "Version {0}": {
+        "category": "Message",
+        "code": 6029
+    },
+    "Insert command line options and files from a file.": {
+        "category": "Message",
+        "code": 6030
+    },
+    "Use the '{0}' flag to see options.": {
+        "category": "Message",
+        "code": 6031
+    },
+    "File change detected. Compiling...": {
+        "category": "Message",
+        "code": 6032
     },
-    "File '{0}' not found.": {
-        "category": "Error",
-        "code": 6002
+    "STRING": {
+        "category": "Message",
+        "code": 6033
+    },
+    "KIND": {
+        "category": "Message",
+        "code": 6034
+    },
+    "FILE": {
+        "category": "Message",
+        "code": 6035
+    },
+    "VERSION": {
+        "category": "Message",
+        "code": 6036
+    },
+    "LOCATION": {
+        "category": "Message",
+        "code": 6037
+    },
+    "DIRECTORY": {
+        "category": "Message",
+        "code": 6038
+    },
+    "NUMBER": {
+        "category": "Message",
+        "code": 6039
+    },
+    "Specify the codepage to use when opening source files.": {
+        "category": "Message",
+        "code": 6040
+    },
+    "Additional locations:": {
+        "category": "Message",
+        "code": 6041
     },
-    "File '{0}' must have extension '.ts' or '.d.ts'.": {
-        "category": "Error",
-        "code": 6003
-    },
-	
-    "Unrecognized escape sequence.": {
-        "category": "Error",
-        "code": 1000
-    },
-    "Unexpected character {0}.": {
-        "category": "Error",
-        "code": 1001
-    },
-    "Missing close quote character.": {
-        "category": "Error",
-        "code": 1002
-    },
-    "Identifier expected.": {
-        "category": "Error",
-        "code": 1003
-    },
-    "'{0}' keyword expected.": {
-        "category": "Error",
-        "code": 1004
-    },
-    "'{0}' expected.": {
-        "category": "Error",
-        "code": 1005
-    },
-    "Identifier expected; '{0}' is a keyword.": {
-        "category": "Error",
-        "code": 1006
-    },
-    "Automatic semicolon insertion not allowed.": {
-        "category": "Error",
-        "code": 1007
-    },
-    "Trailing comma not allowed.": {
-        "category": "Error",
-        "code": 1009
-    },
-    "'*/' expected.": {
-        "category": "Error",
-        "code": 1010
-    },
-    "'public' or 'private' modifier must precede 'static'.": {
-        "category": "Error",
-        "code": 1011
-    },
-    "Unexpected token.": {
-        "category": "Error",
-        "code": 1012
-    },
-    "Catch clause parameter cannot have a type annotation.": {
-        "category": "Error",
-        "code": 1013
-    },
-    "A rest parameter must be last in a parameter list.": {
-        "category": "Error",
-        "code": 1014
-    },
-    "Parameter cannot have question mark and initializer.": {
-        "category": "Error",
-        "code": 1015
-    },
-    "A required parameter cannot follow an optional parameter.": {
-        "category": "Error",
-        "code": 1016
-    },
-    "An index signature cannot have a rest parameter.": {
-        "category": "Error",
-        "code": 1017
-    },
-    "An index signature parameter cannot have an accessibility modifier.": {
-        "category": "Error",
-        "code": 1018
-    },
-    "An index signature parameter cannot have a question mark.": {
-        "category": "Error",
-        "code": 1019
-    },
-    "An index signature parameter cannot have an initializer.": {
-        "category": "Error",
-        "code": 1020
-    },
-    "An index signature must have a type annotation.": {
-        "category": "Error",
-        "code": 1021
-    },
-    "An index signature parameter must have a type annotation.": {
-        "category": "Error",
-        "code": 1022
-    },
-    "An index signature parameter type must be 'string' or 'number'.": {
-        "category": "Error",
-        "code": 1023
-    },
-    "'extends' clause already seen.": {
-        "category": "Error",
-        "code": 1024
-    },
-    "'extends' clause must precede 'implements' clause.": {
-        "category": "Error",
-        "code": 1025
-    },
-    "Classes can only extend a single class.": {
-        "category": "Error",
-        "code": 1026
-    },
-    "'implements' clause already seen.": {
-        "category": "Error",
-        "code": 1027
-    },
-    "Accessibility modifier already seen.": {
-        "category": "Error",
-        "code": 1028
-    },
-    "'{0}' modifier must precede '{1}' modifier.": {
-        "category": "Error",
-        "code": 1029
-    },
-    "'{0}' modifier already seen.": {
-        "category": "Error",
-        "code": 1030
-    },
-    "'{0}' modifier cannot appear on a class element.": {
-        "category": "Error",
-        "code": 1031
-    },
-    "Interface declaration cannot have 'implements' clause.": {
-        "category": "Error",
-        "code": 1032
-    },
-    "'super' invocation cannot have type arguments.": {
-        "category": "Error",
-        "code": 1034
-    },
-    "Only ambient modules can use quoted names.": {
-        "category": "Error",
-        "code": 1035
-    },
-    "Statements are not allowed in ambient contexts.": {
-        "category": "Error",
-        "code": 1036
-    },
-    "A function implementation cannot be declared in an ambient context.": {
-        "category": "Error",
-        "code": 1037
-    },
-    "A 'declare' modifier cannot be used in an already ambient context.": {
-        "category": "Error",
-        "code": 1038
-    },
-    "Initializers are not allowed in ambient contexts.": {
-        "category": "Error",
-        "code": 1039
-    },
-    "'{0}' modifier cannot appear on a module element.": {
-        "category": "Error",
-        "code": 1044
-    },
-    "A 'declare' modifier cannot be used with an interface declaration.": {
-        "category": "Error",
-        "code": 1045
-    },
-    "A 'declare' modifier is required for a top level declaration in a .d.ts file.": {
-        "category": "Error",
-        "code": 1046
-    },
-    "A rest parameter cannot be optional.": {
-        "category": "Error",
-        "code": 1047
-    },
-    "A rest parameter cannot have an initializer.": {
-        "category": "Error",
-        "code": 1048
-    },
-    "A 'set' accessor must have exactly one parameter.": {
-        "category": "Error",
-        "code": 1049
-    },
-    "A 'set' accessor cannot have an optional parameter.": {
-        "category": "Error",
-        "code": 1051
-    },
-    "A 'set' accessor parameter cannot have an initializer.": {
-        "category": "Error",
-        "code": 1052
-    },
-    "A 'set' accessor cannot have rest parameter.": {
-        "category": "Error",
-        "code": 1053
-    },
-    "A 'get' accessor cannot have parameters.": {
-        "category": "Error",
-        "code": 1054
-    },
-    "Modifiers cannot appear here.": {
-        "category": "Error",
-        "code": 1055
-    },
-    "Accessors are only available when targeting ECMAScript 5 and higher.": {
-        "category": "Error",
-        "code": 1056
-    },
-    "Enum member must have initializer.": {
-        "category": "Error",
-        "code": 1061
-    },
-    "An export assignment cannot be used in an internal module.": {
-        "category": "Error",
-        "code": 1063
-    },
-    "Ambient enum elements can only have integer literal initializers.": {
-        "category": "Error",
-        "code": 1066
-    },
-    "module, class, interface, enum, import or statement": {
-        "category": "NoPrefix",
-        "code": 1067
-    },
-    "Unexpected token. A constructor, method, accessor, or property was expected." : {
-        "category": "Error",
-        "code": 1068
-    },
-    "statement": {
-        "category": "NoPrefix",
-        "code": 1069
-    },
-    "case or default clause": {
-        "category": "NoPrefix",
-        "code": 1070
-    },
-    "identifier": {
-        "category": "NoPrefix",
-        "code": 1071
-    },
-    "call, construct, index, property or function signature": {
-        "category": "NoPrefix",
-        "code": 1072
-    },
-    "expression": {
-        "category": "NoPrefix",
-        "code": 1073
-    },
-    "type name": {
-        "category": "NoPrefix",
-        "code": 1074
-    },
-    "property or accessor": {
-        "category": "NoPrefix",
-        "code": 1075
-    },
-    "parameter": {
-        "category": "NoPrefix",
-        "code": 1076
-    },
-    "type": {
-        "category": "NoPrefix",
-        "code": 1077
-    },
-    "type parameter": {
-        "category": "NoPrefix",
-        "code": 1078
-    },
-    "A 'declare' modifier cannot be used with an import declaration.": {
-        "category": "Error",
-        "code": 1079
-    },
-    "Invalid 'reference' directive syntax.": {
-        "category": "Error",
-        "code": 1084
-    },
-    "Octal literals are not available when targeting ECMAScript 5 and higher.": {
-        "category": "Error",
-        "code": 1085
-    },
-    "An accessor cannot be declared in an ambient context.": {
-        "category": "Error",
-        "code": 1086
-    },
-    "'{0}' modifier cannot appear on a constructor declaration.": {
-        "category": "Error",
-        "code": 1089
-    },
-    "'{0}' modifier cannot appear on a parameter.": {
-        "category": "Error",
-        "code": 1090
-    },
-    "Only a single variable declaration is allowed in a 'for...in' statement.": {
-        "category": "Error",
-        "code": 1091
-    },
-    "Type parameters cannot appear on a constructor declaration.": {
-        "category": "Error",
-        "code": 1092
-    },
-    "Type annotation cannot appear on a constructor declaration.": {
-        "category": "Error",
-        "code": 1093
-    },
-    "An accessor cannot have type parameters.": {
-        "category": "Error",
-        "code": 1094
-    },
-    "A 'set' accessor cannot have a return type annotation.": {
-        "category": "Error",
-        "code": 1095
-    },
-    "An index signature must have exactly one parameter.": {
-        "category": "Error",
-        "code": 1096
-    },
-    "'{0}' list cannot be empty.": {
-        "category": "Error",
-        "code": 1097
-    },
-    "Type parameter list cannot be empty.": {
-        "category": "Error",
-        "code": 1098
-    },
-    "Type argument list cannot be empty.": {
-        "category": "Error",
-        "code": 1099
-    },
-    "Invalid use of '{0}' in strict mode.": {
-        "category": "Error",
-        "code": 1100
-    },
-    "'with' statements are not allowed in strict mode.": {
-        "category": "Error",
-        "code": 1101
-    },
-    "'delete' cannot be called on an identifier in strict mode.": {
-        "category": "Error",
-        "code": 1102
-    },
-    "Invalid left-hand side in 'for...in' statement.": {
-        "category": "Error",
-        "code": 1103
-    },
-    "A 'continue' statement can only be used within an enclosing iteration statement.": {
-        "category": "Error",
-        "code": 1104
-    },
-    "A 'break' statement can only be used within an enclosing iteration or switch statement.": {
-        "category": "Error",
-        "code": 1105
-    },
-    "Jump target cannot cross function boundary.": {
-        "category": "Error",
-        "code": 1107
-    },
-    "A 'return' statement can only be used within a function body.": {
-        "category": "Error",
-        "code": 1108
-    },
-    "Expression expected.": {
-        "category": "Error",
-        "code": 1109
-    },
-    "Type expected.": {
-        "category": "Error",
-        "code": 1110
-    },
-    "A constructor implementation cannot be declared in an ambient context.": {
-        "category": "Error",
-        "code": 1111
-    },
-    "A class member cannot be declared optional.": {
-        "category": "Error",
-        "code": 1112
-    },
-    "A 'default' clause cannot appear more than once in a 'switch' statement.": {
-        "category": "Error",
-        "code": 1113
-    },
-    "Duplicate label '{0}'": {
-        "category": "Error",
-        "code": 1114
-    },
-    "A 'continue' statement can only jump to a label of an enclosing iteration statement.": {
-        "category": "Error",
-        "code": 1115
-    },
-    "A 'break' statement can only jump to a label of an enclosing statement.": {
-        "category": "Error",
-        "code": 1116
-    },
-    "An object literal cannot have multiple properties with the same name in strict mode.": {
-        "category": "Error",
-        "code": 1117
-    },
-    "An object literal cannot have multiple get/set accessors with the same name.": {
-        "category": "Error",
-        "code": 1118
-    },
-    "An object literal cannot have property and accessor with the same name.": {
-        "category": "Error",
-        "code": 1119
-    },
-    "An export assignment cannot have modifiers.": {
-        "category": "Error",
-        "code": 1120
-    },
-    "Duplicate identifier '{0}'.": {
-        "category": "Error",
-        "code": 2000
-    },
-    "'new T[]' cannot be used to create an array. Use 'new Array<T>()' instead.": {
-        "category": "Error",
-        "code": 2068
-    },
-    "Multiple constructor implementations are not allowed.": {
-        "category": "Error",
-        "code": 2070
-    },
-    "A class may only implement another class or interface.": {
-        "category": "Error",
-        "code": 2074
-    },
-    "'get' and 'set' accessor must have the same type.": {
-        "category": "Error",
-        "code": 2096
-    },
-    "Static members cannot reference class type parameters.": {
-        "category": "Error",
-        "code": 2099
-    },
-    "'super' property access is permitted only in a constructor, member function, or member accessor of a derived class": {
-        "category": "Error",
-        "code": 2102
-    },
-    "The right-hand side of an arithmetic operation must be of type 'any', 'number' or an enum type.": {
-        "category": "Error",
-        "code": 2112
-    },
-    "The left-hand side of an arithmetic operation must be of type 'any', 'number' or an enum type.": {
-        "category": "Error",
-        "code": 2113
-    },
-    "An arithmetic operand must be of type 'any', 'number' or an enum type.": {
-        "category": "Error",
-        "code": 2114
-    },
-    "The left-hand side of a 'for...in' statement cannot use a type annotation.": {
-        "category": "Error",
-        "code": 2115
-    },
-    "The left-hand side of a 'for...in' statement must be of type 'string' or 'any'.": {
-        "category": "Error",
-        "code": 2116
-    },
-    "The right-hand side of a 'for...in' statement must be of type 'any', an object type or a type parameter.": {
-        "category": "Error",
-        "code": 2117
-    },
-    "The left-hand side of an 'in' expression must be of types 'any', 'string' or 'number'.": {
-        "category": "Error",
-        "code": 2118
-    }, 
-    "The right-hand side of an 'in' expression must be of type 'any', an object type or a type parameter": {
-        "category": "Error",
-        "code": 2119
-    },
-    "A 'get' accessor must return a value or consist of a single 'throw' statement.": {
-        "category": "Error",
-        "code": 2126
-    },
-    "Getter and setter accessors do not agree in visibility.": {
-        "category": "Error",
-        "code": 2127
-    },
-    "A function whose declared type is neither 'void' nor 'any' must return a value or consist of a single 'throw' statement.": {
-        "category": "Error",
-        "code": 2131
-    },
-    "Untyped function calls may not accept type arguments.": {
-        "category": "Error",
-        "code": 2158
-    },
-    "The left-hand side of an 'instanceof' expression must be of type 'any', an object type or a type parameter.": {
-        "category": "Error",
-        "code": 2120
-    },
-    "The right-hand side of an 'instanceof' expression must be of type 'any' or of a type assignable to the 'Function' interface type.": {
-        "category": "Error",
-        "code": 2121
-    },
-    "Setters cannot return a value.": {
-        "category": "Error",
-        "code": 2122
-    },
-    "Invalid left-hand side of assignment expression.": {
-        "category": "Error",
-        "code": 2130
-    },
-    "Subsequent variable declarations must have the same type.  Variable '{0}' must be of type '{1}', but here has type '{2}'.": {
-        "category": "Error",
-        "code": 2134
-    },
-    "All symbols within a 'with' block will be resolved to 'any'.": {
-        "category": "Error",
-        "code": 2135
-    },
-    "The operand of an increment or decrement operator must be a variable, property or indexer.": {
-        "category": "Error",
-        "code": 2139
-    },
-    "Overload signatures must all be public or private.": {
-        "category": "Error",
-        "code": 2150
-    },
-    "Overload signatures must all be exported or not exported.": {
-        "category": "Error",
-        "code": 2151
-    },
-    "Overload signatures must all be ambient or non-ambient.": {
-        "category": "Error",
-        "code": 2152
-    },
-    "Overload signatures must all be optional or required.": {
-        "category": "Error",
-        "code": 2153
-    },
-    "'this' cannot be referenced in constructor arguments.": {
-        "category": "Error",
-        "code": 2155
-    },
-    "Value of type '{0}' is not callable. Did you mean to include 'new'?": {
-        "category": "Error",
-        "code": 2161
-    },
-    "A signature with an implementation cannot use a string literal type.": {
-        "category": "Error",
-        "code": 2163
-    },
-    "Interface '{0}' cannot simultaneously extend types '{1}' and '{2}':": {
-        "category": "Error",
-        "code": 2189
-    },
-    "Initializer of parameter '{0}' cannot reference identifier '{1}' declared after it.": {
-        "category": "Error",
-        "code": 2190
-    },
-    "Individual declarations in merged declaration {0} must be all exported or all local.": {
-        "category": "Error",
-        "code": 2192
-    },
-    "'super' cannot be referenced in constructor arguments.":{
-        "category": "Error",
-        "code": 2193
-    },
-    "Return type of constructor signature must be assignable to the instance type of the class":{
-        "category": "Error",
-        "code": 2194
-    },
-    "Ambient external module declaration cannot specify relative module name.":{
-        "category": "Error",
-        "code": 2196
-    },
-    "Import declaration in an ambient external module declaration cannot reference external module through relative external module name.": {
-        "category": "Error",
-        "code": 2197
-    },
-    "Duplicate identifier '_this'. Compiler uses variable declaration '_this' to capture 'this' reference.": {
-        "category": "Error",
-        "code": 2200
-    },
-    "Duplicate identifier '_super'. Compiler uses '_super' to capture base class reference.": {
-        "category": "Error",
-        "code": 2205
-    },
-    "Expression resolves to variable declaration '_this' that compiler uses to capture 'this' reference.": {
-        "category": "Error",
-        "code": 2206
-    },
-    "Expression resolves to '_super' that compiler uses to capture base class reference.": {
-        "category": "Error",
-        "code": 2207
-    },
-    "Duplicate identifier '_i'. Compiler uses '_i' to initialize rest parameter.": {
-        "category": "Error",
-        "code": 2224
-    },
-    "Duplicate identifier 'arguments'. Compiler uses 'arguments' to initialize rest parameters.": {
-        "category": "Error",
-        "code": 2225
-    },
-    "Constraint of a type parameter cannot reference any type parameter from the same type parameter list.": {
-        "category": "Error",
-        "code": 2229
-    },
-    "Initializer of instance member variable '{0}' cannot reference identifier '{1}' declared in the constructor.": {
-        "category": "Error",
-        "code": 2230
-    },
-    "Parameter '{0}' cannot be referenced in its initializer.": {
-        "category": "Error",
-        "code": 2231
-    },
-    "Duplicate string index signature.": {
-        "category": "Error",
-        "code": 2232
-    },
-    "Duplicate number index signature.": {
-        "category": "Error",
-        "code": 2233
-    },
-    "All declarations of an interface must have identical type parameters.": {
-        "category": "Error",
-        "code": 2234
-    },
-    "Expression resolves to variable declaration '_i' that compiler uses to initialize rest parameter.": {
-        "category": "Error",
-        "code": 2235
-    },
-    "Function implementation name must be '{0}'.": {
-        "category": "Error",
-        "code": 2239
-    },
-    "Constructor implementation is missing.": {
-        "category": "Error",
-        "code": 2240
-    },
-    "An export assignment cannot be used in a module with other exported elements.": {
-        "category": "Error",
-        "code": 2245
-    },
-    "A parameter property is only allowed in a constructor implementation.": {
-        "category": "Error",
-        "code": 2246
-    },
-    "Function overload must be static.": {
-        "category": "Error",
-        "code": 2247
-    },
-    "Function overload must not be static.": {
-        "category": "Error",
-        "code": 2248
-    },
-    "Circular definition of import alias '{0}'.": {
-        "category": "Error",
-        "code": 3000
-    },
-    "Cannot find name '{0}'.": {
-        "category": "Error",
-        "code": 3001
-    },
-    "Module '{0}' has no exported member '{1}'.": {
-        "category": "Error",
-        "code": 3002
-    },
-    "Cannot find external module '{0}'.": {
-        "category": "Error",
-        "code": 3003
-    },
-    "A module cannot have more than one export assignment.": {
-        "category": "Error",
-        "code": 3004
-    },
-    "Type '{0}' recursively references itself as a base type.": {
-        "category": "Error",
-        "code": 3005
-    },
-    "A class may only extend another class.": {
-        "category": "Error",
-        "code": 3006
-    },
-    "An interface may only extend a class or another interface.": {
-        "category": "Error",
-        "code": 3007
-    },
-    "Generic type '{0}' requires {1} type argument(s).": {
-        "category": "Error",
-        "code": 3008
-    },
-    "Type '{0}' is not generic.": {
-        "category": "Error",
-        "code": 3009
-    },
-    "Cannot find global type '{0}'.": {
-        "category": "Error",
-        "code": 3010
-    },
-    "Global type '{0}' must be a class or interface type.": {
-        "category": "Error",
-        "code": 3011
-    },
-    "Global type '{0}' must have {1} type parameter(s).": {
-        "category": "Error",
-        "code": 3012
-    },
-    "'this' cannot be referenced in a module body.": {
-        "category": "Error",
-        "code": 3013
-    },
-    "'this' cannot be referenced in a static property initializer.": {
-        "category": "Error",
-        "code": 3014
-    },
-    "'this' cannot be referenced in current location.": {
-        "category": "Error",
-        "code": -9999999
-    },
-    "'super' can only be referenced in a derived class.": {
-        "category": "Error",
-        "code": 3015
-    },
-    "Property '{0}' does not exist on type '{1}'.": {
-        "category": "Error",
-        "code": 3017
-    },
-    "An index expression argument must be of type 'string', 'number', or 'any'.": {
-        "category": "Error",
-        "code": 3018
-    },
-    "Type '{0}' does not satisfy the constraint '{1}':": {
-        "category": "Error",
-        "code": 3019
-    },
-    "Type '{0}' does not satisfy the constraint '{1}'.": {
-        "category": "Error",
-        "code": 3019
-    },
-    "Supplied parameters do not match any signature of call target.": {
-        "category": "Error",
-        "code": 3020
-    },
-    "Cannot invoke an expression whose type lacks a call signature.": {
-        "category": "Error",
-        "code": 3021
-    },
-    "Only a void function can be called with the 'new' keyword.": {
-        "category": "Error",
-        "code": 3022
-    },
-    "Cannot use 'new' with an expression whose type lacks a call or construct signature.": {
-        "category": "Error",
-        "code": 3023
-    },
-    "Neither type '{0}' nor type '{1}' is assignable to the other:": {
-        "category": "Error",
-        "code": 3024
-    },
-    "Neither type '{0}' nor type '{1}' is assignable to the other.": {
-        "category": "Error",
-        "code": 3024
-    },
-    "No best common type exists among return expressions.": {
-        "category": "Error",
-        "code": 3027
-    },
-    "Operator '{0}' cannot be applied to types '{1}' and '{2}'.": {
-        "category": "Error",
-        "code": 3028
-    },
-    "No best common type exists between '{0}' and '{1}'.": {
-        "category": "Error",
-        "code": 3029
-    },
-    "No best common type exists between '{0}', '{1}', and '{2}'.": {
-        "category": "Error",
-        "code": 3030
-    },
-    "A rest parameter must be of an array type.": {
-        "category": "Error",
-        "code": 3031
-    },
-    "A parameter initializer is only allowed in a function or constructor implementation.": {
-        "category": "Error",
-        "code": 3032
-    },
-    "Specialized overload signature is not assignable to any non-specialized signature.": {
-        "category": "Error",
-        "code": 3033
-    },
-    "Duplicate function implementation.": {
-        "category": "Error",
-        "code": 3034
-    },
-    "Overload signature is not compatible with function implementation.": {
-        "category": "Error",
-        "code": 3035
-    },
-    "Argument of type '{0}' is not assignable to parameter of type '{1}'.": {
-        "category": "Error",
-        "code": 3036
-    },
-
-
-    "Index signature is missing in type '{0}'.": {
-        "category": "Error",
-        "code": 4003
-    },
-    "Index signatures are incompatible:": {
-        "category": "Error",
-        "code": 4004
-    },
-    "Class '{0}' defines instance member accessor '{1}', but extended class '{2}' defines it as instance member function.": {
-        "category": "NoPrefix",
-        "code": 4016
-    },
-    "Class '{0}' defines instance member property '{1}', but extended class '{2}' defines it as instance member function.": {
-        "category": "NoPrefix",
-        "code": 4017
-    },
-    "Class '{0}' defines instance member function '{1}', but extended class '{2}' defines it as instance member accessor.": {
-        "category": "NoPrefix",
-        "code": 4018
-    },
-    "Class '{0}' defines instance member function '{1}', but extended class '{2}' defines it as instance member property.": {
-        "category": "NoPrefix",
-        "code": 4019
-    },
-    "In an enum with multiple declarations, only one declaration can omit an initializer for its first enum element.": {
-        "category": "Error",
-        "code": 4024
-    },
-    "Named properties '{0}' of types '{1}' and '{2}' are not identical.": {
-        "category": "NoPrefix",
-        "code": 4032
-    },
-    "The current host does not support the '{0}' option.": {
-        "category": "Error",
-        "code": 5001
-    },
-    "Cannot find the common subdirectory path for the input files.": {
-        "category": "Error",
-        "code": 5009
-    },
-    "Cannot read file '{0}': {1}": {
-        "category": "Error",
-        "code": 5012
-    },
-    "Unsupported file encoding.": {
-        "category": "NoPrefix",
-        "code": 5013
-    },
-    "Could not write file '{0}': {1}": {
-        "category": "Error",
-        "code": 5033
-    },
-    "Option mapRoot cannot be specified without specifying sourcemap option.": {
-        "category": "Error",
-        "code": 5038
-    },
-    "Option sourceRoot cannot be specified without specifying sourcemap option.": {
-        "category": "Error",
-        "code": 5039
-    },
-    "Concatenate and emit output to single file.": {
-        "category": "Message",
-        "code": 6001
-    },
-    "Generates corresponding '.d.ts' file.": {
-        "category": "Message",
-        "code": 6002
-    },
-    "Specifies the location where debugger should locate map files instead of generated locations.": {
-        "category": "Message",
-        "code": 6003
-    },
-    "Specifies the location where debugger should locate TypeScript files instead of source locations.": {
-        "category": "Message",
-        "code": 6004
-    },
-    "Watch input files.": {
-        "category": "Message",
-        "code": 6005
-    },
-    "Redirect output structure to the directory.": {
-        "category": "Message",
-        "code": 6006
-    },
-    "Do not emit comments to output.": {
-        "category": "Message",
-        "code": 6009
-    },
-    "Skip resolution and preprocessing.": {
-        "category": "Message",
-        "code": 6010
-    },
-    "Specify ECMAScript target version: 'ES3' (default), or 'ES5'": {
-        "category": "Message",
-        "code": 6015
-    },
-    "Specify module code generation: 'commonjs' or 'amd'": {
-        "category": "Message",
-        "code": 6016
-    },
-    "Print this message.": {
-        "category": "Message",
-        "code": 6017
-    },
-    "Print the compiler's version.": {
-        "category": "Message",
-        "code": 6019
-    },
-    "Allow use of deprecated '{0}' keyword when referencing an external module.": {
-        "category": "Message",
-        "code": 6021
-    },
-    "Specify locale for errors and messages. For example '{0}' or '{1}'": {
-        "category": "Message",
-        "code": 6022
-    },
-    "Syntax: {0}": {
-        "category": "Message",
-        "code": 6023
-    },
-    "options": {
-        "category": "Message",
-        "code": 6024
-    },
-    "file": {
-        "category": "Message",
-        "code": 6025
-    },
-    "Examples: {0}": {
-        "category": "Message",
-        "code": 6026
-    },
-    "Options:": {
-        "category": "Message",
-        "code": 6027
-    },
-
-    "Version {0}": {
-        "category": "Message",
-        "code": 6029
-    },
-    "Insert command line options and files from a file.": {
-        "category": "Message",
-        "code": 6030
-    },
-    "Use the '{0}' flag to see options.": {
-        "category": "Message",
-        "code": 6031
-    },
-    "File change detected. Compiling...": {
-        "category": "Message",
-        "code": 6032
-    },
-<<<<<<< HEAD
-    "STRING": {
-        "category": "Message",
-        "code": 6033
-    },
-    "KIND": {
-        "category": "Message",
-        "code": 6034
-    },
-    "FILE": {
-        "category": "Message",
-        "code": 6035
-    },
-    "VERSION": {
-        "category": "Message",
-        "code": 6036
-    },
-    "LOCATION": {
-        "category": "Message",
-        "code": 6037
-    },
-    "DIRECTORY": {
-        "category": "Message",
-        "code": 6038
-    },
-    "NUMBER": {
-        "category": "Message",
-        "code": 6039
-    },
-    "Specify the codepage to use when opening source files.": {
-        "category": "Message",
-        "code": 6040
-    },
-    "Additional locations:": {
-        "category": "Message",
-        "code": 6041
-    },
-    "Compile complete. Listening for changed files.": {
-=======
     "Compilation complete. Watching for file changes.": {
->>>>>>> 97987b1c
-        "category": "Message",
-        "code": 6042
-    },
-    "Generates corresponding '.map' file.": {
-        "category": "Message",
-        "code": 6043
-    },
-    "Compiler option '{0}' expects an argument.": {
-        "category": "Error",
-        "code": 6044
-    },
-    "Unterminated quoted string in response file '{0}'.": {
-        "category": "Error",
-        "code": 6045
-    },
-    "Argument for '--module' option must be 'commonjs' or 'amd'.": {
-        "category": "Error",
-        "code": 6045
-    },
-    "Argument for '--target' option must be 'es3' or 'es5'.": {
-        "category": "Error",
-        "code": 6046
-    },
-    "Locale must be of the form <language> or <language>-<territory>. For example '{0}' or '{1}'.": {
-        "category": "Error",
-        "code": 6047
-    },
-    "Unsupported locale '{0}'.": {
-        "category": "Error",
-        "code": 6048
-    },
-    "Unable to open file '{0}'.": {
-        "category": "Error",
-        "code": 6049
-    },
-    "Corrupted locale file {0}.": {
-        "category": "Error",
-        "code": 6050
-    },
-    "No input files specified.": {
-        "category": "Error",
-        "code": 6051
-    },
-    "Warn on expressions and declarations with an implied 'any' type.": {
-        "category": "Message",
-        "code": 7004
-    },
-    "Variable '{0}' implicitly has an '{1}' type.": {
-        "category": "Error",
-        "code": 7005
-    },
-    "Parameter '{0}' implicitly has an '{1}' type.": {
-        "category": "Error",
-        "code": 7006
-    },
-    "Member '{0}' implicitly has an '{1}' type.": {
-        "category": "Error",
-        "code": 7008
-    },
-    "'new' expression, whose target lacks a construct signature, implicitly has an 'any' type.": {
-        "category": "Error",
-        "code": 7009
-    },
-    "'{0}', which lacks return-type annotation, implicitly has an '{1}' return type.": {
-        "category": "Error",
-        "code": 7010
-    },
-    "Function expression, which lacks return-type annotation, implicitly has an '{0}' return type.": {
-        "category": "Error",
-        "code": 7011
-    },
-    "Construct signature, which lacks return-type annotation, implicitly has an 'any' return type.": {
-        "category": "Error",
-        "code": 7013
-    },
-    "Lambda function, which lacks return-type annotation, implicitly has an '{0}' return type.": {
-        "category": "Error",
-        "code": 7014
-    },
-    "Array literal implicitly has an '{0}' type.": {
-        "category": "Error",
-        "code": 7015
-    },
-    "Property '{0}' implicitly has type 'any', because its 'set' accessor lacks a type annotation.": {
-        "category": "Error",
-        "code": 7016
-    },
-    "Index signature of object type implicitly has an 'any' type.": {
-        "category": "Error",
-        "code": 7017
-    },
-    "Object literal's property '{0}' implicitly has an '{1}' type.": {
-        "category": "Error",
-        "code": 7018
-    },
-    "Rest parameter '{0}' implicitly has an 'any[]' type.": {
-        "category": "Error",
-        "code": 7019
-    },
-    "Call signature, which lacks return-type annotation, implicitly has an 'any' return type.": {
-        "category": "Error",
-        "code": 7020
-    },
-    "Variable declaration list cannot be empty.": {
-        "category": "Error",
-        "code": -9999999
-    },
-    "Digit expected.": {
-        "category": "Error",
-        "code": -9999999
-    },
-    "Hexadecimal digit expected.": {
-        "category": "Error",
-        "code": -9999999
-    },
-    "Unexpected end of text.": {
-        "category": "Error",
-        "code": -9999999
-    },
-    "Unterminated string constant.": {
-        "category": "Error",
-        "code": -9999999
-    },
-    "Invalid character.": {
-        "category": "Error",
-        "code": -9999999
-    },
-    "Declaration or statement expected.": {
-        "category": "Error",
-        "code": -9999999
-    },
-    "Statement expected.": {
-        "category": "Error",
-        "code": -9999999
-    },
-    "'case' or 'default' expected.": {
-        "category": "Error",
-        "code": -9999999
-    },
-    "Property or signature expected.": {
-        "category": "Error",
-        "code": -9999999
-    },
-    "Enum member expected.": {
-        "category": "Error",
-        "code": -9999999
-    },
-    "Type reference expected.": {
-        "category": "Error",
-        "code": -9999999
-    },
-    "Variable declaration expected.": {
-        "category": "Error",
-        "code": -9999999
-    },
-    "Argument expression expected.": {
-        "category": "Error",
-        "code": -9999999
-    },
-    "Property assignment expected.": {
-        "category": "Error",
-        "code": -9999999
-    },
-    "Expression or comma expected.": {
-        "category": "Error",
-        "code": -9999999
-    },
-    "Parameter declaration expected.": {
-        "category": "Error",
-        "code": -9999999
-    },
-    "Type parameter declaration expected.": {
-        "category": "Error",
-        "code": -9999999
-    },
-    "Type argument expected.": {
-        "category": "Error",
-        "code": -9999999
-    },
-    "'{0}' expected.": {
-        "category": "Error",
-        "code": -9999999
-    },
-    "Identifier expected.": {
-        "category": "Error",
-        "code": -9999999
-    },
-    "String literal expected.": {
-        "category": "Error",
-        "code": -9999999
-    },
-    "Type expected.": {
-        "category": "Error",
-        "code": -9999999
-    },
-    "'=>' not preceded by parameter list.": {
-        "category": "Error",
-        "code": -9999999
-    },
-    "Invalid assignment target.": {
-        "category": "Error",
-        "code": -9999999
-    },
-    "'super' must be followed by argument list or member access.": {
-        "category": "Error",
-        "code": -9999999
-    },
-    "Expression expected.": {
-        "category": "Error",
-        "code": -9999999
-    },
-    "Line break not permitted here.": {
-        "category": "Error",
-        "code": -9999999
-    },
-    "'catch' or 'finally' expected.": {
-        "category": "Error",
-        "code": -9999999
-    },
-    "Block or ';' expected.": {
-        "category": "Error",
-        "code": -9999999
-    },
-    "Modifiers not permitted on index signature members.": {
-        "category": "Error",
-        "code": -9999999
-    },
-    "Class member declaration expected.": {
-        "category": "Error",
-        "code": -9999999
-    },
-    "Declaration expected.": {
-        "category": "Error",
-        "code": -9999999
-    },
-    "Invalid reference comment.": {
-        "category": "Error",
-        "code": -9999999
-    },
-    "File '{0}' is not an external module.": {
-        "category": "Error",
-        "code": -9999999
-    },
-    "Excessive stack depth comparing types '{0}' and '{1}'.": {
-        "category": "Error",
-        "code": -9999999
-    },
-    "Type '{0}' is not assignable to type '{1}':": {
-        "category": "Error",
-        "code": -9999999
-    },
-    "Type '{0}' is not assignable to type '{1}'.": {
-        "category": "Error",
-        "code": -9999999
-    },
-    "Property '{0}' is missing in type '{1}'.": {
-        "category": "Error",
-        "code": -9999999
-    },
-    "Private property '{0}' cannot be reimplemented.": {
-        "category": "Error",
-        "code": -9999999
-    },
-    "Required property '{0}' cannot be reimplemented with optional property in '{1}'.": {
-        "category": "Error",
-        "code": 2012
-    },
-    "Super calls are not permitted outside constructors or in nested functions inside constructors": {
-        "category": "Error",
-        "code": -9999999
-    },
-    "Only public methods of the base class are accessible via the 'super' keyword": {
-        "category": "Error",
-        "code": -9999999
-    },
-    "A 'super' call must be the first statement in the constructor when a class contains initialized properties or has parameter properties.": {
-        "category": "Error",
-        "code": -9999999
-    },
-    "Constructors for derived classes must contain a 'super' call.": {
-        "category": "Error",
-        "code": -9999999
-    },
-    "Only public methods of the base class are accessible via the 'super' keyword": {
-        "category": "Error",
-        "code": -9999999
-    },
-    "Import name cannot be '{0}'": {
-        "category": "Error",
-        "code": -9999999
-    },
-    "Type parameter name cannot be '{0}'": {
-        "category": "Error",
-        "code": -9999999
-    },
-    "Class name cannot be '{0}'": {
-        "category": "Error",
-        "code": -9999999
-    },
-    "Interface name cannot be '{0}'": {
-        "category": "Error",
-        "code": -9999999
-    },
-    "Enum name cannot be '{0}'": {
-        "category": "Error",
-        "code": -9999999
-    },
-    "Types of property '{0}' are incompatible:": {
-        "category": "Error",
-        "code": -9999999
-    },
-    "Types of parameters '{0}' and '{1}' are incompatible:": {
-        "category": "Error",
-        "code": -9999999
-    },
-    "Unknown identifier '{0}'.": {
-        "category": "Error",
-        "code": -9999999
-    },
-    "Property '{0}' is inaccessible.": {
-        "category": "Error",
-        "code": -9999999
-    },
-    "Function implementation is missing or not immediately following the declaration.": {
-        "category": "Error",
-        "code": -9999999
-    },
-    "Property '{0}' of type '{1}' is not assignable to string index type '{2}'.": {
-        "category": "Error",
-        "code": -9999999
-    },
-    "Property '{0}' of type '{1}' is not assignable to numeric index type '{2}'.": {
-        "category": "Error",
-        "code": -9999999
-    },
-    "Numeric index type '{0}' is not assignable to string index type '{1}'.": {
-        "category": "Error",
-        "code": -9999999
-    },
-    "Class '{0}' incorrectly extends base class '{1}':": {
-        "category": "Error",
-        "code": -9999999
-    },
-    "Class '{0}' incorrectly extends base class '{1}'.": {
-        "category": "Error",
-        "code": -9999999
-    },
-    "Class static side '{0}' incorrectly extends base class static side '{1}':": {
-        "category": "Error",
-        "code": -9999999
-    },
-    "Class static side '{0}' incorrectly extends base class static side '{1}'.": {
-        "category": "Error",
-        "code": -9999999
-    },
-    "Type name '{0}' in extends clause does not reference constructor function for '{0}'.": {
-        "category": "Error",
-        "code": -9999999
-    },
-    "Class '{0}' incorrectly implements interface '{1}':": {
-        "category": "Error",
-        "code": -9999999
-    },
-    "Class '{0}' incorrectly implements interface '{1}'.": {
-        "category": "Error",
-        "code": -9999999
-    },
-    "Interface '{0}' incorrectly extends interface '{1}':": {
-        "category": "Error",
-        "code": -9999999
-    },
-    "Interface '{0}' incorrectly extends interface '{1}'.": {
-        "category": "Error",
-        "code": -9999999
-    },
-    "Enum member must have initializer.": {
-        "category": "Error",
-        "code": -9999999
-    },
-    "Ambient external modules cannot be nested in other modules.": {
-        "category": "Error",
-        "code": -9999999
-    },
-    "Import declarations in an internal module cannot reference an external module.": {
-        "category": "Error",
-        "code": -9999999
-    },
-	"A module declaration cannot be in a different file from a class or function with which it is merged": {
-        "category": "Error",
-        "code": -9999999
-	},
-	"A module declaration cannot be located prior to a class or function with which it is merged": {
-        "category": "Error",
-        "code": -9999999
-	},
-    "Cannot compile external modules unless the '--module' flag is provided.": {
-        "category": "Error",
-        "code": -9999999
-    },
-    "Import declaration conflicts with local declaration of '{0}'": {
-        "category": "Error",
-        "code": -9999999
-    },
-	"Module '{0}' is hidden by a local declaration with the same name": {
-        "category": "Error",
-        "code": -9999999
-	},
-    "Filename '{0}' differs from already included filename '{1}' only in casing": {
-        "category": "Error",
-        "code": -9999999
-    }
-}
+        "category": "Message",
+        "code": 6042
+    },
+    "Generates corresponding '.map' file.": {
+        "category": "Message",
+        "code": 6043
+    },
+    "Compiler option '{0}' expects an argument.": {
+        "category": "Error",
+        "code": 6044
+    },
+    "Unterminated quoted string in response file '{0}'.": {
+        "category": "Error",
+        "code": 6045
+    },
+    "Argument for '--module' option must be 'commonjs' or 'amd'.": {
+        "category": "Error",
+        "code": 6045
+    },
+    "Argument for '--target' option must be 'es3' or 'es5'.": {
+        "category": "Error",
+        "code": 6046
+    },
+    "Locale must be of the form <language> or <language>-<territory>. For example '{0}' or '{1}'.": {
+        "category": "Error",
+        "code": 6047
+    },
+    "Unsupported locale '{0}'.": {
+        "category": "Error",
+        "code": 6048
+    },
+    "Unable to open file '{0}'.": {
+        "category": "Error",
+        "code": 6049
+    },
+    "Corrupted locale file {0}.": {
+        "category": "Error",
+        "code": 6050
+    },
+    "No input files specified.": {
+        "category": "Error",
+        "code": 6051
+    },
+    "Warn on expressions and declarations with an implied 'any' type.": {
+        "category": "Message",
+        "code": 7004
+    },
+    "Variable '{0}' implicitly has an '{1}' type.": {
+        "category": "Error",
+        "code": 7005
+    },
+    "Parameter '{0}' implicitly has an '{1}' type.": {
+        "category": "Error",
+        "code": 7006
+    },
+    "Member '{0}' implicitly has an '{1}' type.": {
+        "category": "Error",
+        "code": 7008
+    },
+    "'new' expression, whose target lacks a construct signature, implicitly has an 'any' type.": {
+        "category": "Error",
+        "code": 7009
+    },
+    "'{0}', which lacks return-type annotation, implicitly has an '{1}' return type.": {
+        "category": "Error",
+        "code": 7010
+    },
+    "Function expression, which lacks return-type annotation, implicitly has an '{0}' return type.": {
+        "category": "Error",
+        "code": 7011
+    },
+    "Construct signature, which lacks return-type annotation, implicitly has an 'any' return type.": {
+        "category": "Error",
+        "code": 7013
+    },
+    "Lambda function, which lacks return-type annotation, implicitly has an '{0}' return type.": {
+        "category": "Error",
+        "code": 7014
+    },
+    "Array literal implicitly has an '{0}' type.": {
+        "category": "Error",
+        "code": 7015
+    },
+    "Property '{0}' implicitly has type 'any', because its 'set' accessor lacks a type annotation.": {
+        "category": "Error",
+        "code": 7016
+    },
+    "Index signature of object type implicitly has an 'any' type.": {
+        "category": "Error",
+        "code": 7017
+    },
+    "Object literal's property '{0}' implicitly has an '{1}' type.": {
+        "category": "Error",
+        "code": 7018
+    },
+    "Rest parameter '{0}' implicitly has an 'any[]' type.": {
+        "category": "Error",
+        "code": 7019
+    },
+    "Call signature, which lacks return-type annotation, implicitly has an 'any' return type.": {
+        "category": "Error",
+        "code": 7020
+    },
+    "Variable declaration list cannot be empty.": {
+        "category": "Error",
+        "code": -9999999
+    },
+    "Digit expected.": {
+        "category": "Error",
+        "code": -9999999
+    },
+    "Hexadecimal digit expected.": {
+        "category": "Error",
+        "code": -9999999
+    },
+    "Unexpected end of text.": {
+        "category": "Error",
+        "code": -9999999
+    },
+    "Unterminated string constant.": {
+        "category": "Error",
+        "code": -9999999
+    },
+    "Invalid character.": {
+        "category": "Error",
+        "code": -9999999
+    },
+    "Declaration or statement expected.": {
+        "category": "Error",
+        "code": -9999999
+    },
+    "Statement expected.": {
+        "category": "Error",
+        "code": -9999999
+    },
+    "'case' or 'default' expected.": {
+        "category": "Error",
+        "code": -9999999
+    },
+    "Property or signature expected.": {
+        "category": "Error",
+        "code": -9999999
+    },
+    "Enum member expected.": {
+        "category": "Error",
+        "code": -9999999
+    },
+    "Type reference expected.": {
+        "category": "Error",
+        "code": -9999999
+    },
+    "Variable declaration expected.": {
+        "category": "Error",
+        "code": -9999999
+    },
+    "Argument expression expected.": {
+        "category": "Error",
+        "code": -9999999
+    },
+    "Property assignment expected.": {
+        "category": "Error",
+        "code": -9999999
+    },
+    "Expression or comma expected.": {
+        "category": "Error",
+        "code": -9999999
+    },
+    "Parameter declaration expected.": {
+        "category": "Error",
+        "code": -9999999
+    },
+    "Type parameter declaration expected.": {
+        "category": "Error",
+        "code": -9999999
+    },
+    "Type argument expected.": {
+        "category": "Error",
+        "code": -9999999
+    },
+    "'{0}' expected.": {
+        "category": "Error",
+        "code": -9999999
+    },
+    "Identifier expected.": {
+        "category": "Error",
+        "code": -9999999
+    },
+    "String literal expected.": {
+        "category": "Error",
+        "code": -9999999
+    },
+    "Type expected.": {
+        "category": "Error",
+        "code": -9999999
+    },
+    "'=>' not preceded by parameter list.": {
+        "category": "Error",
+        "code": -9999999
+    },
+    "Invalid assignment target.": {
+        "category": "Error",
+        "code": -9999999
+    },
+    "'super' must be followed by argument list or member access.": {
+        "category": "Error",
+        "code": -9999999
+    },
+    "Expression expected.": {
+        "category": "Error",
+        "code": -9999999
+    },
+    "Line break not permitted here.": {
+        "category": "Error",
+        "code": -9999999
+    },
+    "'catch' or 'finally' expected.": {
+        "category": "Error",
+        "code": -9999999
+    },
+    "Block or ';' expected.": {
+        "category": "Error",
+        "code": -9999999
+    },
+    "Modifiers not permitted on index signature members.": {
+        "category": "Error",
+        "code": -9999999
+    },
+    "Class member declaration expected.": {
+        "category": "Error",
+        "code": -9999999
+    },
+    "Declaration expected.": {
+        "category": "Error",
+        "code": -9999999
+    },
+    "Invalid reference comment.": {
+        "category": "Error",
+        "code": -9999999
+    },
+    "File '{0}' is not an external module.": {
+        "category": "Error",
+        "code": -9999999
+    },
+    "Excessive stack depth comparing types '{0}' and '{1}'.": {
+        "category": "Error",
+        "code": -9999999
+    },
+    "Type '{0}' is not assignable to type '{1}':": {
+        "category": "Error",
+        "code": -9999999
+    },
+    "Type '{0}' is not assignable to type '{1}'.": {
+        "category": "Error",
+        "code": -9999999
+    },
+    "Property '{0}' is missing in type '{1}'.": {
+        "category": "Error",
+        "code": -9999999
+    },
+    "Private property '{0}' cannot be reimplemented.": {
+        "category": "Error",
+        "code": -9999999
+    },
+    "Required property '{0}' cannot be reimplemented with optional property in '{1}'.": {
+        "category": "Error",
+        "code": 2012
+    },
+    "Super calls are not permitted outside constructors or in nested functions inside constructors": {
+        "category": "Error",
+        "code": -9999999
+    },
+    "Only public methods of the base class are accessible via the 'super' keyword": {
+        "category": "Error",
+        "code": -9999999
+    },
+    "A 'super' call must be the first statement in the constructor when a class contains initialized properties or has parameter properties.": {
+        "category": "Error",
+        "code": -9999999
+    },
+    "Constructors for derived classes must contain a 'super' call.": {
+        "category": "Error",
+        "code": -9999999
+    },
+    "Only public methods of the base class are accessible via the 'super' keyword": {
+        "category": "Error",
+        "code": -9999999
+    },
+    "Import name cannot be '{0}'": {
+        "category": "Error",
+        "code": -9999999
+    },
+    "Type parameter name cannot be '{0}'": {
+        "category": "Error",
+        "code": -9999999
+    },
+    "Class name cannot be '{0}'": {
+        "category": "Error",
+        "code": -9999999
+    },
+    "Interface name cannot be '{0}'": {
+        "category": "Error",
+        "code": -9999999
+    },
+    "Enum name cannot be '{0}'": {
+        "category": "Error",
+        "code": -9999999
+    },
+    "Types of property '{0}' are incompatible:": {
+        "category": "Error",
+        "code": -9999999
+    },
+    "Types of parameters '{0}' and '{1}' are incompatible:": {
+        "category": "Error",
+        "code": -9999999
+    },
+    "Unknown identifier '{0}'.": {
+        "category": "Error",
+        "code": -9999999
+    },
+    "Property '{0}' is inaccessible.": {
+        "category": "Error",
+        "code": -9999999
+    },
+    "Function implementation is missing or not immediately following the declaration.": {
+        "category": "Error",
+        "code": -9999999
+    },
+    "Property '{0}' of type '{1}' is not assignable to string index type '{2}'.": {
+        "category": "Error",
+        "code": -9999999
+    },
+    "Property '{0}' of type '{1}' is not assignable to numeric index type '{2}'.": {
+        "category": "Error",
+        "code": -9999999
+    },
+    "Numeric index type '{0}' is not assignable to string index type '{1}'.": {
+        "category": "Error",
+        "code": -9999999
+    },
+    "Class '{0}' incorrectly extends base class '{1}':": {
+        "category": "Error",
+        "code": -9999999
+    },
+    "Class '{0}' incorrectly extends base class '{1}'.": {
+        "category": "Error",
+        "code": -9999999
+    },
+    "Class static side '{0}' incorrectly extends base class static side '{1}':": {
+        "category": "Error",
+        "code": -9999999
+    },
+    "Class static side '{0}' incorrectly extends base class static side '{1}'.": {
+        "category": "Error",
+        "code": -9999999
+    },
+    "Type name '{0}' in extends clause does not reference constructor function for '{0}'.": {
+        "category": "Error",
+        "code": -9999999
+    },
+    "Class '{0}' incorrectly implements interface '{1}':": {
+        "category": "Error",
+        "code": -9999999
+    },
+    "Class '{0}' incorrectly implements interface '{1}'.": {
+        "category": "Error",
+        "code": -9999999
+    },
+    "Interface '{0}' incorrectly extends interface '{1}':": {
+        "category": "Error",
+        "code": -9999999
+    },
+    "Interface '{0}' incorrectly extends interface '{1}'.": {
+        "category": "Error",
+        "code": -9999999
+    },
+    "Enum member must have initializer.": {
+        "category": "Error",
+        "code": -9999999
+    },
+    "Ambient external modules cannot be nested in other modules.": {
+        "category": "Error",
+        "code": -9999999
+    },
+    "Import declarations in an internal module cannot reference an external module.": {
+        "category": "Error",
+        "code": -9999999
+    },
+	"A module declaration cannot be in a different file from a class or function with which it is merged": {
+        "category": "Error",
+        "code": -9999999
+	},
+	"A module declaration cannot be located prior to a class or function with which it is merged": {
+        "category": "Error",
+        "code": -9999999
+	},
+    "Cannot compile external modules unless the '--module' flag is provided.": {
+        "category": "Error",
+        "code": -9999999
+    },
+    "Import declaration conflicts with local declaration of '{0}'": {
+        "category": "Error",
+        "code": -9999999
+    },
+	"Module '{0}' is hidden by a local declaration with the same name": {
+        "category": "Error",
+        "code": -9999999
+	},
+    "Filename '{0}' differs from already included filename '{1}' only in casing": {
+        "category": "Error",
+        "code": -9999999
+    }
+}