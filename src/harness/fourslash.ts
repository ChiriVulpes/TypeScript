--- conflicted
+++ resolved
@@ -1,5302 +1,5298 @@
-namespace FourSlash {
-    ts.disableIncrementalParsing = false;
-
-    import ArrayOrSingle = FourSlashInterface.ArrayOrSingle;
-
-    export const enum FourSlashTestType {
-        Native,
-        Shims,
-        ShimsWithPreprocess,
-        Server
-    }
-
-    // Represents a parsed source file with metadata
-    interface FourSlashFile {
-        // The contents of the file (with markers, etc stripped out)
-        content: string;
-        fileName: string;
-        symlinks?: string[];
-        version: number;
-        // File-specific options (name/value pairs)
-        fileOptions: Harness.TestCaseParser.CompilerSettings;
-    }
-
-    // Represents a set of parsed source files and options
-    interface FourSlashData {
-        // Global options (name/value pairs)
-        globalOptions: Harness.TestCaseParser.CompilerSettings;
-
-        files: FourSlashFile[];
-
-        // A mapping from marker names to name/position pairs
-        markerPositions: ts.Map<Marker>;
-
-        markers: Marker[];
-
-        /**
-         * Inserted in source files by surrounding desired text
-         * in a range with `[|` and `|]`. For example,
-         *
-         * [|text in range|]
-         *
-         * is a range with `text in range` "selected".
-         */
-        ranges: Range[];
-        rangesByText?: ts.MultiMap<Range>;
-    }
-
-    export interface Marker {
-        fileName: string;
-        position: number;
-        data?: {};
-    }
-
-    export interface Range extends ts.TextRange {
-        fileName: string;
-        marker?: Marker;
-    }
-
-    interface LocationInformation {
-        position: number;
-        sourcePosition: number;
-        sourceLine: number;
-        sourceColumn: number;
-    }
-
-    interface RangeLocationInformation extends LocationInformation {
-        marker?: Marker;
-    }
-
-    interface ImplementationLocationInformation extends ts.ImplementationLocation {
-        matched?: boolean;
-    }
-
-    export interface TextSpan {
-        start: number;
-        end: number;
-    }
-
-    // Name of testcase metadata including ts.CompilerOptions properties that will be used by globalOptions
-    // To add additional option, add property into the testOptMetadataNames, refer the property in either globalMetadataNames or fileMetadataNames
-    // Add cases into convertGlobalOptionsToCompilationsSettings function for the compiler to acknowledge such option from meta data
-    const enum MetadataOptionNames {
-        baselineFile = "BaselineFile",
-        emitThisFile = "emitThisFile",  // This flag is used for testing getEmitOutput feature. It allows test-cases to indicate what file to be output in multiple files project
-        fileName = "Filename",
-        resolveReference = "ResolveReference",  // This flag is used to specify entry file for resolve file references. The flag is only allow once per test file
-        symlink = "Symlink",
-    }
-
-    // List of allowed metadata names
-    const fileMetadataNames = [MetadataOptionNames.fileName, MetadataOptionNames.emitThisFile, MetadataOptionNames.resolveReference, MetadataOptionNames.symlink];
-
-    function convertGlobalOptionsToCompilerOptions(globalOptions: Harness.TestCaseParser.CompilerSettings): ts.CompilerOptions {
-        const settings: ts.CompilerOptions = { target: ts.ScriptTarget.ES5 };
-        Harness.Compiler.setCompilerOptionsFromHarnessSetting(globalOptions, settings);
-        return settings;
-    }
-
-    export class TestCancellationToken implements ts.HostCancellationToken {
-        // 0 - cancelled
-        // >0 - not cancelled
-        // <0 - not cancelled and value denotes number of isCancellationRequested after which token become cancelled
-        private static readonly notCanceled = -1;
-        private numberOfCallsBeforeCancellation = TestCancellationToken.notCanceled;
-
-        public isCancellationRequested(): boolean {
-            if (this.numberOfCallsBeforeCancellation < 0) {
-                return false;
-            }
-
-            if (this.numberOfCallsBeforeCancellation > 0) {
-                this.numberOfCallsBeforeCancellation--;
-                return false;
-            }
-
-            return true;
-        }
-
-        public setCancelled(numberOfCalls = 0): void {
-            ts.Debug.assert(numberOfCalls >= 0);
-            this.numberOfCallsBeforeCancellation = numberOfCalls;
-        }
-
-        public resetCancelled(): void {
-            this.numberOfCallsBeforeCancellation = TestCancellationToken.notCanceled;
-        }
-    }
-
-    export function verifyOperationIsCancelled(f: () => void) {
-        try {
-            f();
-        }
-        catch (e) {
-            if (e instanceof ts.OperationCanceledException) {
-                return;
-            }
-        }
-
-        throw new Error("Operation should be cancelled");
-    }
-
-    // This function creates IScriptSnapshot object for testing getPreProcessedFileInfo
-    // Return object may lack some functionalities for other purposes.
-    function createScriptSnapShot(sourceText: string): ts.IScriptSnapshot {
-        return ts.ScriptSnapshot.fromString(sourceText);
-    }
-
-    export class TestState {
-        // Language service instance
-        private languageServiceAdapterHost: Harness.LanguageService.LanguageServiceAdapterHost;
-        private languageService: ts.LanguageService;
-        private cancellationToken: TestCancellationToken;
-
-        // The current caret position in the active file
-        public currentCaretPosition = 0;
-        // The position of the end of the current selection, or -1 if nothing is selected
-        public selectionEnd = -1;
-
-        public lastKnownMarker = "";
-
-        // The file that's currently 'opened'
-        public activeFile!: FourSlashFile;
-
-        // Whether or not we should format on keystrokes
-        public enableFormatting = true;
-
-        public formatCodeSettings: ts.FormatCodeSettings;
-
-        private inputFiles = ts.createMap<string>();  // Map between inputFile's fileName and its content for easily looking up when resolving references
-
-        private static getDisplayPartsJson(displayParts: ts.SymbolDisplayPart[] | undefined) {
-            let result = "";
-            ts.forEach(displayParts, part => {
-                if (result) {
-                    result += ",\n    ";
-                }
-                else {
-                    result = "[\n    ";
-                }
-                result += JSON.stringify(part);
-            });
-            if (result) {
-                result += "\n]";
-            }
-
-            return result;
-        }
-
-        // Add input file which has matched file name with the given reference-file path.
-        // This is necessary when resolveReference flag is specified
-        private addMatchedInputFile(referenceFilePath: string, extensions: ReadonlyArray<string> | undefined) {
-            const inputFiles = this.inputFiles;
-            const languageServiceAdapterHost = this.languageServiceAdapterHost;
-            const didAdd = tryAdd(referenceFilePath);
-            if (extensions && !didAdd) {
-                ts.forEach(extensions, ext => tryAdd(referenceFilePath + ext));
-            }
-
-            function tryAdd(path: string) {
-                const inputFile = inputFiles.get(path);
-                if (inputFile && !Harness.isDefaultLibraryFile(path)) {
-                    languageServiceAdapterHost.addScript(path, inputFile, /*isRootFile*/ true);
-                    return true;
-                }
-            }
-        }
-
-        private getLanguageServiceAdapter(testType: FourSlashTestType, cancellationToken: TestCancellationToken, compilationOptions: ts.CompilerOptions): Harness.LanguageService.LanguageServiceAdapter {
-            switch (testType) {
-                case FourSlashTestType.Native:
-                    return new Harness.LanguageService.NativeLanguageServiceAdapter(cancellationToken, compilationOptions);
-                case FourSlashTestType.Shims:
-                    return new Harness.LanguageService.ShimLanguageServiceAdapter(/*preprocessToResolve*/ false, cancellationToken, compilationOptions);
-                case FourSlashTestType.ShimsWithPreprocess:
-                    return new Harness.LanguageService.ShimLanguageServiceAdapter(/*preprocessToResolve*/ true, cancellationToken, compilationOptions);
-                case FourSlashTestType.Server:
-                    return new Harness.LanguageService.ServerLanguageServiceAdapter(cancellationToken, compilationOptions);
-                default:
-                    throw new Error("Unknown FourSlash test type: ");
-            }
-        }
-
-        constructor(private basePath: string, private testType: FourSlashTestType, public testData: FourSlashData) {
-            // Create a new Services Adapter
-            this.cancellationToken = new TestCancellationToken();
-            let compilationOptions = convertGlobalOptionsToCompilerOptions(this.testData.globalOptions);
-            compilationOptions.skipDefaultLibCheck = true;
-
-            // Initialize the language service with all the scripts
-            let startResolveFileRef: FourSlashFile | undefined;
-
-            let configFileName: string | undefined;
-            for (const file of testData.files) {
-                // Create map between fileName and its content for easily looking up when resolveReference flag is specified
-                this.inputFiles.set(file.fileName, file.content);
-                if (isConfig(file)) {
-                    const configJson = ts.parseConfigFileTextToJson(file.fileName, file.content);
-                    if (configJson.config === undefined) {
-                        throw new Error(`Failed to parse test ${file.fileName}: ${configJson.error!.messageText}`);
-                    }
-
-                    // Extend our existing compiler options so that we can also support tsconfig only options
-                    if (configJson.config.compilerOptions) {
-                        const baseDirectory = ts.normalizePath(ts.getDirectoryPath(file.fileName));
-                        const tsConfig = ts.convertCompilerOptionsFromJson(configJson.config.compilerOptions, baseDirectory, file.fileName);
-
-                        if (!tsConfig.errors || !tsConfig.errors.length) {
-                            compilationOptions = ts.extend(compilationOptions, tsConfig.options);
-                        }
-                    }
-                    configFileName = file.fileName;
-                }
-
-                if (!startResolveFileRef && file.fileOptions[MetadataOptionNames.resolveReference] === "true") {
-                    startResolveFileRef = file;
-                }
-                else if (startResolveFileRef) {
-                    // If entry point for resolving file references is already specified, report duplication error
-                    throw new Error("There exists a Fourslash file which has resolveReference flag specified; remove duplicated resolveReference flag");
-                }
-            }
-
-            if (configFileName) {
-                const baseDir = ts.normalizePath(ts.getDirectoryPath(configFileName));
-                const files: vfs.FileSet = { [baseDir]: {} };
-                this.inputFiles.forEach((data, path) => {
-                    const scriptInfo = new Harness.LanguageService.ScriptInfo(path, undefined!, /*isRootFile*/ false); // TODO: GH#18217
-                    files[path] = new vfs.File(data, { meta: { scriptInfo } });
-                });
-                const fs = new vfs.FileSystem(/*ignoreCase*/ true, { cwd: baseDir, files });
-                const host = new fakes.ParseConfigHost(fs);
-                const jsonSourceFile = ts.parseJsonText(configFileName, this.inputFiles.get(configFileName)!);
-                compilationOptions = ts.parseJsonSourceFileConfigFileContent(jsonSourceFile, host, baseDir, compilationOptions, configFileName).options;
-            }
-
-            if (compilationOptions.typeRoots) {
-                compilationOptions.typeRoots = compilationOptions.typeRoots.map(p => ts.getNormalizedAbsolutePath(p, this.basePath));
-            }
-
-            const languageServiceAdapter = this.getLanguageServiceAdapter(testType, this.cancellationToken, compilationOptions);
-            this.languageServiceAdapterHost = languageServiceAdapter.getHost();
-            this.languageService = memoWrap(languageServiceAdapter.getLanguageService(), this); // Wrap the LS to cache some expensive operations certain tests call repeatedly
-
-            if (startResolveFileRef) {
-                // Add the entry-point file itself into the languageServiceShimHost
-                this.languageServiceAdapterHost.addScript(startResolveFileRef.fileName, startResolveFileRef.content, /*isRootFile*/ true);
-
-                const resolvedResult = languageServiceAdapter.getPreProcessedFileInfo(startResolveFileRef.fileName, startResolveFileRef.content);
-                const referencedFiles: ts.FileReference[] = resolvedResult.referencedFiles;
-                const importedFiles: ts.FileReference[] = resolvedResult.importedFiles;
-
-                // Add triple reference files into language-service host
-                ts.forEach(referencedFiles, referenceFile => {
-                    // Fourslash insert tests/cases/fourslash into inputFile.unitName so we will properly append the same base directory to refFile path
-                    const referenceFilePath = this.basePath + "/" + referenceFile.fileName;
-                    this.addMatchedInputFile(referenceFilePath, /* extensions */ undefined);
-                });
-
-                // Add import files into language-service host
-                ts.forEach(importedFiles, importedFile => {
-                    // Fourslash insert tests/cases/fourslash into inputFile.unitName and import statement doesn't require ".ts"
-                    // so convert them before making appropriate comparison
-                    const importedFilePath = this.basePath + "/" + importedFile.fileName;
-                    this.addMatchedInputFile(importedFilePath, ts.getSupportedExtensions(compilationOptions));
-                });
-
-                // Check if no-default-lib flag is false and if so add default library
-                if (!resolvedResult.isLibFile) {
-                    this.languageServiceAdapterHost.addScript(Harness.Compiler.defaultLibFileName,
-                        Harness.Compiler.getDefaultLibrarySourceFile()!.text, /*isRootFile*/ false);
-                }
-            }
-            else {
-                // resolveReference file-option is not specified then do not resolve any files and include all inputFiles
-                this.inputFiles.forEach((file, fileName) => {
-                    if (!Harness.isDefaultLibraryFile(fileName)) {
-                        this.languageServiceAdapterHost.addScript(fileName, file, /*isRootFile*/ true);
-                    }
-                });
-                if (!compilationOptions.noLib) {
-                    this.languageServiceAdapterHost.addScript(Harness.Compiler.defaultLibFileName,
-                        Harness.Compiler.getDefaultLibrarySourceFile()!.text, /*isRootFile*/ false);
-                }
-            }
-
-            for (const file of testData.files) {
-                ts.forEach(file.symlinks, link => {
-                    this.languageServiceAdapterHost.vfs.mkdirpSync(vpath.dirname(link));
-                    this.languageServiceAdapterHost.vfs.symlinkSync(file.fileName, link);
-                });
-            }
-
-            this.formatCodeSettings = ts.testFormatSettings;
-
-            // Open the first file by default
-            this.openFile(0);
-
-            function memoWrap(ls: ts.LanguageService, target: TestState): ts.LanguageService {
-                const cacheableMembers: (keyof typeof ls)[] = [
-                    "getCompletionEntryDetails",
-                    "getCompletionEntrySymbol",
-                    "getQuickInfoAtPosition",
-                    "getReferencesAtPosition",
-                    "getDocumentHighlights",
-                ];
-                const proxy = {} as ts.LanguageService;
-                const keys = ts.getAllKeys(ls);
-                for (const k of keys) {
-                    const key = k as keyof typeof ls;
-                    if (cacheableMembers.indexOf(key) === -1) {
-                        proxy[key] = (...args: any[]) => (ls[key] as Function)(...args);
-                        continue;
-                    }
-                    const memo = Utils.memoize(
-                        (_version: number, _active: string, _caret: number, _selectEnd: number, _marker: string, ...args: any[]) => (ls[key] as Function)(...args),
-                        (...args) => args.join("|,|")
-                    );
-                    proxy[key] = (...args: any[]) => memo(
-                        target.languageServiceAdapterHost.getScriptInfo(target.activeFile.fileName)!.version,
-                        target.activeFile.fileName,
-                        target.currentCaretPosition,
-                        target.selectionEnd,
-                        target.lastKnownMarker,
-                        ...args
-                    );
-                }
-                return proxy;
-            }
-        }
-
-        private getFileContent(fileName: string): string {
-            return ts.Debug.assertDefined(this.tryGetFileContent(fileName));
-        }
-        private tryGetFileContent(fileName: string): string | undefined {
-            const script = this.languageServiceAdapterHost.getScriptInfo(fileName);
-            return script && script.content;
-        }
-
-        // Entry points from fourslash.ts
-        public goToMarker(name: string | Marker = "") {
-            const marker = ts.isString(name) ? this.getMarkerByName(name) : name;
-            if (this.activeFile.fileName !== marker.fileName) {
-                this.openFile(marker.fileName);
-            }
-
-            const content = this.getFileContent(marker.fileName);
-            if (marker.position === -1 || marker.position > content.length) {
-                throw new Error(`Marker "${name}" has been invalidated by unrecoverable edits to the file.`);
-            }
-            const mName = ts.isString(name) ? name : this.markerName(marker);
-            this.lastKnownMarker = mName;
-            this.goToPosition(marker.position);
-        }
-
-        public goToEachMarker(markers: ReadonlyArray<Marker>, action: (marker: Marker, index: number) => void) {
-            assert(markers.length);
-            for (let i = 0; i < markers.length; i++) {
-                this.goToMarker(markers[i]);
-                action(markers[i], i);
-            }
-        }
-
-        public goToEachRange(action: (range: Range) => void) {
-            const ranges = this.getRanges();
-            assert(ranges.length);
-            for (const range of ranges) {
-                this.selectRange(range);
-                action(range);
-            }
-        }
-
-        public markerName(m: Marker): string {
-            return ts.forEachEntry(this.testData.markerPositions, (marker, name) => {
-                if (marker === m) {
-                    return name;
-                }
-            })!;
-        }
-
-        public goToPosition(pos: number) {
-            this.currentCaretPosition = pos;
-            this.selectionEnd = -1;
-        }
-
-        public select(startMarker: string, endMarker: string) {
-            const start = this.getMarkerByName(startMarker), end = this.getMarkerByName(endMarker);
-            ts.Debug.assert(start.fileName === end.fileName);
-            if (this.activeFile.fileName !== start.fileName) {
-                this.openFile(start.fileName);
-            }
-            this.goToPosition(start.position);
-            this.selectionEnd = end.position;
-        }
-
-        public selectAllInFile(fileName: string) {
-            this.openFile(fileName);
-            this.goToPosition(0);
-            this.selectionEnd = this.activeFile.content.length;
-        }
-
-        public selectRange(range: Range): void {
-            this.goToRangeStart(range);
-            this.selectionEnd = range.end;
-        }
-
-        public moveCaretRight(count = 1) {
-            this.currentCaretPosition += count;
-            this.currentCaretPosition = Math.min(this.currentCaretPosition, this.getFileContent(this.activeFile.fileName).length);
-            this.selectionEnd = -1;
-        }
-
-        // Opens a file given its 0-based index or fileName
-        public openFile(indexOrName: number | string, content?: string, scriptKindName?: string): void {
-            const fileToOpen: FourSlashFile = this.findFile(indexOrName);
-            fileToOpen.fileName = ts.normalizeSlashes(fileToOpen.fileName);
-            this.activeFile = fileToOpen;
-            // Let the host know that this file is now open
-            this.languageServiceAdapterHost.openFile(fileToOpen.fileName, content, scriptKindName);
-        }
-
-        public verifyErrorExistsBetweenMarkers(startMarkerName: string, endMarkerName: string, shouldExist: boolean) {
-            const startMarker = this.getMarkerByName(startMarkerName);
-            const endMarker = this.getMarkerByName(endMarkerName);
-            const predicate = (errorMinChar: number, errorLimChar: number, startPos: number, endPos: number) =>
-                ((errorMinChar === startPos) && (errorLimChar === endPos)) ? true : false;
-
-            const exists = this.anyErrorInRange(predicate, startMarker, endMarker);
-
-            if (exists !== shouldExist) {
-                this.printErrorLog(shouldExist, this.getAllDiagnostics());
-                throw new Error(`${shouldExist ? "Expected" : "Did not expect"} failure between markers: '${startMarkerName}', '${endMarkerName}'`);
-            }
-        }
-
-        private raiseError(message: string): never {
-            throw new Error(this.messageAtLastKnownMarker(message));
-        }
-
-        private messageAtLastKnownMarker(message: string) {
-            const locationDescription = this.lastKnownMarker ? this.lastKnownMarker : this.getLineColStringAtPosition(this.currentCaretPosition);
-            return `At ${locationDescription}: ${message}`;
-        }
-
-        private assertionMessageAtLastKnownMarker(msg: string) {
-            return "\nMarker: " + this.lastKnownMarker + "\nChecking: " + msg + "\n\n";
-        }
-
-        private getDiagnostics(fileName: string, includeSuggestions = false): ts.Diagnostic[] {
-            return [
-                ...this.languageService.getSyntacticDiagnostics(fileName),
-                ...this.languageService.getSemanticDiagnostics(fileName),
-                ...(includeSuggestions ? this.languageService.getSuggestionDiagnostics(fileName) : ts.emptyArray),
-            ];
-        }
-
-        private getAllDiagnostics(): ReadonlyArray<ts.Diagnostic> {
-            return ts.flatMap(this.languageServiceAdapterHost.getFilenames(), fileName => {
-                if (!ts.isAnySupportedFileExtension(fileName)) {
-                    return [];
-                }
-
-                const baseName = ts.getBaseFileName(fileName);
-                if (baseName === "package.json" || baseName === "tsconfig.json" || baseName === "jsconfig.json") {
-                    return [];
-                }
-                return this.getDiagnostics(fileName);
-            });
-        }
-
-        public verifyErrorExistsAfterMarker(markerName: string, shouldExist: boolean, after: boolean) {
-            const marker: Marker = this.getMarkerByName(markerName);
-            let predicate: (errorMinChar: number, errorLimChar: number, startPos: number, endPos: number) => boolean;
-
-            if (after) {
-                predicate = (errorMinChar: number, errorLimChar: number, startPos: number) =>
-                    ((errorMinChar >= startPos) && (errorLimChar >= startPos)) ? true : false;
-            }
-            else {
-                predicate = (errorMinChar: number, errorLimChar: number, startPos: number) =>
-                    ((errorMinChar <= startPos) && (errorLimChar <= startPos)) ? true : false;
-            }
-
-            const exists = this.anyErrorInRange(predicate, marker);
-            const diagnostics = this.getAllDiagnostics();
-
-            if (exists !== shouldExist) {
-                this.printErrorLog(shouldExist, diagnostics);
-                throw new Error(`${shouldExist ? "Expected" : "Did not expect"} failure at marker '${markerName}'`);
-            }
-        }
-
-        private anyErrorInRange(predicate: (errorMinChar: number, errorLimChar: number, startPos: number, endPos: number | undefined) => boolean, startMarker: Marker, endMarker?: Marker): boolean {
-            return this.getDiagnostics(startMarker.fileName).some(({ start, length }) =>
-                predicate(start!, start! + length!, startMarker.position, endMarker === undefined ? undefined : endMarker.position)); // TODO: GH#18217
-        }
-
-        private printErrorLog(expectErrors: boolean, errors: ReadonlyArray<ts.Diagnostic>): void {
-            if (expectErrors) {
-                Harness.IO.log("Expected error not found.  Error list is:");
-            }
-            else {
-                Harness.IO.log("Unexpected error(s) found.  Error list is:");
-            }
-
-            for (const { start, length, messageText, file } of errors) {
-                Harness.IO.log("  " + this.formatRange(file, start!, length!) + // TODO: GH#18217
-                    ", message: " + ts.flattenDiagnosticMessageText(messageText, Harness.IO.newLine()) + "\n");
-            }
-        }
-
-        private formatRange(file: ts.SourceFile | undefined, start: number, length: number) {
-            if (file) {
-                return `from: ${this.formatLineAndCharacterOfPosition(file, start)}, to: ${this.formatLineAndCharacterOfPosition(file, start + length)}`;
-            }
-            return "global";
-        }
-
-        private formatLineAndCharacterOfPosition(file: ts.SourceFile, pos: number) {
-            if (file) {
-                const { line, character } = ts.getLineAndCharacterOfPosition(file, pos);
-                return `${line}:${character}`;
-            }
-            return "global";
-        }
-
-        private formatPosition(file: ts.SourceFile, pos: number) {
-            if (file) {
-                return file.fileName + "@" + pos;
-            }
-            return "global";
-        }
-
-        public verifyNoErrors() {
-            ts.forEachKey(this.inputFiles, fileName => {
-                if (!ts.isAnySupportedFileExtension(fileName)
-                    || Harness.getConfigNameFromFileName(fileName)
-                    || !this.getProgram().getCompilerOptions().allowJs && !ts.resolutionExtensionIsTSOrJson(ts.extensionFromPath(fileName))) return;
-                const errors = this.getDiagnostics(fileName).filter(e => e.category !== ts.DiagnosticCategory.Suggestion);
-                if (errors.length) {
-                    this.printErrorLog(/*expectErrors*/ false, errors);
-                    const error = errors[0];
-                    this.raiseError(`Found an error: ${this.formatPosition(error.file!, error.start!)}: ${error.messageText}`);
-                }
-            });
-        }
-
-        public verifyErrorExistsAtRange(range: Range, code: number, expectedMessage?: string) {
-            const span = ts.createTextSpanFromRange(range);
-            const hasMatchingError = ts.some(
-                this.getDiagnostics(range.fileName),
-                ({ code, messageText, start, length }) =>
-                    code === code &&
-                    (!expectedMessage || expectedMessage === messageText) &&
-                    ts.isNumber(start) && ts.isNumber(length) &&
-                    ts.textSpansEqual(span, { start, length }));
-
-            if (!hasMatchingError) {
-                this.raiseError(`No error with code ${code} found at provided range.`);
-            }
-        }
-
-        public verifyNumberOfErrorsInCurrentFile(expected: number) {
-            const errors = this.getDiagnostics(this.activeFile.fileName);
-            const actual = errors.length;
-
-            if (actual !== expected) {
-                this.printErrorLog(/*expectErrors*/ false, errors);
-                const errorMsg = "Actual number of errors (" + actual + ") does not match expected number (" + expected + ")";
-                Harness.IO.log(errorMsg);
-                this.raiseError(errorMsg);
-            }
-        }
-
-        public verifyEval(expr: string, value: any) {
-            const emit = this.languageService.getEmitOutput(this.activeFile.fileName);
-            if (emit.outputFiles.length !== 1) {
-                throw new Error("Expected exactly one output from emit of " + this.activeFile.fileName);
-            }
-
-            const evaluation = new Function(`${emit.outputFiles[0].text};\r\nreturn (${expr});`)(); // tslint:disable-line:function-constructor
-            if (evaluation !== value) {
-                this.raiseError(`Expected evaluation of expression "${expr}" to equal "${value}", but got "${evaluation}"`);
-            }
-        }
-
-        public verifyGoToDefinitionIs(endMarker: ArrayOrSingle<string>) {
-            this.verifyGoToXWorker(toArray(endMarker), () => this.getGoToDefinition());
-        }
-
-        public verifyGoToDefinition(arg0: any, endMarkerNames?: ArrayOrSingle<string>) {
-            this.verifyGoToX(arg0, endMarkerNames, () => this.getGoToDefinitionAndBoundSpan());
-        }
-
-        private getGoToDefinition(): ReadonlyArray<ts.DefinitionInfo> {
-            return this.languageService.getDefinitionAtPosition(this.activeFile.fileName, this.currentCaretPosition)!;
-        }
-
-        private getGoToDefinitionAndBoundSpan(): ts.DefinitionInfoAndBoundSpan {
-            return this.languageService.getDefinitionAndBoundSpan(this.activeFile.fileName, this.currentCaretPosition)!;
-        }
-
-        public verifyGoToType(arg0: any, endMarkerNames?: ArrayOrSingle<string>) {
-            this.verifyGoToX(arg0, endMarkerNames, () =>
-                this.languageService.getTypeDefinitionAtPosition(this.activeFile.fileName, this.currentCaretPosition));
-        }
-
-        private verifyGoToX(arg0: any, endMarkerNames: ArrayOrSingle<string> | undefined, getDefs: () => ReadonlyArray<ts.DefinitionInfo> | ts.DefinitionInfoAndBoundSpan | undefined) {
-            if (endMarkerNames) {
-                this.verifyGoToXPlain(arg0, endMarkerNames, getDefs);
-            }
-            else if (ts.isArray(arg0)) {
-                const pairs = arg0 as ReadonlyArray<[ArrayOrSingle<string>, ArrayOrSingle<string>]>;
-                for (const [start, end] of pairs) {
-                    this.verifyGoToXPlain(start, end, getDefs);
-                }
-            }
-            else {
-                const obj: { [startMarkerName: string]: ArrayOrSingle<string> } = arg0;
-                for (const startMarkerName in obj) {
-                    if (ts.hasProperty(obj, startMarkerName)) {
-                        this.verifyGoToXPlain(startMarkerName, obj[startMarkerName], getDefs);
-                    }
-                }
-            }
-        }
-
-        private verifyGoToXPlain(startMarkerNames: ArrayOrSingle<string>, endMarkerNames: ArrayOrSingle<string>, getDefs: () => ReadonlyArray<ts.DefinitionInfo> | ts.DefinitionInfoAndBoundSpan | undefined) {
-            for (const start of toArray(startMarkerNames)) {
-                this.verifyGoToXSingle(start, endMarkerNames, getDefs);
-            }
-        }
-
-        public verifyGoToDefinitionForMarkers(markerNames: string[]) {
-            for (const markerName of markerNames) {
-                this.verifyGoToXSingle(`${markerName}Reference`, `${markerName}Definition`, () => this.getGoToDefinition());
-            }
-        }
-
-        private verifyGoToXSingle(startMarkerName: string, endMarkerNames: ArrayOrSingle<string>, getDefs: () => ReadonlyArray<ts.DefinitionInfo> | ts.DefinitionInfoAndBoundSpan | undefined) {
-            this.goToMarker(startMarkerName);
-            this.verifyGoToXWorker(toArray(endMarkerNames), getDefs, startMarkerName);
-        }
-
-        private verifyGoToXWorker(endMarkers: ReadonlyArray<string>, getDefs: () => ReadonlyArray<ts.DefinitionInfo> | ts.DefinitionInfoAndBoundSpan | undefined, startMarkerName?: string) {
-            const defs = getDefs();
-            let definitions: ReadonlyArray<ts.DefinitionInfo>;
-            let testName: string;
-
-            if (!defs || ts.isArray(defs)) {
-                definitions = defs as ts.DefinitionInfo[] || [];
-                testName = "goToDefinitions";
-            }
-            else {
-                this.verifyDefinitionTextSpan(defs, startMarkerName!);
-
-                definitions = defs.definitions!; // TODO: GH#18217
-                testName = "goToDefinitionsAndBoundSpan";
-            }
-
-            if (endMarkers.length !== definitions.length) {
-                this.raiseError(`${testName} failed - expected to find ${endMarkers.length} definitions but got ${definitions.length}`);
-            }
-
-            ts.zipWith(endMarkers, definitions, (endMarker, definition, i) => {
-                const marker = this.getMarkerByName(endMarker);
-                if (ts.comparePaths(marker.fileName, definition.fileName, /*ignoreCase*/ true) !== ts.Comparison.EqualTo || marker.position !== definition.textSpan.start) {
-                    this.raiseError(`${testName} failed for definition ${endMarker} (${i}): expected ${marker.fileName} at ${marker.position}, got ${definition.fileName} at ${definition.textSpan.start}`);
-                }
-            });
-        }
-
-        private verifyDefinitionTextSpan(defs: ts.DefinitionInfoAndBoundSpan, startMarkerName: string) {
-            const range = this.testData.ranges.find(range => this.markerName(range.marker!) === startMarkerName);
-
-            if (!range && !defs.textSpan) {
-                return;
-            }
-
-            if (!range) {
-                this.raiseError(`goToDefinitionsAndBoundSpan failed - found a TextSpan ${JSON.stringify(defs.textSpan)} when it wasn't expected.`);
-            }
-            else if (defs.textSpan.start !== range.pos || defs.textSpan.length !== range.end - range.pos) {
-                const expected: ts.TextSpan = {
-                    start: range.pos, length: range.end - range.pos
-                };
-                this.raiseError(`goToDefinitionsAndBoundSpan failed - expected to find TextSpan ${JSON.stringify(expected)} but got ${JSON.stringify(defs.textSpan)}`);
-            }
-        }
-
-        public verifyGetEmitOutputForCurrentFile(expected: string): void {
-            const emit = this.languageService.getEmitOutput(this.activeFile.fileName);
-            if (emit.outputFiles.length !== 1) {
-                throw new Error("Expected exactly one output from emit of " + this.activeFile.fileName);
-            }
-            const actual = emit.outputFiles[0].text;
-            if (actual !== expected) {
-                this.raiseError(`Expected emit output to be "${expected}", but got "${actual}"`);
-            }
-        }
-
-        public verifyGetEmitOutputContentsForCurrentFile(expected: ts.OutputFile[]): void {
-            const emit = this.languageService.getEmitOutput(this.activeFile.fileName);
-            assert.equal(emit.outputFiles.length, expected.length, "Number of emit output files");
-            ts.zipWith(emit.outputFiles, expected, (outputFile, expected) => {
-                assert.equal(outputFile.name, expected.name, "FileName");
-                assert.equal(outputFile.text, expected.text, "Content");
-            });
-        }
-
-        public verifyCompletions(options: FourSlashInterface.VerifyCompletionsOptions) {
-            if (options.marker === undefined) {
-                this.verifyCompletionsWorker(options);
-            }
-            else {
-                for (const marker of toArray(options.marker)) {
-                    this.goToMarker(marker);
-                    this.verifyCompletionsWorker(options);
-                }
-            }
-        }
-
-        private verifyCompletionsWorker(options: FourSlashInterface.VerifyCompletionsOptions): void {
-            const actualCompletions = this.getCompletionListAtCaret({ ...options.preferences, triggerCharacter: options.triggerCharacter })!;
-            if (!actualCompletions) {
-                if ("exact" in options && options.exact === undefined) return;
-                this.raiseError(`No completions at position '${this.currentCaretPosition}'.`);
-            }
-
-            if (actualCompletions.isNewIdentifierLocation !== (options.isNewIdentifierLocation || false)) {
-                this.raiseError(`Expected 'isNewIdentifierLocation' to be ${options.isNewIdentifierLocation || false}, got ${actualCompletions.isNewIdentifierLocation}`);
-            }
-
-            if ("isGlobalCompletion" in options && actualCompletions.isGlobalCompletion !== options.isGlobalCompletion) {
-                this.raiseError(`Expected 'isGlobalCompletion to be ${options.isGlobalCompletion}, got ${actualCompletions.isGlobalCompletion}`);
-            }
-
-            const nameToEntries = ts.createMap<ts.CompletionEntry[]>();
-            for (const entry of actualCompletions.entries) {
-                const entries = nameToEntries.get(entry.name);
-                if (!entries) {
-                    nameToEntries.set(entry.name, [entry]);
-                }
-                else {
-                    if (entries.some(e => e.source === entry.source)) {
-                        this.raiseError(`Duplicate completions for ${entry.name}`);
-                    }
-                    entries.push(entry);
-                }
-            }
-
-            if ("exact" in options) {
-                ts.Debug.assert(!("includes" in options) && !("excludes" in options));
-                if (options.exact === undefined) throw this.raiseError("Expected no completions");
-                this.verifyCompletionsAreExactly(actualCompletions.entries, toArray(options.exact), options.marker);
-            }
-            else {
-                if (options.includes) {
-                    for (const include of toArray(options.includes)) {
-                        const name = typeof include === "string" ? include : include.name;
-                        const found = nameToEntries.get(name);
-<<<<<<< HEAD
-                        if (!found) throw this.raiseError(`No completion ${name} found`);
-=======
-                        if (!found) throw this.raiseError(`Includes: completion '${name}' not found.`);
->>>>>>> decc3cd6
-                        assert(found.length === 1); // Must use 'exact' for multiple completions with same name
-                        this.verifyCompletionEntry(ts.first(found), include);
-                    }
-                }
-                if (options.excludes) {
-                    for (const exclude of toArray(options.excludes)) {
-                        assert(typeof exclude === "string");
-                        if (nameToEntries.has(exclude)) {
-                            this.raiseError(`Excludes: unexpected completion '${exclude}' found.`);
-                        }
-                    }
-                }
-            }
-        }
-
-        private verifyCompletionEntry(actual: ts.CompletionEntry, expected: FourSlashInterface.ExpectedCompletionEntry) {
-            const { insertText, replacementSpan, hasAction, isRecommended, kind, kindModifiers, text, documentation, tags, source, sourceDisplay, sortText } = typeof expected === "string"
-                ? { insertText: undefined, replacementSpan: undefined, hasAction: undefined, isRecommended: undefined, kind: undefined, kindModifiers: undefined, text: undefined, documentation: undefined, tags: undefined, source: undefined, sourceDisplay: undefined, sortText: undefined }
-                : expected;
-
-            if (actual.insertText !== insertText) {
-                this.raiseError(`Expected completion insert text to be ${insertText}, got ${actual.insertText}`);
-            }
-            const convertedReplacementSpan = replacementSpan && ts.createTextSpanFromRange(replacementSpan);
-            try {
-                assert.deepEqual(actual.replacementSpan, convertedReplacementSpan);
-            }
-            catch {
-                this.raiseError(`Expected completion replacementSpan to be ${stringify(convertedReplacementSpan)}, got ${stringify(actual.replacementSpan)}`);
-            }
-
-            if (kind !== undefined || kindModifiers !== undefined) {
-                if (actual.kind !== kind) {
-                    this.raiseError(`Unexpected kind for ${actual.name}: Expected ${kind}, actual ${actual.kind}`);
-                }
-                if (actual.kindModifiers !== (kindModifiers || "")) {
-                    this.raiseError(`Bad kind modifiers for ${actual.name}: Expected ${kindModifiers || ""}, actual ${actual.kindModifiers}`);
-                }
-            }
-
-            assert.equal(actual.hasAction, hasAction);
-            assert.equal(actual.isRecommended, isRecommended);
-            assert.equal(actual.source, source);
-            assert.equal(actual.sortText, sortText || ts.Completions.SortText.LocationPriority, this.messageAtLastKnownMarker(`Actual entry: ${JSON.stringify(actual)}`));
-
-            if (text !== undefined) {
-                const actualDetails = this.getCompletionEntryDetails(actual.name, actual.source)!;
-                assert.equal(ts.displayPartsToString(actualDetails.displayParts), text);
-                assert.equal(ts.displayPartsToString(actualDetails.documentation), documentation || "");
-                // TODO: GH#23587
-                // assert.equal(actualDetails.kind, actual.kind);
-                assert.equal(actualDetails.kindModifiers, actual.kindModifiers);
-                assert.equal(actualDetails.source && ts.displayPartsToString(actualDetails.source), sourceDisplay);
-                assert.deepEqual(actualDetails.tags, tags);
-            }
-            else {
-                assert(documentation === undefined && tags === undefined && sourceDisplay === undefined, "If specifying completion details, should specify 'text'");
-            }
-        }
-
-        private verifyCompletionsAreExactly(actual: ReadonlyArray<ts.CompletionEntry>, expected: ReadonlyArray<FourSlashInterface.ExpectedCompletionEntry>, marker?: ArrayOrSingle<string | Marker>) {
-            // First pass: test that names are right. Then we'll test details.
-            assert.deepEqual(actual.map(a => a.name), expected.map(e => typeof e === "string" ? e : e.name), marker ? "At marker " + JSON.stringify(marker) : undefined);
-
-            ts.zipWith(actual, expected, (completion, expectedCompletion, index) => {
-                const name = typeof expectedCompletion === "string" ? expectedCompletion : expectedCompletion.name;
-                if (completion.name !== name) {
-                    this.raiseError(`${marker ? JSON.stringify(marker) : ""} Expected completion at index ${index} to be ${name}, got ${completion.name}`);
-                }
-                this.verifyCompletionEntry(completion, expectedCompletion);
-            });
-        }
-
-        /** Use `getProgram` instead of accessing this directly. */
-        private _program: ts.Program | undefined;
-        /** Use `getChecker` instead of accessing this directly. */
-        private _checker: ts.TypeChecker | undefined;
-
-        private getProgram(): ts.Program {
-            return this._program || (this._program = this.languageService.getProgram()!); // TODO: GH#18217
-        }
-
-        private getChecker() {
-            return this._checker || (this._checker = this.getProgram().getTypeChecker());
-        }
-
-        private getSourceFile(): ts.SourceFile {
-            const { fileName } = this.activeFile;
-            const result = this.getProgram().getSourceFile(fileName);
-            if (!result) {
-                throw new Error(`Could not get source file ${fileName}`);
-            }
-            return result;
-        }
-
-        private getNode(): ts.Node {
-            return ts.getTouchingPropertyName(this.getSourceFile(), this.currentCaretPosition);
-        }
-
-        private goToAndGetNode(range: Range): ts.Node {
-            this.goToRangeStart(range);
-            const node = this.getNode();
-            this.verifyRange("touching property name", range, node);
-            return node;
-        }
-
-        private verifyRange(desc: string, expected: ts.TextRange, actual: ts.Node) {
-            const actualStart = actual.getStart();
-            const actualEnd = actual.getEnd();
-            if (actualStart !== expected.pos || actualEnd !== expected.end) {
-                this.raiseError(`${desc} should be ${expected.pos}-${expected.end}, got ${actualStart}-${actualEnd}`);
-            }
-        }
-
-        private verifySymbol(symbol: ts.Symbol, declarationRanges: Range[]) {
-            const { declarations } = symbol;
-            if (declarations.length !== declarationRanges.length) {
-                this.raiseError(`Expected to get ${declarationRanges.length} declarations, got ${declarations.length}`);
-            }
-
-            ts.zipWith(declarations, declarationRanges, (decl, range) => {
-                this.verifyRange("symbol declaration", range, decl);
-            });
-        }
-
-        public verifySymbolAtLocation(startRange: Range, declarationRanges: Range[]): void {
-            const node = this.goToAndGetNode(startRange);
-            const symbol = this.getChecker().getSymbolAtLocation(node)!;
-            if (!symbol) {
-                this.raiseError("Could not get symbol at location");
-            }
-            this.verifySymbol(symbol, declarationRanges);
-        }
-
-        public symbolsInScope(range: Range): ts.Symbol[] {
-            const node = this.goToAndGetNode(range);
-            return this.getChecker().getSymbolsInScope(node, ts.SymbolFlags.Value | ts.SymbolFlags.Type | ts.SymbolFlags.Namespace);
-        }
-
-        public setTypesRegistry(map: ts.MapLike<void>): void {
-            this.languageServiceAdapterHost.typesRegistry = ts.createMapFromTemplate(map);
-        }
-
-        public verifyTypeOfSymbolAtLocation(range: Range, symbol: ts.Symbol, expected: string): void {
-            const node = this.goToAndGetNode(range);
-            const checker = this.getChecker();
-            const type = checker.getTypeOfSymbolAtLocation(symbol, node);
-
-            const actual = checker.typeToString(type);
-            if (actual !== expected) {
-                this.raiseError(displayExpectedAndActualString(expected, actual));
-            }
-        }
-
-        private verifyDocumentHighlightsRespectFilesList(files: ReadonlyArray<string>): void {
-            const startFile = this.activeFile.fileName;
-            for (const fileName of files) {
-                const searchFileNames = startFile === fileName ? [startFile] : [startFile, fileName];
-                const highlights = this.getDocumentHighlightsAtCurrentPosition(searchFileNames);
-                if (highlights && !highlights.every(dh => ts.contains(searchFileNames, dh.fileName))) {
-                    this.raiseError(`When asking for document highlights only in files ${searchFileNames}, got document highlights in ${unique(highlights, dh => dh.fileName)}`);
-                }
-            }
-        }
-
-        public verifyReferenceGroups(starts: ArrayOrSingle<string> | ArrayOrSingle<Range>, parts: ReadonlyArray<FourSlashInterface.ReferenceGroup>): void {
-            interface ReferenceGroupJson {
-                definition: string | { text: string, range: ts.TextSpan };
-                references: ts.ReferenceEntry[];
-            }
-            const fullExpected = ts.map<FourSlashInterface.ReferenceGroup, ReferenceGroupJson>(parts, ({ definition, ranges }) => ({
-                definition: typeof definition === "string" ? definition : { ...definition, range: ts.createTextSpanFromRange(definition.range) },
-                references: ranges.map<ts.ReferenceEntry>(r => {
-                    const { isWriteAccess = false, isDefinition = false, isInString, contextRangeIndex } = (r.marker && r.marker.data || {}) as { isWriteAccess?: boolean, isDefinition?: boolean, isInString?: true, contextRangeIndex?: number };
-                    return {
-                        fileName: r.fileName,
-                        textSpan: ts.createTextSpanFromRange(r),
-                        isWriteAccess,
-                        isDefinition,
-                        ...(contextRangeIndex !== undefined ?
-                            { contextSpan: ts.createTextSpanFromRange(this.getRanges()[contextRangeIndex]) } :
-                            undefined),
-                        ...(isInString ? { isInString: true } : undefined),
-                    };
-                }),
-            }));
-
-            for (const start of toArray<string | Range>(starts)) {
-                this.goToMarkerOrRange(start);
-                const fullActual = ts.map<ts.ReferencedSymbol, ReferenceGroupJson>(this.findReferencesAtCaret(), ({ definition, references }, i) => {
-                    const text = definition.displayParts.map(d => d.text).join("");
-                    return {
-                        definition: fullExpected.length > i && typeof fullExpected[i].definition === "string" ? text : { text, range: definition.textSpan },
-                        references,
-                    };
-                });
-                this.assertObjectsEqual(fullActual, fullExpected);
-
-                if (parts) {
-                    this.verifyDocumentHighlightsRespectFilesList(unique(ts.flatMap(parts, p => p.ranges), r => r.fileName));
-                }
-            }
-        }
-
-        public verifyNoReferences(markerNameOrRange?: string | Range) {
-            if (markerNameOrRange) this.goToMarkerOrRange(markerNameOrRange);
-            const refs = this.getReferencesAtCaret();
-            if (refs && refs.length) {
-                this.raiseError(`Expected getReferences to fail, but saw references: ${stringify(refs)}`);
-            }
-        }
-
-        // Necessary to have this function since `findReferences` isn't implemented in `client.ts`
-        public verifyGetReferencesForServerTest(expected: ReadonlyArray<ts.ReferenceEntry>): void {
-            const refs = this.getReferencesAtCaret();
-            assert.deepEqual<ReadonlyArray<ts.ReferenceEntry> | undefined>(refs, expected);
-        }
-
-        public verifySingleReferenceGroup(definition: FourSlashInterface.ReferenceGroupDefinition, ranges?: Range[] | string) {
-            ranges = ts.isString(ranges) ? this.rangesByText().get(ranges)! : ranges || this.getRanges();
-            this.verifyReferenceGroups(ranges, [{ definition, ranges }]);
-        }
-
-        private assertObjectsEqual<T>(fullActual: T, fullExpected: T, msgPrefix = ""): void {
-            const recur = <U>(actual: U, expected: U, path: string) => {
-                const fail = (msg: string) => {
-                    this.raiseError(`${msgPrefix} At ${path}: ${msg} ${displayExpectedAndActualString(stringify(fullExpected), stringify(fullActual))}`);
-                };
-
-                if ((actual === undefined) !== (expected === undefined)) {
-                    fail(`Expected ${stringify(expected)}, got ${stringify(actual)}`);
-                }
-
-                for (const key in actual) {
-                    if (ts.hasProperty(actual as any, key)) {
-                        const ak = actual[key], ek = expected[key];
-                        if (typeof ak === "object" && typeof ek === "object") {
-                            recur(ak, ek, path ? path + "." + key : key);
-                        }
-                        else if (ak !== ek) {
-                            fail(`Expected '${key}' to be '${stringify(ek)}', got '${stringify(ak)}'`);
-                        }
-                    }
-                }
-
-                for (const key in expected) {
-                    if (ts.hasProperty(expected as any, key)) {
-                        if (!ts.hasProperty(actual as any, key)) {
-                            fail(`${msgPrefix}Missing property '${key}'`);
-                        }
-                    }
-                }
-            };
-
-            if (fullActual === undefined || fullExpected === undefined) {
-                if (fullActual === fullExpected) {
-                    return;
-                }
-                this.raiseError(`${msgPrefix} ${displayExpectedAndActualString(stringify(fullExpected), stringify(fullActual))}`);
-            }
-            recur(fullActual, fullExpected, "");
-
-        }
-
-        public verifyDisplayPartsOfReferencedSymbol(expected: ts.SymbolDisplayPart[]) {
-            const referencedSymbols = this.findReferencesAtCaret()!;
-
-            if (referencedSymbols.length === 0) {
-                this.raiseError("No referenced symbols found at current caret position");
-            }
-            else if (referencedSymbols.length > 1) {
-                this.raiseError("More than one referenced symbol found");
-            }
-
-            assert.equal(TestState.getDisplayPartsJson(referencedSymbols[0].definition.displayParts),
-                TestState.getDisplayPartsJson(expected), this.messageAtLastKnownMarker("referenced symbol definition display parts"));
-        }
-
-        private getCompletionListAtCaret(options?: ts.GetCompletionsAtPositionOptions): ts.CompletionInfo | undefined {
-            return this.languageService.getCompletionsAtPosition(this.activeFile.fileName, this.currentCaretPosition, options);
-        }
-
-        private getCompletionEntryDetails(entryName: string, source?: string, preferences?: ts.UserPreferences): ts.CompletionEntryDetails | undefined {
-            return this.languageService.getCompletionEntryDetails(this.activeFile.fileName, this.currentCaretPosition, entryName, this.formatCodeSettings, source, preferences);
-        }
-
-        private getReferencesAtCaret() {
-            return this.languageService.getReferencesAtPosition(this.activeFile.fileName, this.currentCaretPosition);
-        }
-
-        private findReferencesAtCaret() {
-            return this.languageService.findReferences(this.activeFile.fileName, this.currentCaretPosition);
-        }
-
-        public getSyntacticDiagnostics(expected: ReadonlyArray<FourSlashInterface.Diagnostic>) {
-            const diagnostics = this.languageService.getSyntacticDiagnostics(this.activeFile.fileName);
-            this.testDiagnostics(expected, diagnostics, "error");
-        }
-
-        public getSemanticDiagnostics(expected: ReadonlyArray<FourSlashInterface.Diagnostic>) {
-            const diagnostics = this.languageService.getSemanticDiagnostics(this.activeFile.fileName);
-            this.testDiagnostics(expected, diagnostics, "error");
-        }
-
-        public getSuggestionDiagnostics(expected: ReadonlyArray<FourSlashInterface.Diagnostic>): void {
-            this.testDiagnostics(expected, this.languageService.getSuggestionDiagnostics(this.activeFile.fileName), "suggestion");
-        }
-
-        private testDiagnostics(expected: ReadonlyArray<FourSlashInterface.Diagnostic>, diagnostics: ReadonlyArray<ts.Diagnostic>, category: string) {
-            assert.deepEqual(ts.realizeDiagnostics(diagnostics, "\n"), expected.map((e): ts.RealizedDiagnostic => ({
-                message: e.message,
-                category,
-                code: e.code,
-                ...ts.createTextSpanFromRange(e.range || this.getRanges()[0]),
-                reportsUnnecessary: e.reportsUnnecessary,
-            })));
-        }
-
-        public verifyQuickInfoAt(markerName: string | Range, expectedText: string, expectedDocumentation?: string) {
-            if (typeof markerName === "string") this.goToMarker(markerName);
-            else this.goToRangeStart(markerName);
-
-            this.verifyQuickInfoString(expectedText, expectedDocumentation);
-        }
-
-        public verifyQuickInfos(namesAndTexts: { [name: string]: string | [string, string] }) {
-            for (const name in namesAndTexts) {
-                if (ts.hasProperty(namesAndTexts, name)) {
-                    const text = namesAndTexts[name];
-                    if (ts.isArray(text)) {
-                        assert(text.length === 2);
-                        const [expectedText, expectedDocumentation] = text;
-                        this.verifyQuickInfoAt(name, expectedText, expectedDocumentation);
-                    }
-                    else {
-                        this.verifyQuickInfoAt(name, text);
-                    }
-                }
-            }
-        }
-
-        public verifyQuickInfoString(expectedText: string, expectedDocumentation?: string) {
-            if (expectedDocumentation === "") {
-                throw new Error("Use 'undefined' instead");
-            }
-            const actualQuickInfo = this.languageService.getQuickInfoAtPosition(this.activeFile.fileName, this.currentCaretPosition);
-            const actualQuickInfoText = actualQuickInfo ? ts.displayPartsToString(actualQuickInfo.displayParts) : "";
-            const actualQuickInfoDocumentation = actualQuickInfo ? ts.displayPartsToString(actualQuickInfo.documentation) : "";
-
-            assert.equal(actualQuickInfoText, expectedText, this.messageAtLastKnownMarker("quick info text"));
-            assert.equal(actualQuickInfoDocumentation, expectedDocumentation || "", this.assertionMessageAtLastKnownMarker("quick info doc"));
-        }
-
-        public verifyQuickInfoDisplayParts(kind: string, kindModifiers: string, textSpan: TextSpan,
-            displayParts: ts.SymbolDisplayPart[],
-            documentation: ts.SymbolDisplayPart[],
-            tags: ts.JSDocTagInfo[] | undefined
-        ) {
-
-            const actualQuickInfo = this.languageService.getQuickInfoAtPosition(this.activeFile.fileName, this.currentCaretPosition)!;
-            assert.equal(actualQuickInfo.kind, kind, this.messageAtLastKnownMarker("QuickInfo kind"));
-            assert.equal(actualQuickInfo.kindModifiers, kindModifiers, this.messageAtLastKnownMarker("QuickInfo kindModifiers"));
-            assert.equal(JSON.stringify(actualQuickInfo.textSpan), JSON.stringify(textSpan), this.messageAtLastKnownMarker("QuickInfo textSpan"));
-            assert.equal(TestState.getDisplayPartsJson(actualQuickInfo.displayParts), TestState.getDisplayPartsJson(displayParts), this.messageAtLastKnownMarker("QuickInfo displayParts"));
-            assert.equal(TestState.getDisplayPartsJson(actualQuickInfo.documentation), TestState.getDisplayPartsJson(documentation), this.messageAtLastKnownMarker("QuickInfo documentation"));
-            if (!actualQuickInfo.tags || !tags) {
-                assert.equal(actualQuickInfo.tags, tags, this.messageAtLastKnownMarker("QuickInfo tags"));
-            }
-            else {
-                assert.equal(actualQuickInfo.tags.length, tags.length, this.messageAtLastKnownMarker("QuickInfo tags"));
-                ts.zipWith(tags, actualQuickInfo.tags, (expectedTag, actualTag) => {
-                    assert.equal(expectedTag.name, actualTag.name);
-                    assert.equal(expectedTag.text, actualTag.text, this.messageAtLastKnownMarker("QuickInfo tag " + actualTag.name));
-                });
-            }
-        }
-
-        public verifyRangesAreRenameLocations(options?: Range[] | { findInStrings?: boolean, findInComments?: boolean, ranges?: Range[] }) {
-            if (ts.isArray(options)) {
-                this.verifyRenameLocations(options, options);
-            }
-            else {
-                const ranges = options && options.ranges || this.getRanges();
-                this.verifyRenameLocations(ranges, { ranges, ...options });
-            }
-        }
-
-        public verifyRenameLocations(startRanges: ArrayOrSingle<Range>, options: FourSlashInterface.RenameLocationsOptions) {
-            const { findInStrings = false, findInComments = false, ranges = this.getRanges(), providePrefixAndSuffixTextForRename = true } = ts.isArray(options) ? { findInStrings: false, findInComments: false, ranges: options, providePrefixAndSuffixTextForRename: true } : options;
-
-            const _startRanges = toArray(startRanges);
-            assert(_startRanges.length);
-            for (const startRange of _startRanges) {
-                this.goToRangeStart(startRange);
-
-                const renameInfo = this.languageService.getRenameInfo(this.activeFile.fileName, this.currentCaretPosition);
-                if (!renameInfo.canRename) {
-                    this.raiseError("Expected rename to succeed, but it actually failed.");
-                    break;
-                }
-
-                const references = this.languageService.findRenameLocations(
-                    this.activeFile.fileName, this.currentCaretPosition, findInStrings, findInComments, providePrefixAndSuffixTextForRename);
-
-                const sort = (locations: ReadonlyArray<ts.RenameLocation> | undefined) =>
-                    locations && ts.sort(locations, (r1, r2) => ts.compareStringsCaseSensitive(r1.fileName, r2.fileName) || r1.textSpan.start - r2.textSpan.start);
-                assert.deepEqual(sort(references), sort(ranges.map((rangeOrOptions): ts.RenameLocation => {
-                    const { range, ...prefixSuffixText } = "range" in rangeOrOptions ? rangeOrOptions : { range: rangeOrOptions };
-                    const { contextRangeIndex } = (range.marker && range.marker.data || {}) as { contextRangeIndex?: number; };
-                    return {
-                        fileName: range.fileName,
-                        textSpan: ts.createTextSpanFromRange(range),
-                        ...(contextRangeIndex !== undefined ?
-                            { contextSpan: ts.createTextSpanFromRange(this.getRanges()[contextRangeIndex]) } :
-                            undefined),
-                        ...prefixSuffixText
-                    };
-                })));
-            }
-        }
-
-        public verifyQuickInfoExists(negative: boolean) {
-            const actualQuickInfo = this.languageService.getQuickInfoAtPosition(this.activeFile.fileName, this.currentCaretPosition);
-            if (negative) {
-                if (actualQuickInfo) {
-                    this.raiseError("verifyQuickInfoExists failed. Expected quick info NOT to exist");
-                }
-            }
-            else {
-                if (!actualQuickInfo) {
-                    this.raiseError("verifyQuickInfoExists failed. Expected quick info to exist");
-                }
-            }
-        }
-
-        public verifySignatureHelpPresence(expectPresent: boolean, triggerReason: ts.SignatureHelpTriggerReason | undefined, markers: ReadonlyArray<string | Marker>) {
-            if (markers.length) {
-                for (const marker of markers) {
-                    this.goToMarker(marker);
-                    this.verifySignatureHelpPresence(expectPresent, triggerReason, ts.emptyArray);
-                }
-                return;
-            }
-            const actual = this.getSignatureHelp({ triggerReason });
-            if (expectPresent !== !!actual) {
-                if (actual) {
-                    this.raiseError(`Expected no signature help, but got "${stringify(actual)}"`);
-                }
-                else {
-                    this.raiseError("Expected signature help, but none was returned.");
-                }
-            }
-        }
-
-        public verifySignatureHelp(optionses: ReadonlyArray<FourSlashInterface.VerifySignatureHelpOptions>) {
-            for (const options of optionses) {
-                if (options.marker === undefined) {
-                    this.verifySignatureHelpWorker(options);
-                }
-                else {
-                    for (const marker of toArray(options.marker)) {
-                        this.goToMarker(marker);
-                        this.verifySignatureHelpWorker(options);
-                    }
-                }
-            }
-        }
-
-        private verifySignatureHelpWorker(options: FourSlashInterface.VerifySignatureHelpOptions) {
-            const help = this.getSignatureHelp({ triggerReason: options.triggerReason })!;
-            if (!help) {
-                this.raiseError("Could not get a help signature");
-            }
-
-            const selectedItem = help.items[help.selectedItemIndex];
-            // Argument index may exceed number of parameters
-            const currentParameter = selectedItem.parameters[help.argumentIndex] as ts.SignatureHelpParameter | undefined;
-
-            assert.equal(help.items.length, options.overloadsCount || 1, this.assertionMessageAtLastKnownMarker("signature help overloads count"));
-
-            assert.equal(ts.displayPartsToString(selectedItem.documentation), options.docComment || "", this.assertionMessageAtLastKnownMarker("current signature help doc comment"));
-
-            if (options.text !== undefined) {
-                assert.equal(
-                    ts.displayPartsToString(selectedItem.prefixDisplayParts) +
-                    selectedItem.parameters.map(p => ts.displayPartsToString(p.displayParts)).join(ts.displayPartsToString(selectedItem.separatorDisplayParts)) +
-                    ts.displayPartsToString(selectedItem.suffixDisplayParts), options.text);
-            }
-            if (options.parameterName !== undefined) {
-                assert.equal(currentParameter!.name, options.parameterName);
-            }
-            if (options.parameterSpan !== undefined) {
-                assert.equal(ts.displayPartsToString(currentParameter!.displayParts), options.parameterSpan);
-            }
-            if (currentParameter) {
-                assert.equal(ts.displayPartsToString(currentParameter.documentation), options.parameterDocComment || "", this.assertionMessageAtLastKnownMarker("current parameter Help DocComment"));
-            }
-            if (options.parameterCount !== undefined) {
-                assert.equal(selectedItem.parameters.length, options.parameterCount);
-            }
-            if (options.argumentCount !== undefined) {
-                assert.equal(help.argumentCount, options.argumentCount);
-            }
-
-            assert.equal(selectedItem.isVariadic, !!options.isVariadic);
-
-            const actualTags = selectedItem.tags;
-            assert.equal(actualTags.length, (options.tags || ts.emptyArray).length, this.assertionMessageAtLastKnownMarker("signature help tags"));
-            ts.zipWith((options.tags || ts.emptyArray), actualTags, (expectedTag, actualTag) => {
-                assert.equal(actualTag.name, expectedTag.name);
-                assert.equal(actualTag.text, expectedTag.text, this.assertionMessageAtLastKnownMarker("signature help tag " + actualTag.name));
-            });
-
-            const allKeys: ReadonlyArray<keyof FourSlashInterface.VerifySignatureHelpOptions> = [
-                "marker",
-                "triggerReason",
-                "overloadsCount",
-                "docComment",
-                "text",
-                "parameterName",
-                "parameterSpan",
-                "parameterDocComment",
-                "parameterCount",
-                "isVariadic",
-                "tags",
-                "argumentCount",
-            ];
-            for (const key in options) {
-                if (!ts.contains(allKeys, key)) {
-                    ts.Debug.fail("Unexpected key " + key);
-                }
-            }
-        }
-
-        private validate(name: string, expected: string | undefined, actual: string | undefined) {
-            if (expected && expected !== actual) {
-                this.raiseError("Expected " + name + " '" + expected + "'.  Got '" + actual + "' instead.");
-            }
-        }
-
-        public verifyRenameInfoSucceeded(displayName: string | undefined, fullDisplayName: string | undefined, kind: string | undefined, kindModifiers: string | undefined, fileToRename: string | undefined, expectedRange: Range | undefined, renameInfoOptions: ts.RenameInfoOptions | undefined): void {
-            const renameInfo = this.languageService.getRenameInfo(this.activeFile.fileName, this.currentCaretPosition, renameInfoOptions || { allowRenameOfImportPath: true });
-            if (!renameInfo.canRename) {
-                throw this.raiseError("Rename did not succeed");
-            }
-
-            this.validate("displayName", displayName, renameInfo.displayName);
-            this.validate("fullDisplayName", fullDisplayName, renameInfo.fullDisplayName);
-            this.validate("kind", kind, renameInfo.kind);
-            this.validate("kindModifiers", kindModifiers, renameInfo.kindModifiers);
-            this.validate("fileToRename", fileToRename, renameInfo.fileToRename);
-
-            if (!expectedRange) {
-                if (this.getRanges().length !== 1) {
-                    this.raiseError("Expected a single range to be selected in the test file.");
-                }
-                expectedRange = this.getRanges()[0];
-            }
-
-            if (renameInfo.triggerSpan.start !== expectedRange.pos ||
-                ts.textSpanEnd(renameInfo.triggerSpan) !== expectedRange.end) {
-                this.raiseError("Expected triggerSpan [" + expectedRange.pos + "," + expectedRange.end + ").  Got [" +
-                    renameInfo.triggerSpan.start + "," + ts.textSpanEnd(renameInfo.triggerSpan) + ") instead.");
-            }
-        }
-
-        public verifyRenameInfoFailed(message?: string, allowRenameOfImportPath?: boolean) {
-            allowRenameOfImportPath = allowRenameOfImportPath === undefined ? true : allowRenameOfImportPath;
-            const renameInfo = this.languageService.getRenameInfo(this.activeFile.fileName, this.currentCaretPosition, { allowRenameOfImportPath });
-            if (renameInfo.canRename) {
-                throw this.raiseError("Rename was expected to fail");
-            }
-            this.validate("error", message, renameInfo.localizedErrorMessage);
-        }
-
-        private alignmentForExtraInfo = 50;
-
-        private spanInfoToString(spanInfo: ts.TextSpan, prefixString: string) {
-            let resultString = "SpanInfo: " + JSON.stringify(spanInfo);
-            if (spanInfo) {
-                const spanString = this.activeFile.content.substr(spanInfo.start, spanInfo.length);
-                const spanLineMap = ts.computeLineStarts(spanString);
-                for (let i = 0; i < spanLineMap.length; i++) {
-                    if (!i) {
-                        resultString += "\n";
-                    }
-                    resultString += prefixString + spanString.substring(spanLineMap[i], spanLineMap[i + 1]);
-                }
-                resultString += "\n" + prefixString + ":=> (" + this.getLineColStringAtPosition(spanInfo.start) + ") to (" + this.getLineColStringAtPosition(ts.textSpanEnd(spanInfo)) + ")";
-            }
-
-            return resultString;
-        }
-
-        private baselineCurrentFileLocations(getSpanAtPos: (pos: number) => ts.TextSpan): string {
-            const fileLineMap = ts.computeLineStarts(this.activeFile.content);
-            let nextLine = 0;
-            let resultString = "";
-            let currentLine: string;
-            let previousSpanInfo: string | undefined;
-            let startColumn: number | undefined;
-            let length: number | undefined;
-            const prefixString = "    >";
-
-            let pos = 0;
-            const addSpanInfoString = () => {
-                if (previousSpanInfo) {
-                    resultString += currentLine;
-                    let thisLineMarker = ts.repeatString(" ", startColumn!) + ts.repeatString("~", length!);
-                    thisLineMarker += ts.repeatString(" ", this.alignmentForExtraInfo - thisLineMarker.length - prefixString.length + 1);
-                    resultString += thisLineMarker;
-                    resultString += "=> Pos: (" + (pos - length!) + " to " + (pos - 1) + ") ";
-                    resultString += " " + previousSpanInfo;
-                    previousSpanInfo = undefined;
-                }
-            };
-
-            for (; pos < this.activeFile.content.length; pos++) {
-                if (pos === 0 || pos === fileLineMap[nextLine]) {
-                    nextLine++;
-                    addSpanInfoString();
-                    if (resultString.length) {
-                        resultString += "\n--------------------------------";
-                    }
-                    currentLine = "\n" + nextLine.toString() + ts.repeatString(" ", 3 - nextLine.toString().length) + ">" + this.activeFile.content.substring(pos, fileLineMap[nextLine]) + "\n    ";
-                    startColumn = 0;
-                    length = 0;
-                }
-                const spanInfo = this.spanInfoToString(getSpanAtPos(pos), prefixString);
-                if (previousSpanInfo && previousSpanInfo !== spanInfo) {
-                    addSpanInfoString();
-                    previousSpanInfo = spanInfo;
-                    startColumn = startColumn! + length!;
-                    length = 1;
-                }
-                else {
-                    previousSpanInfo = spanInfo;
-                    length!++;
-                }
-            }
-            addSpanInfoString();
-            return resultString;
-        }
-
-        public getBreakpointStatementLocation(pos: number) {
-            return this.languageService.getBreakpointStatementAtPosition(this.activeFile.fileName, pos);
-        }
-
-        public baselineCurrentFileBreakpointLocations() {
-            const baselineFile = this.getBaselineFileName().replace("breakpointValidation", "bpSpan");
-            Harness.Baseline.runBaseline(baselineFile, this.baselineCurrentFileLocations(pos => this.getBreakpointStatementLocation(pos)!));
-        }
-
-        private getEmitFiles(): ReadonlyArray<FourSlashFile> {
-            // Find file to be emitted
-            const emitFiles: FourSlashFile[] = [];  // List of FourSlashFile that has emitThisFile flag on
-
-            const allFourSlashFiles = this.testData.files;
-            for (const file of allFourSlashFiles) {
-                if (file.fileOptions[MetadataOptionNames.emitThisFile] === "true") {
-                    // Find a file with the flag emitThisFile turned on
-                    emitFiles.push(file);
-                }
-            }
-
-            // If there is not emiThisFile flag specified in the test file, throw an error
-            if (emitFiles.length === 0) {
-                this.raiseError("No emitThisFile is specified in the test file");
-            }
-
-            return emitFiles;
-        }
-
-        public verifyGetEmitOutput(expectedOutputFiles: ReadonlyArray<string>): void {
-            const outputFiles = ts.flatMap(this.getEmitFiles(), e => this.languageService.getEmitOutput(e.fileName).outputFiles);
-
-            assert.deepEqual(outputFiles.map(f => f.name), expectedOutputFiles);
-
-            for (const { name, text } of outputFiles) {
-                const fromTestFile = this.getFileContent(name);
-                if (fromTestFile !== text) {
-                    this.raiseError(`Emit output for ${name} is not as expected: ${showTextDiff(fromTestFile, text)}`);
-                }
-            }
-        }
-
-        public baselineGetEmitOutput(): void {
-            let resultString = "";
-            // Loop through all the emittedFiles and emit them one by one
-            for (const emitFile of this.getEmitFiles()) {
-                const emitOutput = this.languageService.getEmitOutput(emitFile.fileName);
-                // Print emitOutputStatus in readable format
-                resultString += "EmitSkipped: " + emitOutput.emitSkipped + Harness.IO.newLine();
-
-                if (emitOutput.emitSkipped) {
-                    resultString += "Diagnostics:" + Harness.IO.newLine();
-                    const diagnostics = ts.getPreEmitDiagnostics(this.languageService.getProgram()!); // TODO: GH#18217
-                    for (const diagnostic of diagnostics) {
-                        if (!ts.isString(diagnostic.messageText)) {
-                            resultString += this.flattenChainedMessage(diagnostic.messageText);
-                        }
-                        else {
-                            resultString += "  " + diagnostic.messageText + Harness.IO.newLine();
-                        }
-                    }
-                }
-
-                for (const outputFile of emitOutput.outputFiles) {
-                    const fileName = "FileName : " + outputFile.name + Harness.IO.newLine();
-                    resultString = resultString + Harness.IO.newLine() + fileName + outputFile.text;
-                }
-                resultString += Harness.IO.newLine();
-            }
-
-            Harness.Baseline.runBaseline(ts.Debug.assertDefined(this.testData.globalOptions[MetadataOptionNames.baselineFile]), resultString);
-        }
-
-        private flattenChainedMessage(diag: ts.DiagnosticMessageChain, indent = " ") {
-            let result = "";
-            result += indent + diag.messageText + Harness.IO.newLine();
-            if (diag.next) {
-                for (const kid of diag.next) {
-                    result += this.flattenChainedMessage(kid, indent + " ");
-                }
-            }
-            return result;
-        }
-
-        public baselineQuickInfo() {
-            const baselineFile = this.getBaselineFileName();
-            Harness.Baseline.runBaseline(
-                baselineFile,
-                stringify(
-                    this.testData.markers.map(marker => ({
-                        marker,
-                        quickInfo: this.languageService.getQuickInfoAtPosition(marker.fileName, marker.position)
-                    }))));
-        }
-
-        public baselineSmartSelection() {
-            const n = "\n";
-            const baselineFile = this.getBaselineFileName();
-            const markers = this.getMarkers();
-            const fileContent = this.activeFile.content;
-            const text = markers.map(marker => {
-                const baselineContent = [fileContent.slice(0, marker.position) + "/**/" + fileContent.slice(marker.position) + n];
-                let selectionRange: ts.SelectionRange | undefined = this.languageService.getSmartSelectionRange(this.activeFile.fileName, marker.position);
-                while (selectionRange) {
-                    const { textSpan } = selectionRange;
-                    let masked = Array.from(fileContent).map((char, index) => {
-                        const charCode = char.charCodeAt(0);
-                        if (index >= textSpan.start && index < ts.textSpanEnd(textSpan)) {
-                            return char === " " ? "•" : ts.isLineBreak(charCode) ? `↲${n}` : char;
-                        }
-                        return ts.isLineBreak(charCode) ? char : " ";
-                    }).join("");
-                    masked = masked.replace(/^\s*$\r?\n?/gm, ""); // Remove blank lines
-                    const isRealCharacter = (char: string) => char !== "•" && char !== "↲" && !ts.isWhiteSpaceLike(char.charCodeAt(0));
-                    const leadingWidth = Array.from(masked).findIndex(isRealCharacter);
-                    const trailingWidth = ts.findLastIndex(Array.from(masked), isRealCharacter);
-                    masked = masked.slice(0, leadingWidth)
-                        + masked.slice(leadingWidth, trailingWidth).replace(/•/g, " ").replace(/↲/g, "")
-                        + masked.slice(trailingWidth);
-                    baselineContent.push(masked);
-                    selectionRange = selectionRange.parent;
-                }
-                return baselineContent.join(fileContent.includes("\n") ? n + n : n);
-            }).join(n.repeat(2) + "=".repeat(80) + n.repeat(2));
-
-            Harness.Baseline.runBaseline(baselineFile, text);
-        }
-
-        public printBreakpointLocation(pos: number) {
-            Harness.IO.log("\n**Pos: " + pos + " " + this.spanInfoToString(this.getBreakpointStatementLocation(pos)!, "  "));
-        }
-
-        public printBreakpointAtCurrentLocation() {
-            this.printBreakpointLocation(this.currentCaretPosition);
-        }
-
-        public printCurrentParameterHelp() {
-            const help = this.languageService.getSignatureHelpItems(this.activeFile.fileName, this.currentCaretPosition, /*options*/ undefined);
-            Harness.IO.log(stringify(help));
-        }
-
-        public printCurrentQuickInfo() {
-            const quickInfo = this.languageService.getQuickInfoAtPosition(this.activeFile.fileName, this.currentCaretPosition)!;
-            Harness.IO.log("Quick Info: " + quickInfo.displayParts!.map(part => part.text).join(""));
-        }
-
-        public printErrorList() {
-            const syntacticErrors = this.languageService.getSyntacticDiagnostics(this.activeFile.fileName);
-            const semanticErrors = this.languageService.getSemanticDiagnostics(this.activeFile.fileName);
-            const errorList = ts.concatenate(syntacticErrors, semanticErrors);
-            Harness.IO.log(`Error list (${errorList.length} errors)`);
-
-            if (errorList.length) {
-                errorList.forEach(err => {
-                    Harness.IO.log(
-                        "start: " + err.start +
-                        ", length: " + err.length +
-                        ", message: " + ts.flattenDiagnosticMessageText(err.messageText, Harness.IO.newLine()));
-                });
-            }
-        }
-
-        public printCurrentFileState(showWhitespace: boolean, makeCaretVisible: boolean) {
-            for (const file of this.testData.files) {
-                const active = (this.activeFile === file);
-                Harness.IO.log(`=== Script (${file.fileName}) ${(active ? "(active, cursor at |)" : "")} ===`);
-                let content = this.getFileContent(file.fileName);
-                if (active) {
-                    content = content.substr(0, this.currentCaretPosition) + (makeCaretVisible ? "|" : "") + content.substr(this.currentCaretPosition);
-                }
-                if (showWhitespace) {
-                    content = makeWhitespaceVisible(content);
-                }
-                Harness.IO.log(content);
-            }
-        }
-
-        public printCurrentSignatureHelp() {
-            const help = this.getSignatureHelp(ts.emptyOptions)!;
-            Harness.IO.log(stringify(help.items[help.selectedItemIndex]));
-        }
-
-        private getBaselineFileName() {
-            return this.testData.globalOptions[MetadataOptionNames.baselineFile] ||
-                ts.getBaseFileName(this.activeFile.fileName).replace(ts.Extension.Ts, ".baseline");
-        }
-
-        private getSignatureHelp({ triggerReason }: FourSlashInterface.VerifySignatureHelpOptions): ts.SignatureHelpItems | undefined {
-            return this.languageService.getSignatureHelpItems(this.activeFile.fileName, this.currentCaretPosition, {
-                triggerReason
-            });
-        }
-
-        public printCompletionListMembers(preferences: ts.UserPreferences | undefined) {
-            const completions = this.getCompletionListAtCaret(preferences);
-            this.printMembersOrCompletions(completions);
-        }
-
-        private printMembersOrCompletions(info: ts.CompletionInfo | undefined) {
-            if (info === undefined) { return "No completion info."; }
-            const { entries } = info;
-
-            function pad(s: string, length: number) {
-                return s + new Array(length - s.length + 1).join(" ");
-            }
-            function max<T>(arr: T[], selector: (x: T) => number): number {
-                return arr.reduce((prev, x) => Math.max(prev, selector(x)), 0);
-            }
-            const longestNameLength = max(entries, m => m.name.length);
-            const longestKindLength = max(entries, m => m.kind.length);
-            entries.sort((m, n) => m.sortText > n.sortText ? 1 : m.sortText < n.sortText ? -1 : m.name > n.name ? 1 : m.name < n.name ? -1 : 0);
-            const membersString = entries.map(m => `${pad(m.name, longestNameLength)} ${pad(m.kind, longestKindLength)} ${m.kindModifiers} ${m.isRecommended ? "recommended " : ""}${m.source === undefined ? "" : m.source}`).join("\n");
-            Harness.IO.log(membersString);
-        }
-
-        public printContext() {
-            ts.forEach(this.languageServiceAdapterHost.getFilenames(), Harness.IO.log);
-        }
-
-        public deleteChar(count = 1) {
-            let offset = this.currentCaretPosition;
-            const ch = "";
-
-            const checkCadence = (count >> 2) + 1;
-
-            for (let i = 0; i < count; i++) {
-                this.editScriptAndUpdateMarkers(this.activeFile.fileName, offset, offset + 1, ch);
-
-                if (i % checkCadence === 0) {
-                    this.checkPostEditInvariants();
-                }
-
-                // Handle post-keystroke formatting
-                if (this.enableFormatting) {
-                    const edits = this.languageService.getFormattingEditsAfterKeystroke(this.activeFile.fileName, offset, ch, this.formatCodeSettings);
-                    if (edits.length) {
-                        offset += this.applyEdits(this.activeFile.fileName, edits, /*isFormattingEdit*/ true);
-                    }
-                }
-            }
-
-            this.checkPostEditInvariants();
-        }
-
-        public replace(start: number, length: number, text: string) {
-            this.editScriptAndUpdateMarkers(this.activeFile.fileName, start, start + length, text);
-            this.checkPostEditInvariants();
-        }
-
-        public deleteCharBehindMarker(count = 1) {
-            let offset = this.currentCaretPosition;
-            const ch = "";
-            const checkCadence = (count >> 2) + 1;
-
-            for (let i = 0; i < count; i++) {
-                this.currentCaretPosition--;
-                offset--;
-                this.editScriptAndUpdateMarkers(this.activeFile.fileName, offset, offset + 1, ch);
-
-                if (i % checkCadence === 0) {
-                    this.checkPostEditInvariants();
-                }
-
-                // Don't need to examine formatting because there are no formatting changes on backspace.
-            }
-
-            this.checkPostEditInvariants();
-        }
-
-        // Enters lines of text at the current caret position
-        public type(text: string, highFidelity = false) {
-            let offset = this.currentCaretPosition;
-            const prevChar = " ";
-            const checkCadence = (text.length >> 2) + 1;
-
-            for (let i = 0; i < text.length; i++) {
-                const ch = text.charAt(i);
-                this.editScriptAndUpdateMarkers(this.activeFile.fileName, offset, offset, ch);
-                if (highFidelity) {
-                    this.languageService.getBraceMatchingAtPosition(this.activeFile.fileName, offset);
-                }
-
-                this.currentCaretPosition++;
-                offset++;
-
-                if (highFidelity) {
-                    if (ch === "(" || ch === "," || ch === "<") {
-                        /* Signature help*/
-                        this.languageService.getSignatureHelpItems(this.activeFile.fileName, offset, {
-                            triggerReason: {
-                                kind: "characterTyped",
-                                triggerCharacter: ch
-                            }
-                        });
-                    }
-                    else if (prevChar === " " && /A-Za-z_/.test(ch)) {
-                        /* Completions */
-                        this.languageService.getCompletionsAtPosition(this.activeFile.fileName, offset, ts.emptyOptions);
-                    }
-
-                    if (i % checkCadence === 0) {
-                        this.checkPostEditInvariants();
-                    }
-                }
-
-                // Handle post-keystroke formatting
-                if (this.enableFormatting) {
-                    const edits = this.languageService.getFormattingEditsAfterKeystroke(this.activeFile.fileName, offset, ch, this.formatCodeSettings);
-                    if (edits.length) {
-                        offset += this.applyEdits(this.activeFile.fileName, edits, /*isFormattingEdit*/ true);
-                    }
-                }
-            }
-
-            this.checkPostEditInvariants();
-        }
-
-        // Enters text as if the user had pasted it
-        public paste(text: string) {
-            const start = this.currentCaretPosition;
-            this.editScriptAndUpdateMarkers(this.activeFile.fileName, this.currentCaretPosition, this.currentCaretPosition, text);
-            this.checkPostEditInvariants();
-            const offset = this.currentCaretPosition += text.length;
-
-            // Handle formatting
-            if (this.enableFormatting) {
-                const edits = this.languageService.getFormattingEditsForRange(this.activeFile.fileName, start, offset, this.formatCodeSettings);
-                if (edits.length) {
-                    this.applyEdits(this.activeFile.fileName, edits, /*isFormattingEdit*/ true);
-                }
-            }
-
-
-            this.checkPostEditInvariants();
-        }
-
-        private checkPostEditInvariants() {
-            if (this.testType !== FourSlashTestType.Native) {
-                // getSourcefile() results can not be serialized. Only perform these verifications
-                // if running against a native LS object.
-                return;
-            }
-
-            const incrementalSourceFile = this.languageService.getNonBoundSourceFile(this.activeFile.fileName);
-            Utils.assertInvariants(incrementalSourceFile, /*parent:*/ undefined);
-
-            const incrementalSyntaxDiagnostics = incrementalSourceFile.parseDiagnostics;
-
-            // Check syntactic structure
-            const content = this.getFileContent(this.activeFile.fileName);
-
-            const referenceSourceFile = ts.createLanguageServiceSourceFile(
-                this.activeFile.fileName, createScriptSnapShot(content), ts.ScriptTarget.Latest, /*version:*/ "0", /*setNodeParents:*/ false);
-            const referenceSyntaxDiagnostics = referenceSourceFile.parseDiagnostics;
-
-            Utils.assertDiagnosticsEquals(incrementalSyntaxDiagnostics, referenceSyntaxDiagnostics);
-            Utils.assertStructuralEquals(incrementalSourceFile, referenceSourceFile);
-        }
-
-        /**
-         * @returns The number of characters added to the file as a result of the edits.
-         * May be negative.
-         */
-        private applyEdits(fileName: string, edits: ReadonlyArray<ts.TextChange>, isFormattingEdit: boolean): number {
-            // Get a snapshot of the content of the file so we can make sure any formatting edits didn't destroy non-whitespace characters
-            const oldContent = this.getFileContent(fileName);
-            let runningOffset = 0;
-
-            forEachTextChange(edits, edit => {
-                const offsetStart = edit.span.start;
-                const offsetEnd = offsetStart + edit.span.length;
-                this.editScriptAndUpdateMarkers(fileName, offsetStart, offsetEnd, edit.newText);
-                const editDelta = edit.newText.length - edit.span.length;
-                if (offsetStart <= this.currentCaretPosition) {
-                    if (offsetEnd <= this.currentCaretPosition) {
-                        // The entirety of the edit span falls before the caret position, shift the caret accordingly
-                        this.currentCaretPosition += editDelta;
-                    }
-                    else {
-                        // The span being replaced includes the caret position, place the caret at the beginning of the span
-                        this.currentCaretPosition = offsetStart;
-                    }
-                }
-                runningOffset += editDelta;
-            });
-
-            if (isFormattingEdit) {
-                const newContent = this.getFileContent(fileName);
-
-                if (this.removeWhitespace(newContent) !== this.removeWhitespace(oldContent)) {
-                    this.raiseError("Formatting operation destroyed non-whitespace content");
-                }
-            }
-
-            return runningOffset;
-        }
-
-        public copyFormatOptions(): ts.FormatCodeSettings {
-            return ts.clone(this.formatCodeSettings);
-        }
-
-        public setFormatOptions(formatCodeOptions: ts.FormatCodeOptions | ts.FormatCodeSettings): ts.FormatCodeSettings {
-            const oldFormatCodeOptions = this.formatCodeSettings;
-            this.formatCodeSettings = ts.toEditorSettings(formatCodeOptions);
-            return oldFormatCodeOptions;
-        }
-
-        public formatDocument() {
-            const edits = this.languageService.getFormattingEditsForDocument(this.activeFile.fileName, this.formatCodeSettings);
-            this.applyEdits(this.activeFile.fileName, edits, /*isFormattingEdit*/ true);
-        }
-
-        public formatSelection(start: number, end: number) {
-            const edits = this.languageService.getFormattingEditsForRange(this.activeFile.fileName, start, end, this.formatCodeSettings);
-            this.applyEdits(this.activeFile.fileName, edits, /*isFormattingEdit*/ true);
-        }
-
-        public formatOnType(pos: number, key: string) {
-            const edits = this.languageService.getFormattingEditsAfterKeystroke(this.activeFile.fileName, pos, key, this.formatCodeSettings);
-            this.applyEdits(this.activeFile.fileName, edits, /*isFormattingEdit*/ true);
-        }
-
-        private editScriptAndUpdateMarkers(fileName: string, editStart: number, editEnd: number, newText: string) {
-            this.languageServiceAdapterHost.editScript(fileName, editStart, editEnd, newText);
-            for (const marker of this.testData.markers) {
-                if (marker.fileName === fileName) {
-                    marker.position = updatePosition(marker.position, editStart, editEnd, newText);
-                }
-            }
-
-            for (const range of this.testData.ranges) {
-                if (range.fileName === fileName) {
-                    range.pos = updatePosition(range.pos, editStart, editEnd, newText);
-                    range.end = updatePosition(range.end, editStart, editEnd, newText);
-                }
-            }
-            this.testData.rangesByText = undefined;
-        }
-
-        private removeWhitespace(text: string): string {
-            return text.replace(/\s/g, "");
-        }
-
-        public goToBOF() {
-            this.goToPosition(0);
-        }
-
-        public goToEOF() {
-            const len = this.getFileContent(this.activeFile.fileName).length;
-            this.goToPosition(len);
-        }
-
-        private goToMarkerOrRange(markerOrRange: string | Range) {
-            if (typeof markerOrRange === "string") {
-                this.goToMarker(markerOrRange);
-            }
-            else {
-                this.goToRangeStart(markerOrRange);
-            }
-        }
-
-        public goToRangeStart({ fileName, pos }: Range) {
-            this.openFile(fileName);
-            this.goToPosition(pos);
-        }
-
-        public goToTypeDefinition(definitionIndex: number) {
-            const definitions = this.languageService.getTypeDefinitionAtPosition(this.activeFile.fileName, this.currentCaretPosition)!;
-            if (!definitions || !definitions.length) {
-                this.raiseError("goToTypeDefinition failed - expected to find at least one definition location but got 0");
-            }
-
-            if (definitionIndex >= definitions.length) {
-                this.raiseError(`goToTypeDefinition failed - definitionIndex value (${definitionIndex}) exceeds definition list size (${definitions.length})`);
-            }
-
-            const definition = definitions[definitionIndex];
-            this.openFile(definition.fileName);
-            this.currentCaretPosition = definition.textSpan.start;
-        }
-
-        public verifyTypeDefinitionsCount(negative: boolean, expectedCount: number) {
-            const assertFn = negative ? assert.notEqual : assert.equal;
-
-            const definitions = this.languageService.getTypeDefinitionAtPosition(this.activeFile.fileName, this.currentCaretPosition);
-            const actualCount = definitions && definitions.length || 0;
-
-            assertFn(actualCount, expectedCount, this.messageAtLastKnownMarker("Type definitions Count"));
-        }
-
-        public verifyImplementationListIsEmpty(negative: boolean) {
-            const implementations = this.languageService.getImplementationAtPosition(this.activeFile.fileName, this.currentCaretPosition);
-
-            if (negative) {
-                assert.isTrue(implementations && implementations.length > 0, "Expected at least one implementation but got 0");
-            }
-            else {
-                assert.isUndefined(implementations, "Expected implementation list to be empty but implementations returned");
-            }
-        }
-
-        public verifyGoToDefinitionName(expectedName: string, expectedContainerName: string) {
-            const definitions = this.languageService.getDefinitionAtPosition(this.activeFile.fileName, this.currentCaretPosition);
-            const actualDefinitionName = definitions && definitions.length ? definitions[0].name : "";
-            const actualDefinitionContainerName = definitions && definitions.length ? definitions[0].containerName : "";
-            assert.equal(actualDefinitionName, expectedName, this.messageAtLastKnownMarker("Definition Info Name"));
-            assert.equal(actualDefinitionContainerName, expectedContainerName, this.messageAtLastKnownMarker("Definition Info Container Name"));
-        }
-
-        public goToImplementation() {
-            const implementations = this.languageService.getImplementationAtPosition(this.activeFile.fileName, this.currentCaretPosition)!;
-            if (!implementations || !implementations.length) {
-                this.raiseError("goToImplementation failed - expected to find at least one implementation location but got 0");
-            }
-            if (implementations.length > 1) {
-                this.raiseError(`goToImplementation failed - more than 1 implementation returned (${implementations.length})`);
-            }
-
-            const implementation = implementations[0];
-            this.openFile(implementation.fileName);
-            this.currentCaretPosition = implementation.textSpan.start;
-        }
-
-        public verifyRangesInImplementationList(markerName: string) {
-            this.goToMarker(markerName);
-            const implementations: ReadonlyArray<ImplementationLocationInformation> = this.languageService.getImplementationAtPosition(this.activeFile.fileName, this.currentCaretPosition)!;
-            if (!implementations || !implementations.length) {
-                this.raiseError("verifyRangesInImplementationList failed - expected to find at least one implementation location but got 0");
-            }
-
-            const duplicate = findDuplicatedElement(implementations, ts.documentSpansEqual);
-            if (duplicate) {
-                const { textSpan, fileName } = duplicate;
-                this.raiseError(`Duplicate implementations returned for range (${textSpan.start}, ${ts.textSpanEnd(textSpan)}) in ${fileName}`);
-            }
-
-            const ranges = this.getRanges();
-
-            if (!ranges || !ranges.length) {
-                this.raiseError("verifyRangesInImplementationList failed - expected to find at least one range in test source");
-            }
-
-            const unsatisfiedRanges: Range[] = [];
-
-            const delayedErrors: string[] = [];
-            for (const range of ranges) {
-                const length = range.end - range.pos;
-                const matchingImpl = ts.find(implementations, impl =>
-                    range.fileName === impl.fileName && range.pos === impl.textSpan.start && length === impl.textSpan.length);
-                if (matchingImpl) {
-                    if (range.marker && range.marker.data) {
-                        const expected = <{ displayParts?: ts.SymbolDisplayPart[], parts: string[], kind?: string }>range.marker.data;
-                        if (expected.displayParts) {
-                            if (!ts.arrayIsEqualTo(expected.displayParts, matchingImpl.displayParts, displayPartIsEqualTo)) {
-                                delayedErrors.push(`Mismatched display parts: expected ${JSON.stringify(expected.displayParts)}, actual ${JSON.stringify(matchingImpl.displayParts)}`);
-                            }
-                        }
-                        else if (expected.parts) {
-                            const actualParts = matchingImpl.displayParts.map(p => p.text);
-                            if (!ts.arrayIsEqualTo(expected.parts, actualParts)) {
-                                delayedErrors.push(`Mismatched non-tagged display parts: expected ${JSON.stringify(expected.parts)}, actual ${JSON.stringify(actualParts)}`);
-                            }
-                        }
-                        if (expected.kind !== undefined) {
-                            if (expected.kind !== matchingImpl.kind) {
-                                delayedErrors.push(`Mismatched kind: expected ${JSON.stringify(expected.kind)}, actual ${JSON.stringify(matchingImpl.kind)}`);
-                            }
-                        }
-                    }
-
-                    matchingImpl.matched = true;
-                }
-                else {
-                    unsatisfiedRanges.push(range);
-                }
-            }
-            if (delayedErrors.length) {
-                this.raiseError(delayedErrors.join("\n"));
-            }
-
-            const unmatchedImplementations = implementations.filter(impl => !impl.matched);
-            if (unmatchedImplementations.length || unsatisfiedRanges.length) {
-                let error = "Not all ranges or implementations are satisfied";
-                if (unsatisfiedRanges.length) {
-                    error += "\nUnsatisfied ranges:";
-                    for (const range of unsatisfiedRanges) {
-                        error += `\n    (${range.pos}, ${range.end}) in ${range.fileName}: ${this.rangeText(range)}`;
-                    }
-                }
-
-                if (unmatchedImplementations.length) {
-                    error += "\nUnmatched implementations:";
-                    for (const impl of unmatchedImplementations) {
-                        const end = impl.textSpan.start + impl.textSpan.length;
-                        error += `\n    (${impl.textSpan.start}, ${end}) in ${impl.fileName}: ${this.getFileContent(impl.fileName).slice(impl.textSpan.start, end)}`;
-                    }
-                }
-                this.raiseError(error);
-            }
-
-            function displayPartIsEqualTo(a: ts.SymbolDisplayPart, b: ts.SymbolDisplayPart): boolean {
-                return a.kind === b.kind && a.text === b.text;
-            }
-        }
-
-        public getMarkers(): Marker[] {
-            //  Return a copy of the list
-            return this.testData.markers.slice(0);
-        }
-
-        public getMarkerNames(): string[] {
-            return ts.arrayFrom(this.testData.markerPositions.keys());
-        }
-
-        public getRanges(): Range[] {
-            return this.testData.ranges;
-        }
-
-        public rangesByText(): ts.Map<Range[]> {
-            if (this.testData.rangesByText) return this.testData.rangesByText;
-            const result = ts.createMultiMap<Range>();
-            this.testData.rangesByText = result;
-            for (const range of this.getRanges()) {
-                const text = this.rangeText(range);
-                result.add(text, range);
-            }
-            return result;
-        }
-
-        private rangeText({ fileName, pos, end }: Range): string {
-            return this.getFileContent(fileName).slice(pos, end);
-        }
-
-        public verifyCaretAtMarker(markerName = "") {
-            const pos = this.getMarkerByName(markerName);
-            if (pos.fileName !== this.activeFile.fileName) {
-                throw new Error(`verifyCaretAtMarker failed - expected to be in file "${pos.fileName}", but was in file "${this.activeFile.fileName}"`);
-            }
-            if (pos.position !== this.currentCaretPosition) {
-                throw new Error(`verifyCaretAtMarker failed - expected to be at marker "/*${markerName}*/, but was at position ${this.currentCaretPosition}(${this.getLineColStringAtPosition(this.currentCaretPosition)})`);
-            }
-        }
-
-        private getIndentation(fileName: string, position: number, indentStyle: ts.IndentStyle, baseIndentSize: number): number {
-            const formatOptions = ts.clone(this.formatCodeSettings);
-            formatOptions.indentStyle = indentStyle;
-            formatOptions.baseIndentSize = baseIndentSize;
-            return this.languageService.getIndentationAtPosition(fileName, position, formatOptions);
-        }
-
-        public verifyIndentationAtCurrentPosition(numberOfSpaces: number, indentStyle: ts.IndentStyle = ts.IndentStyle.Smart, baseIndentSize = 0) {
-            const actual = this.getIndentation(this.activeFile.fileName, this.currentCaretPosition, indentStyle, baseIndentSize);
-            const lineCol = this.getLineColStringAtPosition(this.currentCaretPosition);
-            if (actual !== numberOfSpaces) {
-                this.raiseError(`verifyIndentationAtCurrentPosition failed at ${lineCol} - expected: ${numberOfSpaces}, actual: ${actual}`);
-            }
-        }
-
-        public verifyIndentationAtPosition(fileName: string, position: number, numberOfSpaces: number, indentStyle: ts.IndentStyle = ts.IndentStyle.Smart, baseIndentSize = 0) {
-            const actual = this.getIndentation(fileName, position, indentStyle, baseIndentSize);
-            const lineCol = this.getLineColStringAtPosition(position);
-            if (actual !== numberOfSpaces) {
-                this.raiseError(`verifyIndentationAtPosition failed at ${lineCol} - expected: ${numberOfSpaces}, actual: ${actual}`);
-            }
-        }
-
-        public verifyCurrentLineContent(text: string) {
-            const actual = this.getCurrentLineContent();
-            if (actual !== text) {
-                throw new Error("verifyCurrentLineContent\n" + displayExpectedAndActualString(text, actual, /* quoted */ true));
-            }
-        }
-
-        public verifyCurrentFileContent(text: string) {
-            this.verifyFileContent(this.activeFile.fileName, text);
-        }
-
-        private verifyFileContent(fileName: string, text: string) {
-            const actual = this.getFileContent(fileName);
-            if (actual !== text) {
-                throw new Error(`verifyFileContent failed:\n${showTextDiff(text, actual)}`);
-            }
-        }
-
-        public verifyFormatDocumentChangesNothing(): void {
-            const { fileName } = this.activeFile;
-            const before = this.getFileContent(fileName);
-            this.formatDocument();
-            const after = this.getFileContent(fileName);
-            this.assertObjectsEqual(after, before);
-        }
-
-        public verifyTextAtCaretIs(text: string) {
-            const actual = this.getFileContent(this.activeFile.fileName).substring(this.currentCaretPosition, this.currentCaretPosition + text.length);
-            if (actual !== text) {
-                throw new Error("verifyTextAtCaretIs\n" + displayExpectedAndActualString(text, actual, /* quoted */ true));
-            }
-        }
-
-        public verifyCurrentNameOrDottedNameSpanText(text: string) {
-            const span = this.languageService.getNameOrDottedNameSpan(this.activeFile.fileName, this.currentCaretPosition, this.currentCaretPosition);
-            if (!span) {
-                return this.raiseError("verifyCurrentNameOrDottedNameSpanText\n" + displayExpectedAndActualString("\"" + text + "\"", "undefined"));
-            }
-
-            const actual = this.getFileContent(this.activeFile.fileName).substring(span.start, ts.textSpanEnd(span));
-            if (actual !== text) {
-                this.raiseError("verifyCurrentNameOrDottedNameSpanText\n" + displayExpectedAndActualString(text, actual, /* quoted */ true));
-            }
-        }
-
-        private getNameOrDottedNameSpan(pos: number) {
-            return this.languageService.getNameOrDottedNameSpan(this.activeFile.fileName, pos, pos);
-        }
-
-        public baselineCurrentFileNameOrDottedNameSpans() {
-            Harness.Baseline.runBaseline(
-                this.testData.globalOptions[MetadataOptionNames.baselineFile],
-                this.baselineCurrentFileLocations(pos => this.getNameOrDottedNameSpan(pos)!));
-        }
-
-        public printNameOrDottedNameSpans(pos: number) {
-            Harness.IO.log(this.spanInfoToString(this.getNameOrDottedNameSpan(pos)!, "**"));
-        }
-
-        private verifyClassifications(expected: { classificationType: string; text: string; textSpan?: TextSpan }[], actual: ts.ClassifiedSpan[], sourceFileText: string) {
-            if (actual.length !== expected.length) {
-                this.raiseError("verifyClassifications failed - expected total classifications to be " + expected.length +
-                    ", but was " + actual.length +
-                    jsonMismatchString());
-            }
-
-            ts.zipWith(expected, actual, (expectedClassification, actualClassification) => {
-                const expectedType = expectedClassification.classificationType;
-                if (expectedType !== actualClassification.classificationType) {
-                    this.raiseError("verifyClassifications failed - expected classifications type to be " +
-                        expectedType + ", but was " +
-                        actualClassification.classificationType +
-                        jsonMismatchString());
-                }
-
-                const expectedSpan = expectedClassification.textSpan;
-                const actualSpan = actualClassification.textSpan;
-
-                if (expectedSpan) {
-                    const expectedLength = expectedSpan.end - expectedSpan.start;
-
-                    if (expectedSpan.start !== actualSpan.start || expectedLength !== actualSpan.length) {
-                        this.raiseError("verifyClassifications failed - expected span of text to be " +
-                            "{start=" + expectedSpan.start + ", length=" + expectedLength + "}, but was " +
-                            "{start=" + actualSpan.start + ", length=" + actualSpan.length + "}" +
-                            jsonMismatchString());
-                    }
-                }
-
-                const actualText = this.activeFile.content.substr(actualSpan.start, actualSpan.length);
-                if (expectedClassification.text !== actualText) {
-                    this.raiseError("verifyClassifications failed - expected classified text to be " +
-                        expectedClassification.text + ", but was " +
-                        actualText +
-                        jsonMismatchString());
-                }
-            });
-
-            function jsonMismatchString() {
-                const showActual = actual.map(({ classificationType, textSpan }) =>
-                    ({ classificationType, text: sourceFileText.slice(textSpan.start, textSpan.start + textSpan.length) }));
-                return Harness.IO.newLine() +
-                    "expected: '" + Harness.IO.newLine() + stringify(expected) + "'" + Harness.IO.newLine() +
-                    "actual:   '" + Harness.IO.newLine() + stringify(showActual) + "'";
-            }
-        }
-
-        public verifyProjectInfo(expected: string[]) {
-            if (this.testType === FourSlashTestType.Server) {
-                const actual = (<ts.server.SessionClient>this.languageService).getProjectInfo(
-                    this.activeFile.fileName,
-                    /* needFileNameList */ true
-                );
-                assert.equal(
-                    expected.join(","),
-                    actual.fileNames!.map(file => {
-                        return file.replace(this.basePath + "/", "");
-                    }).join(",")
-                );
-            }
-        }
-
-        public verifySemanticClassifications(expected: { classificationType: string; text: string }[]) {
-            const actual = this.languageService.getSemanticClassifications(this.activeFile.fileName,
-                ts.createTextSpan(0, this.activeFile.content.length));
-
-            this.verifyClassifications(expected, actual, this.activeFile.content);
-        }
-
-        public verifySyntacticClassifications(expected: { classificationType: string; text: string }[]) {
-            const actual = this.languageService.getSyntacticClassifications(this.activeFile.fileName,
-                ts.createTextSpan(0, this.activeFile.content.length));
-
-            this.verifyClassifications(expected, actual, this.activeFile.content);
-        }
-
-        public printOutliningSpans() {
-            const spans = this.languageService.getOutliningSpans(this.activeFile.fileName);
-            Harness.IO.log(`Outlining spans (${spans.length} items)`);
-            Harness.IO.log(stringify(spans));
-        }
-
-        public verifyOutliningSpans(spans: Range[], kind?: "comment" | "region" | "code" | "imports") {
-            const actual = this.languageService.getOutliningSpans(this.activeFile.fileName);
-
-            if (actual.length !== spans.length) {
-                this.raiseError(`verifyOutliningSpans failed - expected total spans to be ${spans.length}, but was ${actual.length}`);
-            }
-
-            ts.zipWith(spans, actual, (expectedSpan, actualSpan, i) => {
-                if (expectedSpan.pos !== actualSpan.textSpan.start || expectedSpan.end !== ts.textSpanEnd(actualSpan.textSpan)) {
-                    return this.raiseError(`verifyOutliningSpans failed - span ${(i + 1)} expected: (${expectedSpan.pos},${expectedSpan.end}),  actual: (${actualSpan.textSpan.start},${ts.textSpanEnd(actualSpan.textSpan)})`);
-                }
-                if (kind !== undefined && actualSpan.kind !== kind) {
-                    return this.raiseError(`verifyOutliningSpans failed - span ${(i + 1)} expected kind: ('${kind}'),  actual: ('${actualSpan.kind}')`);
-                }
-            });
-        }
-
-        public verifyOutliningHintSpans(spans: Range[]) {
-            const actual = this.languageService.getOutliningSpans(this.activeFile.fileName);
-
-            if (actual.length !== spans.length) {
-                this.raiseError(`verifyOutliningHintSpans failed - expected total spans to be ${spans.length}, but was ${actual.length}`);
-            }
-
-            ts.zipWith(spans, actual, (expectedSpan, actualSpan, i) => {
-                if (expectedSpan.pos !== actualSpan.hintSpan.start || expectedSpan.end !== ts.textSpanEnd(actualSpan.hintSpan)) {
-                    return this.raiseError(`verifyOutliningSpans failed - span ${(i + 1)} expected: (${expectedSpan.pos},${expectedSpan.end}),  actual: (${actualSpan.hintSpan.start},${ts.textSpanEnd(actualSpan.hintSpan)})`);
-                }
-            });
-        }
-
-        public verifyTodoComments(descriptors: string[], spans: Range[]) {
-            const actual = this.languageService.getTodoComments(this.activeFile.fileName,
-                descriptors.map(d => { return { text: d, priority: 0 }; }));
-
-            if (actual.length !== spans.length) {
-                this.raiseError(`verifyTodoComments failed - expected total spans to be ${spans.length}, but was ${actual.length}`);
-            }
-
-            ts.zipWith(spans, actual, (expectedSpan, actualComment, i) => {
-                const actualCommentSpan = ts.createTextSpan(actualComment.position, actualComment.message.length);
-
-                if (expectedSpan.pos !== actualCommentSpan.start || expectedSpan.end !== ts.textSpanEnd(actualCommentSpan)) {
-                    this.raiseError(`verifyOutliningSpans failed - span ${(i + 1)} expected: (${expectedSpan.pos},${expectedSpan.end}),  actual: (${actualCommentSpan.start},${ts.textSpanEnd(actualCommentSpan)})`);
-                }
-            });
-        }
-
-        /**
-         * Finds and applies a code action corresponding to the supplied parameters.
-         * If index is undefined, applies the unique code action available.
-         * @param errorCode The error code that generated the code action.
-         * @param index The nth (0-index-based) codeaction available generated by errorCode.
-         */
-        public getAndApplyCodeActions(errorCode?: number, index?: number) {
-            const fileName = this.activeFile.fileName;
-            const fixes = this.getCodeFixes(fileName, errorCode);
-            if (index === undefined) {
-                if (!(fixes && fixes.length === 1)) {
-                    this.raiseError(`Should find exactly one codefix, but ${fixes ? fixes.length : "none"} found. ${fixes ? fixes.map(a => `${Harness.IO.newLine()} "${a.description}"`) : ""}`);
-                }
-                index = 0;
-            }
-            else {
-                if (!(fixes && fixes.length >= index + 1)) {
-                    this.raiseError(`Should find at least ${index + 1} codefix(es), but ${fixes ? fixes.length : "none"} found.`);
-                }
-            }
-
-            this.applyChanges(fixes[index].changes);
-        }
-
-        public applyCodeActionFromCompletion(markerName: string, options: FourSlashInterface.VerifyCompletionActionOptions) {
-            this.goToMarker(markerName);
-
-            const details = this.getCompletionEntryDetails(options.name, options.source, options.preferences);
-            if (!details) {
-                return this.raiseError(`No completions were found for the given name, source, and preferences.`);
-            }
-            const codeActions = details.codeActions!;
-            if (codeActions.length !== 1) {
-                this.raiseError(`Expected one code action, got ${codeActions.length}`);
-            }
-            const codeAction = ts.first(codeActions);
-
-            if (codeAction.description !== options.description) {
-                this.raiseError(`Expected description to be:\n${options.description}\ngot:\n${codeActions[0].description}`);
-            }
-            this.applyChanges(codeAction.changes);
-
-            this.verifyNewContentAfterChange(options, ts.flatMap(codeActions, a => a.changes.map(c => c.fileName)));
-        }
-
-        public verifyRangeIs(expectedText: string, includeWhiteSpace?: boolean) {
-            this.verifyTextMatches(this.rangeText(this.getOnlyRange()), !!includeWhiteSpace, expectedText);
-        }
-
-        private getOnlyRange() {
-            const ranges = this.getRanges();
-            if (ranges.length !== 1) {
-                this.raiseError("Exactly one range should be specified in the testfile.");
-            }
-            return ts.first(ranges);
-        }
-
-        private verifyTextMatches(actualText: string, includeWhitespace: boolean, expectedText: string) {
-            const removeWhitespace = (s: string): string => includeWhitespace ? s : this.removeWhitespace(s);
-            if (removeWhitespace(actualText) !== removeWhitespace(expectedText)) {
-                this.raiseError(`Actual range text doesn't match expected text.\n${showTextDiff(expectedText, actualText)}`);
-            }
-        }
-
-        /**
-         * Compares expected text to the text that would be in the sole range
-         * (ie: [|...|]) in the file after applying the codefix sole codefix
-         * in the source file.
-         */
-        public verifyRangeAfterCodeFix(expectedText: string, includeWhiteSpace?: boolean, errorCode?: number, index?: number) {
-            this.getAndApplyCodeActions(errorCode, index);
-            this.verifyRangeIs(expectedText, includeWhiteSpace);
-        }
-
-        public verifyCodeFixAll({ fixId, fixAllDescription, newFileContent, commands: expectedCommands }: FourSlashInterface.VerifyCodeFixAllOptions): void {
-            const fixWithId = ts.find(this.getCodeFixes(this.activeFile.fileName), a => a.fixId === fixId);
-            ts.Debug.assert(fixWithId !== undefined, "No available code fix has that group id.", () =>
-                `Expected '${fixId}'. Available action ids: ${ts.mapDefined(this.getCodeFixes(this.activeFile.fileName), a => a.fixId)}`);
-            ts.Debug.assertEqual(fixWithId!.fixAllDescription, fixAllDescription);
-
-            const { changes, commands } = this.languageService.getCombinedCodeFix({ type: "file", fileName: this.activeFile.fileName }, fixId, this.formatCodeSettings, ts.emptyOptions);
-            assert.deepEqual<ReadonlyArray<{}> | undefined>(commands, expectedCommands);
-            this.verifyNewContent({ newFileContent }, changes);
-        }
-
-        public verifyCodeFix(options: FourSlashInterface.VerifyCodeFixOptions) {
-            const fileName = this.activeFile.fileName;
-            const actions = this.getCodeFixes(fileName, options.errorCode, options.preferences);
-            let index = options.index;
-            if (index === undefined) {
-                if (!(actions && actions.length === 1)) {
-                    this.raiseError(`Should find exactly one codefix, but ${actions ? actions.length : "none"} found. ${actions ? actions.map(a => `${Harness.IO.newLine()} "${a.description}"`) : ""}`);
-                }
-                index = 0;
-            }
-            else {
-                if (!(actions && actions.length >= index + 1)) {
-                    this.raiseError(`Should find at least ${index + 1} codefix(es), but ${actions ? actions.length : "none"} found.`);
-                }
-            }
-
-            const action = actions[index];
-
-            assert.equal(action.description, options.description);
-            assert.deepEqual(action.commands, options.commands);
-
-            if (options.applyChanges) {
-                for (const change of action.changes) {
-                    this.applyEdits(change.fileName, change.textChanges, /*isFormattingEdit*/ false);
-                }
-                this.verifyNewContentAfterChange(options, action.changes.map(c => c.fileName));
-            }
-            else {
-                this.verifyNewContent(options, action.changes);
-            }
-        }
-
-        private verifyNewContent({ newFileContent, newRangeContent }: FourSlashInterface.NewContentOptions, changes: ReadonlyArray<ts.FileTextChanges>): void {
-            if (newRangeContent !== undefined) {
-                assert(newFileContent === undefined);
-                assert(changes.length === 1, "Affected 0 or more than 1 file, must use 'newFileContent' instead of 'newRangeContent'");
-                const change = ts.first(changes);
-                assert(change.fileName = this.activeFile.fileName);
-                const newText = ts.textChanges.applyChanges(this.getFileContent(this.activeFile.fileName), change.textChanges);
-                const newRange = updateTextRangeForTextChanges(this.getOnlyRange(), change.textChanges);
-                const actualText = newText.slice(newRange.pos, newRange.end);
-                this.verifyTextMatches(actualText, /*includeWhitespace*/ true, newRangeContent);
-            }
-            else {
-                if (newFileContent === undefined) throw ts.Debug.fail();
-                if (typeof newFileContent !== "object") newFileContent = { [this.activeFile.fileName]: newFileContent };
-                for (const change of changes) {
-                    const expectedNewContent = newFileContent[change.fileName];
-                    if (expectedNewContent === undefined) {
-                        ts.Debug.fail(`Did not expect a change in ${change.fileName}`);
-                    }
-                    const oldText = this.tryGetFileContent(change.fileName);
-                    ts.Debug.assert(!!change.isNewFile === (oldText === undefined));
-                    const newContent = change.isNewFile ? ts.first(change.textChanges).newText : ts.textChanges.applyChanges(oldText!, change.textChanges);
-                    assert.equal(newContent, expectedNewContent, `String mis-matched in file ${change.fileName}`);
-                }
-                for (const newFileName in newFileContent) {
-                    ts.Debug.assert(changes.some(c => c.fileName === newFileName), "No change in file", () => newFileName);
-                }
-            }
-        }
-
-        private verifyNewContentAfterChange({ newFileContent, newRangeContent }: FourSlashInterface.NewContentOptions, changedFiles: ReadonlyArray<string>) {
-            const assertedChangedFiles = !newFileContent || typeof newFileContent === "string"
-                ? [this.activeFile.fileName]
-                : ts.getOwnKeys(newFileContent);
-            assert.deepEqual(assertedChangedFiles, changedFiles);
-
-            if (newFileContent !== undefined) {
-                assert(!newRangeContent);
-                if (typeof newFileContent === "string") {
-                    this.verifyCurrentFileContent(newFileContent);
-                }
-                else {
-                    for (const fileName in newFileContent) {
-                        this.verifyFileContent(fileName, newFileContent[fileName]);
-                    }
-                }
-            }
-            else {
-                this.verifyRangeIs(newRangeContent!, /*includeWhitespace*/ true);
-            }
-        }
-
-        /**
-         * Rerieves a codefix satisfying the parameters, or undefined if no such codefix is found.
-         * @param fileName Path to file where error should be retrieved from.
-         */
-        private getCodeFixes(fileName: string, errorCode?: number, preferences: ts.UserPreferences = ts.emptyOptions): ReadonlyArray<ts.CodeFixAction> {
-            const diagnosticsForCodeFix = this.getDiagnostics(fileName, /*includeSuggestions*/ true).map(diagnostic => ({
-                start: diagnostic.start,
-                length: diagnostic.length,
-                code: diagnostic.code
-            }));
-
-            return ts.flatMap(ts.deduplicate(diagnosticsForCodeFix, ts.equalOwnProperties), diagnostic => {
-                if (errorCode !== undefined && errorCode !== diagnostic.code) {
-                    return;
-                }
-
-                return this.languageService.getCodeFixesAtPosition(fileName, diagnostic.start!, diagnostic.start! + diagnostic.length!, [diagnostic.code], this.formatCodeSettings, preferences);
-            });
-        }
-
-        private applyChanges(changes: ReadonlyArray<ts.FileTextChanges>): void {
-            for (const change of changes) {
-                this.applyEdits(change.fileName, change.textChanges, /*isFormattingEdit*/ false);
-            }
-        }
-
-        public verifyImportFixAtPosition(expectedTextArray: string[], errorCode: number | undefined, preferences: ts.UserPreferences | undefined) {
-            const { fileName } = this.activeFile;
-            const ranges = this.getRanges().filter(r => r.fileName === fileName);
-            if (ranges.length > 1) {
-                this.raiseError("Exactly one range should be specified in the testfile.");
-            }
-            const range = ts.firstOrUndefined(ranges);
-
-            const codeFixes = this.getCodeFixes(fileName, errorCode, preferences).filter(f => f.fixId === ts.codefix.importFixId);
-
-            if (codeFixes.length === 0) {
-                if (expectedTextArray.length !== 0) {
-                    this.raiseError("No codefixes returned.");
-                }
-                return;
-            }
-
-            const actualTextArray: string[] = [];
-            const scriptInfo = this.languageServiceAdapterHost.getScriptInfo(fileName)!;
-            const originalContent = scriptInfo.content;
-            for (const codeFix of codeFixes) {
-                ts.Debug.assert(codeFix.changes.length === 1);
-                const change = ts.first(codeFix.changes);
-                ts.Debug.assert(change.fileName === fileName);
-                this.applyEdits(change.fileName, change.textChanges, /*isFormattingEdit*/ false);
-                const text = range ? this.rangeText(range) : this.getFileContent(this.activeFile.fileName);
-                actualTextArray.push(text);
-                scriptInfo.updateContent(originalContent);
-            }
-            if (expectedTextArray.length !== actualTextArray.length) {
-                this.raiseError(`Expected ${expectedTextArray.length} import fixes, got ${actualTextArray.length}`);
-            }
-            ts.zipWith(expectedTextArray, actualTextArray, (expected, actual, index) => {
-                if (expected !== actual) {
-                    this.raiseError(`Import fix at index ${index} doesn't match.\n${showTextDiff(expected, actual)}`);
-                }
-            });
-        }
-
-        public verifyDocCommentTemplate(expected: ts.TextInsertion | undefined) {
-            const name = "verifyDocCommentTemplate";
-            const actual = this.languageService.getDocCommentTemplateAtPosition(this.activeFile.fileName, this.currentCaretPosition)!;
-
-            if (expected === undefined) {
-                if (actual) {
-                    this.raiseError(`${name} failed - expected no template but got {newText: "${actual.newText}", caretOffset: ${actual.caretOffset}}`);
-                }
-
-                return;
-            }
-            else {
-                if (actual === undefined) {
-                    this.raiseError(`${name} failed - expected the template {newText: "${expected.newText}", caretOffset: "${expected.caretOffset}"} but got nothing instead`);
-                }
-
-                if (actual.newText !== expected.newText) {
-                    this.raiseError(`${name} failed for expected insertion.\n${showTextDiff(expected.newText, actual.newText)}`);
-                }
-
-                if (actual.caretOffset !== expected.caretOffset) {
-                    this.raiseError(`${name} failed - expected caretOffset: ${expected.caretOffset}\nactual caretOffset:${actual.caretOffset}`);
-                }
-            }
-        }
-
-        public verifyBraceCompletionAtPosition(negative: boolean, openingBrace: string) {
-
-            const openBraceMap = ts.createMapFromTemplate<ts.CharacterCodes>({
-                "(": ts.CharacterCodes.openParen,
-                "{": ts.CharacterCodes.openBrace,
-                "[": ts.CharacterCodes.openBracket,
-                "'": ts.CharacterCodes.singleQuote,
-                '"': ts.CharacterCodes.doubleQuote,
-                "`": ts.CharacterCodes.backtick,
-                "<": ts.CharacterCodes.lessThan
-            });
-
-            const charCode = openBraceMap.get(openingBrace);
-
-            if (!charCode) {
-                throw this.raiseError(`Invalid openingBrace '${openingBrace}' specified.`);
-            }
-
-            const position = this.currentCaretPosition;
-
-            const validBraceCompletion = this.languageService.isValidBraceCompletionAtPosition(this.activeFile.fileName, position, charCode);
-
-            if (!negative && !validBraceCompletion) {
-                this.raiseError(`${position} is not a valid brace completion position for ${openingBrace}`);
-            }
-
-            if (negative && validBraceCompletion) {
-                this.raiseError(`${position} is a valid brace completion position for ${openingBrace}`);
-            }
-        }
-
-        public verifyJsxClosingTag(map: { [markerName: string]: ts.JsxClosingTagInfo | undefined }): void {
-            for (const markerName in map) {
-                this.goToMarker(markerName);
-                const actual = this.languageService.getJsxClosingTagAtPosition(this.activeFile.fileName, this.currentCaretPosition);
-                assert.deepEqual(actual, map[markerName]);
-            }
-        }
-
-        public verifyMatchingBracePosition(bracePosition: number, expectedMatchPosition: number) {
-            const actual = this.languageService.getBraceMatchingAtPosition(this.activeFile.fileName, bracePosition);
-
-            if (actual.length !== 2) {
-                this.raiseError(`verifyMatchingBracePosition failed - expected result to contain 2 spans, but it had ${actual.length}`);
-            }
-
-            let actualMatchPosition = -1;
-            if (bracePosition === actual[0].start) {
-                actualMatchPosition = actual[1].start;
-            }
-            else if (bracePosition === actual[1].start) {
-                actualMatchPosition = actual[0].start;
-            }
-            else {
-                this.raiseError(`verifyMatchingBracePosition failed - could not find the brace position: ${bracePosition} in the returned list: (${actual[0].start},${ts.textSpanEnd(actual[0])}) and (${actual[1].start},${ts.textSpanEnd(actual[1])})`);
-            }
-
-            if (actualMatchPosition !== expectedMatchPosition) {
-                this.raiseError(`verifyMatchingBracePosition failed - expected: ${actualMatchPosition},  actual: ${expectedMatchPosition}`);
-            }
-        }
-
-        public verifyNoMatchingBracePosition(bracePosition: number) {
-            const actual = this.languageService.getBraceMatchingAtPosition(this.activeFile.fileName, bracePosition);
-
-            if (actual.length !== 0) {
-                this.raiseError("verifyNoMatchingBracePosition failed - expected: 0 spans, actual: " + actual.length);
-            }
-        }
-
-        public verifySpanOfEnclosingComment(negative: boolean, onlyMultiLineDiverges?: boolean) {
-            const expected = !negative;
-            const position = this.currentCaretPosition;
-            const fileName = this.activeFile.fileName;
-            const actual = !!this.languageService.getSpanOfEnclosingComment(fileName, position, /*onlyMultiLine*/ false);
-            const actualOnlyMultiLine = !!this.languageService.getSpanOfEnclosingComment(fileName, position, /*onlyMultiLine*/ true);
-            if (expected !== actual || onlyMultiLineDiverges === (actual === actualOnlyMultiLine)) {
-                this.raiseError(`verifySpanOfEnclosingComment failed:
-                position: '${position}'
-                fileName: '${fileName}'
-                onlyMultiLineDiverges: '${onlyMultiLineDiverges}'
-                actual: '${actual}'
-                actualOnlyMultiLine: '${actualOnlyMultiLine}'
-                expected: '${expected}'.`);
-            }
-        }
-
-        public verifyNavigateTo(options: ReadonlyArray<FourSlashInterface.VerifyNavigateToOptions>): void {
-            for (const { pattern, expected, fileName } of options) {
-                const items = this.languageService.getNavigateToItems(pattern, /*maxResultCount*/ undefined, fileName);
-                this.assertObjectsEqual(items, expected.map((e): ts.NavigateToItem => ({
-                    name: e.name,
-                    kind: e.kind,
-                    kindModifiers: e.kindModifiers || "",
-                    matchKind: e.matchKind || "exact",
-                    isCaseSensitive: e.isCaseSensitive === undefined ? true : e.isCaseSensitive,
-                    fileName: e.range.fileName,
-                    textSpan: ts.createTextSpanFromRange(e.range),
-                    containerName: e.containerName || "",
-                    containerKind: e.containerKind || ts.ScriptElementKind.unknown,
-                })));
-            }
-        }
-
-        public verifyNavigationBar(json: any, options: { checkSpans?: boolean } | undefined) {
-            this.verifyNavigationTreeOrBar(json, this.languageService.getNavigationBarItems(this.activeFile.fileName), "Bar", options);
-        }
-
-        public verifyNavigationTree(json: any, options: { checkSpans?: boolean } | undefined) {
-            this.verifyNavigationTreeOrBar(json, this.languageService.getNavigationTree(this.activeFile.fileName), "Tree", options);
-        }
-
-        private verifyNavigationTreeOrBar(json: any, tree: any, name: "Tree" | "Bar", options: { checkSpans?: boolean } | undefined) {
-            if (JSON.stringify(tree, replacer) !== JSON.stringify(json)) {
-                this.raiseError(`verifyNavigation${name} failed - expected: ${stringify(json)}, got: ${stringify(tree, replacer)}`);
-            }
-
-            function replacer(key: string, value: any) {
-                switch (key) {
-                    case "spans":
-                    case "nameSpan":
-                        return options && options.checkSpans ? value : undefined;
-                    case "start":
-                    case "length":
-                        // Never omit the values in a span, even if they are 0.
-                        return value;
-                    case "childItems":
-                        return !value || value.length === 0 ? undefined : value;
-                    default:
-                        // Omit falsy values, those are presumed to be the default.
-                        return value || undefined;
-                }
-            }
-        }
-
-        public printNavigationItems(searchValue: string) {
-            const items = this.languageService.getNavigateToItems(searchValue);
-            Harness.IO.log(`NavigationItems list (${items.length} items)`);
-            for (const item of items) {
-                Harness.IO.log(`name: ${item.name}, kind: ${item.kind}, parentName: ${item.containerName}, fileName: ${item.fileName}`);
-            }
-        }
-
-        public printNavigationBar() {
-            const items = this.languageService.getNavigationBarItems(this.activeFile.fileName);
-            Harness.IO.log(`Navigation bar (${items.length} items)`);
-            for (const item of items) {
-                Harness.IO.log(`${ts.repeatString(" ", item.indent)}name: ${item.text}, kind: ${item.kind}, childItems: ${item.childItems.map(child => child.text)}`);
-            }
-        }
-
-        private getOccurrencesAtCurrentPosition() {
-            return this.languageService.getOccurrencesAtPosition(this.activeFile.fileName, this.currentCaretPosition);
-        }
-
-        public verifyOccurrencesAtPositionListContains(fileName: string, start: number, end: number, isWriteAccess?: boolean) {
-            const occurrences = this.getOccurrencesAtCurrentPosition();
-
-            if (!occurrences || occurrences.length === 0) {
-                return this.raiseError("verifyOccurrencesAtPositionListContains failed - found 0 references, expected at least one.");
-            }
-
-            for (const occurrence of occurrences) {
-                if (occurrence && occurrence.fileName === fileName && occurrence.textSpan.start === start && ts.textSpanEnd(occurrence.textSpan) === end) {
-                    if (typeof isWriteAccess !== "undefined" && occurrence.isWriteAccess !== isWriteAccess) {
-                        this.raiseError(`verifyOccurrencesAtPositionListContains failed - item isWriteAccess value does not match, actual: ${occurrence.isWriteAccess}, expected: ${isWriteAccess}.`);
-                    }
-                    return;
-                }
-            }
-
-            const missingItem = { fileName, start, end, isWriteAccess };
-            this.raiseError(`verifyOccurrencesAtPositionListContains failed - could not find the item: ${stringify(missingItem)} in the returned list: (${stringify(occurrences)})`);
-        }
-
-        public verifyOccurrencesAtPositionListCount(expectedCount: number) {
-            const occurrences = this.getOccurrencesAtCurrentPosition();
-            const actualCount = occurrences ? occurrences.length : 0;
-            if (expectedCount !== actualCount) {
-                this.raiseError(`verifyOccurrencesAtPositionListCount failed - actual: ${actualCount}, expected:${expectedCount}`);
-            }
-        }
-
-        private getDocumentHighlightsAtCurrentPosition(fileNamesToSearch: ReadonlyArray<string>) {
-            const filesToSearch = fileNamesToSearch.map(name => ts.combinePaths(this.basePath, name));
-            return this.languageService.getDocumentHighlights(this.activeFile.fileName, this.currentCaretPosition, filesToSearch);
-        }
-
-        public verifyRangesAreOccurrences(isWriteAccess?: boolean, ranges?: Range[]) {
-            ranges = ranges || this.getRanges();
-            assert(ranges.length);
-            for (const r of ranges) {
-                this.goToRangeStart(r);
-                this.verifyOccurrencesAtPositionListCount(ranges.length);
-                for (const range of ranges) {
-                    this.verifyOccurrencesAtPositionListContains(range.fileName, range.pos, range.end, isWriteAccess);
-                }
-            }
-        }
-
-        public verifyRangesWithSameTextAreRenameLocations(...texts: string[]) {
-            if (texts.length) {
-                texts.forEach(text => this.verifyRangesAreRenameLocations(this.rangesByText().get(text)!));
-            }
-            else {
-                this.rangesByText().forEach(ranges => this.verifyRangesAreRenameLocations(ranges));
-            }
-        }
-
-        public verifyRangesWithSameTextAreDocumentHighlights() {
-            this.rangesByText().forEach(ranges => this.verifyRangesAreDocumentHighlights(ranges, /*options*/ undefined));
-        }
-
-        public verifyDocumentHighlightsOf(startRange: Range, ranges: Range[], options: FourSlashInterface.VerifyDocumentHighlightsOptions | undefined) {
-            const fileNames = options && options.filesToSearch || unique(ranges, range => range.fileName);
-            this.goToRangeStart(startRange);
-            this.verifyDocumentHighlights(ranges, fileNames);
-        }
-
-        public verifyRangesAreDocumentHighlights(ranges: Range[] | undefined, options: FourSlashInterface.VerifyDocumentHighlightsOptions | undefined) {
-            ranges = ranges || this.getRanges();
-            assert(ranges.length);
-            const fileNames = options && options.filesToSearch || unique(ranges, range => range.fileName);
-            for (const range of ranges) {
-                this.goToRangeStart(range);
-                this.verifyDocumentHighlights(ranges, fileNames);
-            }
-        }
-
-        public verifyNoDocumentHighlights(startRange: Range) {
-            this.goToRangeStart(startRange);
-            const documentHighlights = this.getDocumentHighlightsAtCurrentPosition([this.activeFile.fileName]);
-            const numHighlights = ts.length(documentHighlights);
-            if (numHighlights > 0) {
-                this.raiseError(`verifyNoDocumentHighlights failed - unexpectedly got ${numHighlights} highlights`);
-            }
-        }
-
-        private verifyDocumentHighlights(expectedRanges: Range[], fileNames: ReadonlyArray<string> = [this.activeFile.fileName]) {
-            fileNames = ts.map(fileNames, ts.normalizePath);
-            const documentHighlights = this.getDocumentHighlightsAtCurrentPosition(fileNames) || [];
-
-            for (const dh of documentHighlights) {
-                if (fileNames.indexOf(dh.fileName) === -1) {
-                    this.raiseError(`verifyDocumentHighlights failed - got highlights in unexpected file name ${dh.fileName}`);
-                }
-            }
-
-            for (const fileName of fileNames) {
-                const expectedRangesInFile = expectedRanges.filter(r => ts.normalizePath(r.fileName) === fileName);
-                const highlights = ts.find(documentHighlights, dh => dh.fileName === fileName);
-                const spansInFile = highlights ? highlights.highlightSpans.sort((s1, s2) => s1.textSpan.start - s2.textSpan.start) : [];
-
-                if (expectedRangesInFile.length !== spansInFile.length) {
-                    this.raiseError(`verifyDocumentHighlights failed - In ${fileName}, expected ${expectedRangesInFile.length} highlights, got ${spansInFile.length}`);
-                }
-
-                ts.zipWith(expectedRangesInFile, spansInFile, (expectedRange, span) => {
-                    if (span.textSpan.start !== expectedRange.pos || ts.textSpanEnd(span.textSpan) !== expectedRange.end) {
-                        this.raiseError(`verifyDocumentHighlights failed - span does not match, actual: ${stringify(span.textSpan)}, expected: ${expectedRange.pos}--${expectedRange.end}`);
-                    }
-                });
-            }
-        }
-
-        public verifyCodeFixAvailable(negative: boolean, expected: FourSlashInterface.VerifyCodeFixAvailableOptions[] | string | undefined): void {
-            const codeFixes = this.getCodeFixes(this.activeFile.fileName);
-            if (negative) {
-                if (typeof expected === "undefined") {
-                    this.assertObjectsEqual(codeFixes, ts.emptyArray);
-                }
-                else if (typeof expected === "string") {
-                    if (codeFixes.some(fix => fix.fixName === expected)) {
-                        this.raiseError(`Expected not to find a fix with the name '${expected}', but one exists.`);
-                    }
-                }
-                else {
-                    assert(typeof expected === "undefined" || typeof expected === "string", "With a negated assertion, 'expected' must be undefined or a string value of a codefix name.");
-                }
-            }
-            else if (typeof expected === "string") {
-                this.assertObjectsEqual(codeFixes.map(fix => fix.fixName), [expected]);
-            }
-            else {
-                const actuals = codeFixes.map((fix): FourSlashInterface.VerifyCodeFixAvailableOptions => ({ description: fix.description, commands: fix.commands }));
-                this.assertObjectsEqual(actuals, negative ? ts.emptyArray : expected);
-            }
-        }
-
-        public verifyApplicableRefactorAvailableAtMarker(negative: boolean, markerName: string) {
-            const isAvailable = this.getApplicableRefactors(this.getMarkerByName(markerName)).length > 0;
-            if (negative && isAvailable) {
-                this.raiseError(`verifyApplicableRefactorAvailableAtMarker failed - expected no refactor at marker ${markerName} but found some.`);
-            }
-            if (!negative && !isAvailable) {
-                this.raiseError(`verifyApplicableRefactorAvailableAtMarker failed - expected a refactor at marker ${markerName} but found none.`);
-            }
-        }
-
-        private getSelection(): ts.TextRange {
-            return {
-                pos: this.currentCaretPosition,
-                end: this.selectionEnd === -1 ? this.currentCaretPosition : this.selectionEnd
-            };
-        }
-
-        public verifyRefactorAvailable(negative: boolean, name: string, actionName?: string) {
-            let refactors = this.getApplicableRefactorsAtSelection();
-            refactors = refactors.filter(r => r.name === name && (actionName === undefined || r.actions.some(a => a.name === actionName)));
-            const isAvailable = refactors.length > 0;
-
-            if (negative) {
-                if (isAvailable) {
-                    this.raiseError(`verifyApplicableRefactorAvailableForRange failed - expected no refactor but found: ${refactors.map(r => r.name).join(", ")}`);
-                }
-            }
-            else {
-                if (!isAvailable) {
-                    this.raiseError(`verifyApplicableRefactorAvailableForRange failed - expected a refactor but found none.`);
-                }
-                if (refactors.length > 1) {
-                    this.raiseError(`${refactors.length} available refactors both have name ${name} and action ${actionName}`);
-                }
-            }
-        }
-
-        public verifyRefactorsAvailable(names: ReadonlyArray<string>): void {
-            assert.deepEqual(unique(this.getApplicableRefactorsAtSelection(), r => r.name), names);
-        }
-
-        public verifyApplicableRefactorAvailableForRange(negative: boolean) {
-            const ranges = this.getRanges();
-            if (!(ranges && ranges.length === 1)) {
-                throw new Error("Exactly one refactor range is allowed per test.");
-            }
-
-            const isAvailable = this.getApplicableRefactors(ts.first(ranges)).length > 0;
-            if (negative && isAvailable) {
-                this.raiseError(`verifyApplicableRefactorAvailableForRange failed - expected no refactor but found some.`);
-            }
-            if (!negative && !isAvailable) {
-                this.raiseError(`verifyApplicableRefactorAvailableForRange failed - expected a refactor but found none.`);
-            }
-        }
-
-        public applyRefactor({ refactorName, actionName, actionDescription, newContent: newContentWithRenameMarker }: FourSlashInterface.ApplyRefactorOptions) {
-            const range = this.getSelection();
-            const refactors = this.getApplicableRefactorsAtSelection();
-            const refactorsWithName = refactors.filter(r => r.name === refactorName);
-            if (refactorsWithName.length === 0) {
-                this.raiseError(`The expected refactor: ${refactorName} is not available at the marker location.\nAvailable refactors: ${refactors.map(r => r.name)}`);
-            }
-
-            const action = ts.firstDefined(refactorsWithName, refactor => refactor.actions.find(a => a.name === actionName));
-            if (!action) {
-                throw this.raiseError(`The expected action: ${actionName} is not included in: ${ts.flatMap(refactorsWithName, r => r.actions.map(a => a.name))}`);
-            }
-            if (action.description !== actionDescription) {
-                this.raiseError(`Expected action description to be ${JSON.stringify(actionDescription)}, got: ${JSON.stringify(action.description)}`);
-            }
-
-            const editInfo = this.languageService.getEditsForRefactor(this.activeFile.fileName, this.formatCodeSettings, range, refactorName, actionName, ts.emptyOptions)!;
-            for (const edit of editInfo.edits) {
-                this.applyEdits(edit.fileName, edit.textChanges, /*isFormattingEdit*/ false);
-            }
-
-            let renameFilename: string | undefined;
-            let renamePosition: number | undefined;
-
-            const newFileContents = typeof newContentWithRenameMarker === "string" ? { [this.activeFile.fileName]: newContentWithRenameMarker } : newContentWithRenameMarker;
-            for (const fileName in newFileContents) {
-                const { renamePosition: rp, newContent } = TestState.parseNewContent(newFileContents[fileName]);
-                if (renamePosition === undefined) {
-                    renameFilename = fileName;
-                    renamePosition = rp;
-                }
-                else {
-                    ts.Debug.assert(rp === undefined);
-                }
-                this.verifyFileContent(fileName, newContent);
-
-            }
-
-            if (renamePosition === undefined) {
-                if (editInfo.renameLocation !== undefined) {
-                    this.raiseError(`Did not expect a rename location, got ${editInfo.renameLocation}`);
-                }
-            }
-            else {
-                this.assertObjectsEqual(editInfo.renameFilename, renameFilename);
-                if (renamePosition !== editInfo.renameLocation) {
-                    this.raiseError(`Expected rename position of ${renamePosition}, but got ${editInfo.renameLocation}`);
-                }
-            }
-        }
-
-        private static parseNewContent(newContentWithRenameMarker: string): { readonly renamePosition: number | undefined, readonly newContent: string } {
-            const renamePosition = newContentWithRenameMarker.indexOf("/*RENAME*/");
-            if (renamePosition === -1) {
-                return { renamePosition: undefined, newContent: newContentWithRenameMarker };
-            }
-            else {
-                const newContent = newContentWithRenameMarker.slice(0, renamePosition) + newContentWithRenameMarker.slice(renamePosition + "/*RENAME*/".length);
-                return { renamePosition, newContent };
-            }
-        }
-
-        public noMoveToNewFile() {
-            const ranges = this.getRanges();
-            assert(ranges.length);
-            for (const range of ranges) {
-                for (const refactor of this.getApplicableRefactors(range, { allowTextChangesInNewFiles: true })) {
-                    if (refactor.name === "Move to a new file") {
-                        ts.Debug.fail("Did not expect to get 'move to a new file' refactor");
-                    }
-                }
-            }
-        }
-
-        public moveToNewFile(options: FourSlashInterface.MoveToNewFileOptions): void {
-            assert(this.getRanges().length === 1);
-            const range = this.getRanges()[0];
-            const refactor = ts.find(this.getApplicableRefactors(range, { allowTextChangesInNewFiles: true }), r => r.name === "Move to a new file")!;
-            assert(refactor.actions.length === 1);
-            const action = ts.first(refactor.actions);
-            assert(action.name === "Move to a new file" && action.description === "Move to a new file");
-
-            const editInfo = this.languageService.getEditsForRefactor(range.fileName, this.formatCodeSettings, range, refactor.name, action.name, options.preferences || ts.emptyOptions)!;
-            this.verifyNewContent({ newFileContent: options.newFileContents }, editInfo.edits);
-        }
-
-        private testNewFileContents(edits: ReadonlyArray<ts.FileTextChanges>, newFileContents: { [fileName: string]: string }, description: string): void {
-            for (const { fileName, textChanges } of edits) {
-                const newContent = newFileContents[fileName];
-                if (newContent === undefined) {
-                    this.raiseError(`${description} - There was an edit in ${fileName} but new content was not specified.`);
-                }
-
-                const fileContent = this.tryGetFileContent(fileName);
-                if (fileContent !== undefined) {
-                    const actualNewContent = ts.textChanges.applyChanges(fileContent, textChanges);
-                    assert.equal(actualNewContent, newContent, `new content for ${fileName}`);
-                }
-                else {
-                    // Creates a new file.
-                    assert(textChanges.length === 1);
-                    const change = ts.first(textChanges);
-                    assert.deepEqual(change.span, ts.createTextSpan(0, 0));
-                    assert.equal(change.newText, newContent, `${description} - Content for ${fileName}`);
-                }
-            }
-
-            for (const fileName in newFileContents) {
-                if (!edits.some(e => e.fileName === fileName)) {
-                    ts.Debug.fail(`${description} - Asserted new contents of ${fileName} but there were no edits`);
-                }
-            }
-        }
-
-        public verifyFileAfterApplyingRefactorAtMarker(
-            markerName: string,
-            expectedContent: string,
-            refactorNameToApply: string,
-            actionName: string,
-            formattingOptions?: ts.FormatCodeSettings) {
-
-            formattingOptions = formattingOptions || this.formatCodeSettings;
-            const marker = this.getMarkerByName(markerName);
-
-            const applicableRefactors = this.languageService.getApplicableRefactors(this.activeFile.fileName, marker.position, ts.emptyOptions);
-            const applicableRefactorToApply = ts.find(applicableRefactors, refactor => refactor.name === refactorNameToApply);
-
-            if (!applicableRefactorToApply) {
-                this.raiseError(`The expected refactor: ${refactorNameToApply} is not available at the marker location.`);
-            }
-
-            const editInfo = this.languageService.getEditsForRefactor(marker.fileName, formattingOptions, marker.position, refactorNameToApply, actionName, ts.emptyOptions)!;
-
-            for (const edit of editInfo.edits) {
-                this.applyEdits(edit.fileName, edit.textChanges, /*isFormattingEdit*/ false);
-            }
-            const actualContent = this.getFileContent(marker.fileName);
-
-            if (actualContent !== expectedContent) {
-                this.raiseError(`verifyFileAfterApplyingRefactors failed:\n${showTextDiff(expectedContent, actualContent)}`);
-            }
-        }
-
-        public printAvailableCodeFixes() {
-            const codeFixes = this.getCodeFixes(this.activeFile.fileName);
-            Harness.IO.log(stringify(codeFixes));
-        }
-
-        // Get the text of the entire line the caret is currently at
-        private getCurrentLineContent() {
-            const text = this.getFileContent(this.activeFile.fileName);
-
-            const pos = this.currentCaretPosition;
-            let startPos = pos, endPos = pos;
-
-            while (startPos > 0) {
-                const ch = text.charCodeAt(startPos - 1);
-                if (ch === ts.CharacterCodes.carriageReturn || ch === ts.CharacterCodes.lineFeed) {
-                    break;
-                }
-
-                startPos--;
-            }
-
-            while (endPos < text.length) {
-                const ch = text.charCodeAt(endPos);
-
-                if (ch === ts.CharacterCodes.carriageReturn || ch === ts.CharacterCodes.lineFeed) {
-                    break;
-                }
-
-                endPos++;
-            }
-
-            return text.substring(startPos, endPos);
-        }
-
-        private findFile(indexOrName: string | number): FourSlashFile {
-            if (typeof indexOrName === "number") {
-                const index = indexOrName;
-                if (index >= this.testData.files.length) {
-                    throw new Error(`File index (${index}) in openFile was out of range. There are only ${this.testData.files.length} files in this test.`);
-                }
-                else {
-                    return this.testData.files[index];
-                }
-            }
-            else if (ts.isString(indexOrName)) {
-                const { file, availableNames } = this.tryFindFileWorker(indexOrName);
-                if (!file) {
-                    throw new Error(`No test file named "${indexOrName}" exists. Available file names are: ${availableNames.join(", ")}`);
-                }
-                return file;
-            }
-            else {
-                return ts.Debug.assertNever(indexOrName);
-            }
-        }
-
-        private tryFindFileWorker(name: string): { readonly file: FourSlashFile | undefined; readonly availableNames: ReadonlyArray<string>; } {
-            name = ts.normalizePath(name);
-            // names are stored in the compiler with this relative path, this allows people to use goTo.file on just the fileName
-            name = name.indexOf("/") === -1 ? (this.basePath + "/" + name) : name;
-
-            const availableNames: string[] = [];
-            const file = ts.forEach(this.testData.files, file => {
-                const fn = ts.normalizePath(file.fileName);
-                if (fn) {
-                    if (fn === name) {
-                        return file;
-                    }
-                    availableNames.push(fn);
-                }
-            });
-            return { file, availableNames };
-        }
-
-        private hasFile(name: string): boolean {
-            return this.tryFindFileWorker(name).file !== undefined;
-        }
-
-        private getLineColStringAtPosition(position: number) {
-            const pos = this.languageServiceAdapterHost.positionToLineAndCharacter(this.activeFile.fileName, position);
-            return `line ${(pos.line + 1)}, col ${pos.character}`;
-        }
-
-        public getMarkerByName(markerName: string) {
-            const markerPos = this.testData.markerPositions.get(markerName);
-            if (markerPos === undefined) {
-                throw new Error(`Unknown marker "${markerName}" Available markers: ${this.getMarkerNames().map(m => "\"" + m + "\"").join(", ")}`);
-            }
-            else {
-                return markerPos;
-            }
-        }
-
-        public setCancelled(numberOfCalls: number): void {
-            this.cancellationToken.setCancelled(numberOfCalls);
-        }
-
-        public resetCancelled(): void {
-            this.cancellationToken.resetCancelled();
-        }
-
-        public getEditsForFileRename({ oldPath, newPath, newFileContents, preferences }: FourSlashInterface.GetEditsForFileRenameOptions): void {
-            const test = (fileContents: { readonly [fileName: string]: string }, description: string): void => {
-                const changes = this.languageService.getEditsForFileRename(oldPath, newPath, this.formatCodeSettings, preferences);
-                this.testNewFileContents(changes, fileContents, description);
-            };
-
-            ts.Debug.assert(!this.hasFile(newPath), "initially, newPath should not exist");
-
-            test(newFileContents, "with file not yet moved");
-
-            this.languageServiceAdapterHost.renameFileOrDirectory(oldPath, newPath);
-            this.languageService.cleanupSemanticCache();
-            const pathUpdater = ts.getPathUpdater(oldPath, newPath, ts.createGetCanonicalFileName(/*useCaseSensitiveFileNames*/ false), /*sourceMapper*/ undefined);
-            test(renameKeys(newFileContents, key => pathUpdater(key) || key), "with file moved");
-        }
-
-        private getApplicableRefactorsAtSelection() {
-            return this.getApplicableRefactorsWorker(this.getSelection(), this.activeFile.fileName);
-        }
-        private getApplicableRefactors(rangeOrMarker: Range | Marker, preferences = ts.emptyOptions): ReadonlyArray<ts.ApplicableRefactorInfo> {
-            return this.getApplicableRefactorsWorker("position" in rangeOrMarker ? rangeOrMarker.position : rangeOrMarker, rangeOrMarker.fileName, preferences);
-        }
-        private getApplicableRefactorsWorker(positionOrRange: number | ts.TextRange, fileName: string, preferences = ts.emptyOptions): ReadonlyArray<ts.ApplicableRefactorInfo> {
-            return this.languageService.getApplicableRefactors(fileName, positionOrRange, preferences) || ts.emptyArray;
-        }
-
-        public configurePlugin(pluginName: string, configuration: any): void {
-            (<ts.server.SessionClient>this.languageService).configurePlugin(pluginName, configuration);
-        }
-    }
-
-    function updateTextRangeForTextChanges({ pos, end }: ts.TextRange, textChanges: ReadonlyArray<ts.TextChange>): ts.TextRange {
-        forEachTextChange(textChanges, change => {
-            const update = (p: number): number => updatePosition(p, change.span.start, ts.textSpanEnd(change.span), change.newText);
-            pos = update(pos);
-            end = update(end);
-        });
-        return { pos, end };
-    }
-
-    /** Apply each textChange in order, updating future changes to account for the text offset of previous changes. */
-    function forEachTextChange(changes: ReadonlyArray<ts.TextChange>, cb: (change: ts.TextChange) => void): void {
-        // Copy this so we don't ruin someone else's copy
-        changes = JSON.parse(JSON.stringify(changes));
-        for (let i = 0; i < changes.length; i++) {
-            const change = changes[i];
-            cb(change);
-            const changeDelta = change.newText.length - change.span.length;
-            for (let j = i + 1; j < changes.length; j++) {
-                if (changes[j].span.start >= change.span.start) {
-                    changes[j].span.start += changeDelta;
-                }
-            }
-        }
-    }
-
-    function updatePosition(position: number, editStart: number, editEnd: number, { length }: string): number {
-        // If inside the edit, return -1 to mark as invalid
-        return position <= editStart ? position : position < editEnd ? -1 : position + length - + (editEnd - editStart);
-    }
-
-    function renameKeys<T>(obj: { readonly [key: string]: T }, renameKey: (key: string) => string): { readonly [key: string]: T } {
-        const res: { [key: string]: T } = {};
-        for (const key in obj) {
-            res[renameKey(key)] = obj[key];
-        }
-        return res;
-    }
-
-    export function runFourSlashTest(basePath: string, testType: FourSlashTestType, fileName: string) {
-        const content = Harness.IO.readFile(fileName)!;
-        runFourSlashTestContent(basePath, testType, content, fileName);
-    }
-
-    export function runFourSlashTestContent(basePath: string, testType: FourSlashTestType, content: string, fileName: string): void {
-        // Give file paths an absolute path for the virtual file system
-        const absoluteBasePath = ts.combinePaths(Harness.virtualFileSystemRoot, basePath);
-        const absoluteFileName = ts.combinePaths(Harness.virtualFileSystemRoot, fileName);
-
-        // Parse out the files and their metadata
-        const testData = parseTestData(absoluteBasePath, content, absoluteFileName);
-        const state = new TestState(absoluteBasePath, testType, testData);
-        const output = ts.transpileModule(content, { reportDiagnostics: true, compilerOptions: { target: ts.ScriptTarget.ES2015 } });
-        if (output.diagnostics!.length > 0) {
-            throw new Error(`Syntax error in ${absoluteBasePath}: ${output.diagnostics![0].messageText}`);
-        }
-        runCode(output.outputText, state);
-    }
-
-    function runCode(code: string, state: TestState): void {
-        // Compile and execute the test
-        const wrappedCode =
-            `(function(test, goTo, plugins, verify, edit, debug, format, cancellation, classification, completion, verifyOperationIsCancelled) {
-${code}
-})`;
-        try {
-            const test = new FourSlashInterface.Test(state);
-            const goTo = new FourSlashInterface.GoTo(state);
-            const plugins = new FourSlashInterface.Plugins(state);
-            const verify = new FourSlashInterface.Verify(state);
-            const edit = new FourSlashInterface.Edit(state);
-            const debug = new FourSlashInterface.Debug(state);
-            const format = new FourSlashInterface.Format(state);
-            const cancellation = new FourSlashInterface.Cancellation(state);
-            // tslint:disable-next-line:no-eval
-            const f = eval(wrappedCode);
-            f(test, goTo, plugins, verify, edit, debug, format, cancellation, FourSlashInterface.Classification, FourSlashInterface.Completion, verifyOperationIsCancelled);
-        }
-        catch (err) {
-            throw err;
-        }
-    }
-
-    function chompLeadingSpace(content: string) {
-        const lines = content.split("\n");
-        for (const line of lines) {
-            if ((line.length !== 0) && (line.charAt(0) !== " ")) {
-                return content;
-            }
-        }
-
-        return lines.map(s => s.substr(1)).join("\n");
-    }
-
-    function parseTestData(basePath: string, contents: string, fileName: string): FourSlashData {
-        // Regex for parsing options in the format "@Alpha: Value of any sort"
-        const optionRegex = /^\s*@(\w+): (.*)\s*/;
-
-        // List of all the subfiles we've parsed out
-        const files: FourSlashFile[] = [];
-        // Global options
-        const globalOptions: { [s: string]: string; } = {};
-        // Marker positions
-
-        // Split up the input file by line
-        // Note: IE JS engine incorrectly handles consecutive delimiters here when using RegExp split, so
-        // we have to string-based splitting instead and try to figure out the delimiting chars
-        const lines = contents.split("\n");
-
-        const markerPositions = ts.createMap<Marker>();
-        const markers: Marker[] = [];
-        const ranges: Range[] = [];
-
-        // Stuff related to the subfile we're parsing
-        let currentFileContent: string | undefined;
-        let currentFileName = fileName;
-        let currentFileSymlinks: string[] | undefined;
-        let currentFileOptions: { [s: string]: string } = {};
-
-        function nextFile() {
-            if (currentFileContent === undefined) return;
-
-            const file = parseFileContent(currentFileContent, currentFileName, markerPositions, markers, ranges);
-            file.fileOptions = currentFileOptions;
-            file.symlinks = currentFileSymlinks;
-
-            // Store result file
-            files.push(file);
-
-            currentFileContent = undefined;
-            currentFileOptions = {};
-            currentFileName = fileName;
-            currentFileSymlinks = undefined;
-        }
-
-        for (let line of lines) {
-            if (line.length > 0 && line.charAt(line.length - 1) === "\r") {
-                line = line.substr(0, line.length - 1);
-            }
-
-            if (line.substr(0, 4) === "////") {
-                const text = line.substr(4);
-                currentFileContent = currentFileContent === undefined ? text : currentFileContent + "\n" + text;
-            }
-            else if (line.substr(0, 2) === "//") {
-                // Comment line, check for global/file @options and record them
-                const match = optionRegex.exec(line.substr(2));
-                if (match) {
-                    const [key, value] = match.slice(1);
-                    if (!ts.contains(fileMetadataNames, key)) {
-                        // Check if the match is already existed in the global options
-                        if (globalOptions[key] !== undefined) {
-                            throw new Error(`Global option '${key}' already exists`);
-                        }
-                        globalOptions[key] = value;
-                    }
-                    else {
-                        switch (key) {
-                            case MetadataOptionNames.fileName:
-                                // Found an @FileName directive, if this is not the first then create a new subfile
-                                nextFile();
-                                currentFileName = ts.isRootedDiskPath(value) ? value : basePath + "/" + value;
-                                currentFileOptions[key] = value;
-                                break;
-                            case MetadataOptionNames.symlink:
-                                currentFileSymlinks = ts.append(currentFileSymlinks, value);
-                                break;
-                            default:
-                                // Add other fileMetadata flag
-                                currentFileOptions[key] = value;
-                        }
-                    }
-                }
-            }
-            // Previously blank lines between fourslash content caused it to be considered as 2 files,
-            // Remove this behavior since it just causes errors now
-            else if (line !== "") {
-                // Code line, terminate current subfile if there is one
-                nextFile();
-            }
-        }
-
-        // @Filename is the only directive that can be used in a test that contains tsconfig.json file.
-        const config = ts.find(files, isConfig);
-        if (config) {
-            let directive = getNonFileNameOptionInFileList(files);
-            if (!directive) {
-                directive = getNonFileNameOptionInObject(globalOptions);
-            }
-            if (directive) {
-                throw Error(`It is not allowed to use ${config.fileName} along with directive '${directive}'`);
-            }
-        }
-
-        return {
-            markerPositions,
-            markers,
-            globalOptions,
-            files,
-            ranges
-        };
-    }
-
-    function isConfig(file: FourSlashFile): boolean {
-        return Harness.getConfigNameFromFileName(file.fileName) !== undefined;
-    }
-
-    function getNonFileNameOptionInFileList(files: FourSlashFile[]): string | undefined {
-        return ts.forEach(files, f => getNonFileNameOptionInObject(f.fileOptions));
-    }
-
-    function getNonFileNameOptionInObject(optionObject: { [s: string]: string }): string | undefined {
-        for (const option in optionObject) {
-            switch (option) {
-                case MetadataOptionNames.fileName:
-                case MetadataOptionNames.baselineFile:
-                case MetadataOptionNames.emitThisFile:
-                    break;
-                default:
-                    return option;
-            }
-        }
-        return undefined;
-    }
-
-    const enum State {
-        none,
-        inSlashStarMarker,
-        inObjectMarker
-    }
-
-    function reportError(fileName: string, line: number, col: number, message: string) {
-        const errorMessage = fileName + "(" + line + "," + col + "): " + message;
-        throw new Error(errorMessage);
-    }
-
-    function recordObjectMarker(fileName: string, location: LocationInformation, text: string, markerMap: ts.Map<Marker>, markers: Marker[]): Marker | undefined {
-        let markerValue: any;
-        try {
-            // Attempt to parse the marker value as JSON
-            markerValue = JSON.parse("{ " + text + " }");
-        }
-        catch (e) {
-            reportError(fileName, location.sourceLine, location.sourceColumn, "Unable to parse marker text " + e.message);
-        }
-
-        if (markerValue === undefined) {
-            reportError(fileName, location.sourceLine, location.sourceColumn, "Object markers can not be empty");
-            return undefined;
-        }
-
-        const marker: Marker = {
-            fileName,
-            position: location.position,
-            data: markerValue
-        };
-
-        // Object markers can be anonymous
-        if (markerValue.name) {
-            markerMap.set(markerValue.name, marker);
-        }
-
-        markers.push(marker);
-
-        return marker;
-    }
-
-    function recordMarker(fileName: string, location: LocationInformation, name: string, markerMap: ts.Map<Marker>, markers: Marker[]): Marker | undefined {
-        const marker: Marker = {
-            fileName,
-            position: location.position
-        };
-
-        // Verify markers for uniqueness
-        if (markerMap.has(name)) {
-            const message = "Marker '" + name + "' is duplicated in the source file contents.";
-            reportError(marker.fileName, location.sourceLine, location.sourceColumn, message);
-            return undefined;
-        }
-        else {
-            markerMap.set(name, marker);
-            markers.push(marker);
-            return marker;
-        }
-    }
-
-    function parseFileContent(content: string, fileName: string, markerMap: ts.Map<Marker>, markers: Marker[], ranges: Range[]): FourSlashFile {
-        content = chompLeadingSpace(content);
-
-        // Any slash-star comment with a character not in this string is not a marker.
-        const validMarkerChars = "ABCDEFGHIJKLMNOPQRSTUVWXYZabcdefghijklmnopqrstuvwxyz$1234567890_";
-
-        /// The file content (minus metacharacters) so far
-        let output = "";
-
-        /// The current marker (or maybe multi-line comment?) we're parsing, possibly
-        let openMarker: LocationInformation | undefined;
-
-        /// A stack of the open range markers that are still unclosed
-        const openRanges: RangeLocationInformation[] = [];
-
-        /// A list of ranges we've collected so far */
-        let localRanges: Range[] = [];
-
-        /// The latest position of the start of an unflushed plain text area
-        let lastNormalCharPosition = 0;
-
-        /// The total number of metacharacters removed from the file (so far)
-        let difference = 0;
-
-        /// The fourslash file state object we are generating
-        let state: State = State.none;
-
-        /// Current position data
-        let line = 1;
-        let column = 1;
-
-        const flush = (lastSafeCharIndex: number | undefined) => {
-            output = output + content.substr(lastNormalCharPosition, lastSafeCharIndex === undefined ? undefined : lastSafeCharIndex - lastNormalCharPosition);
-        };
-
-        if (content.length > 0) {
-            let previousChar = content.charAt(0);
-            for (let i = 1; i < content.length; i++) {
-                const currentChar = content.charAt(i);
-                switch (state) {
-                    case State.none:
-                        if (previousChar === "[" && currentChar === "|") {
-                            // found a range start
-                            openRanges.push({
-                                position: (i - 1) - difference,
-                                sourcePosition: i - 1,
-                                sourceLine: line,
-                                sourceColumn: column,
-                            });
-                            // copy all text up to marker position
-                            flush(i - 1);
-                            lastNormalCharPosition = i + 1;
-                            difference += 2;
-                        }
-                        else if (previousChar === "|" && currentChar === "]") {
-                            // found a range end
-                            const rangeStart = openRanges.pop();
-                            if (!rangeStart) {
-                                throw reportError(fileName, line, column, "Found range end with no matching start.");
-                            }
-
-                            const range: Range = {
-                                fileName,
-                                pos: rangeStart.position,
-                                end: (i - 1) - difference,
-                                marker: rangeStart.marker
-                            };
-                            localRanges.push(range);
-
-                            // copy all text up to range marker position
-                            flush(i - 1);
-                            lastNormalCharPosition = i + 1;
-                            difference += 2;
-                        }
-                        else if (previousChar === "/" && currentChar === "*") {
-                            // found a possible marker start
-                            state = State.inSlashStarMarker;
-                            openMarker = {
-                                position: (i - 1) - difference,
-                                sourcePosition: i - 1,
-                                sourceLine: line,
-                                sourceColumn: column,
-                            };
-                        }
-                        else if (previousChar === "{" && currentChar === "|") {
-                            // found an object marker start
-                            state = State.inObjectMarker;
-                            openMarker = {
-                                position: (i - 1) - difference,
-                                sourcePosition: i - 1,
-                                sourceLine: line,
-                                sourceColumn: column,
-                            };
-                            flush(i - 1);
-                        }
-                        break;
-
-                    case State.inObjectMarker:
-                        // Object markers are only ever terminated by |} and have no content restrictions
-                        if (previousChar === "|" && currentChar === "}") {
-                            // Record the marker
-                            const objectMarkerNameText = content.substring(openMarker!.sourcePosition + 2, i - 1).trim();
-                            const marker = recordObjectMarker(fileName, openMarker!, objectMarkerNameText, markerMap, markers);
-
-                            if (openRanges.length > 0) {
-                                openRanges[openRanges.length - 1].marker = marker;
-                            }
-
-                            // Set the current start to point to the end of the current marker to ignore its text
-                            lastNormalCharPosition = i + 1;
-                            difference += i + 1 - openMarker!.sourcePosition;
-
-                            // Reset the state
-                            openMarker = undefined;
-                            state = State.none;
-                        }
-                        break;
-
-                    case State.inSlashStarMarker:
-                        if (previousChar === "*" && currentChar === "/") {
-                            // Record the marker
-                            // start + 2 to ignore the */, -1 on the end to ignore the * (/ is next)
-                            const markerNameText = content.substring(openMarker!.sourcePosition + 2, i - 1).trim();
-                            const marker = recordMarker(fileName, openMarker!, markerNameText, markerMap, markers);
-
-                            if (openRanges.length > 0) {
-                                openRanges[openRanges.length - 1].marker = marker;
-                            }
-
-                            // Set the current start to point to the end of the current marker to ignore its text
-                            flush(openMarker!.sourcePosition);
-                            lastNormalCharPosition = i + 1;
-                            difference += i + 1 - openMarker!.sourcePosition;
-
-                            // Reset the state
-                            openMarker = undefined;
-                            state = State.none;
-                        }
-                        else if (validMarkerChars.indexOf(currentChar) < 0) {
-                            if (currentChar === "*" && i < content.length - 1 && content.charAt(i + 1) === "/") {
-                                // The marker is about to be closed, ignore the 'invalid' char
-                            }
-                            else {
-                                // We've hit a non-valid marker character, so we were actually in a block comment
-                                // Bail out the text we've gathered so far back into the output
-                                flush(i);
-                                lastNormalCharPosition = i;
-                                openMarker = undefined;
-
-                                state = State.none;
-                            }
-                        }
-                        break;
-                }
-
-                if (currentChar === "\n" && previousChar === "\r") {
-                    // Ignore trailing \n after a \r
-                    continue;
-                }
-                else if (currentChar === "\n" || currentChar === "\r") {
-                    line++;
-                    column = 1;
-                    continue;
-                }
-
-                column++;
-                previousChar = currentChar;
-            }
-        }
-
-        // Add the remaining text
-        flush(/*lastSafeCharIndex*/ undefined);
-
-        if (openRanges.length > 0) {
-            const openRange = openRanges[0];
-            reportError(fileName, openRange.sourceLine, openRange.sourceColumn, "Unterminated range.");
-        }
-
-        if (openMarker) {
-            reportError(fileName, openMarker.sourceLine, openMarker.sourceColumn, "Unterminated marker.");
-        }
-
-        // put ranges in the correct order
-        localRanges = localRanges.sort((a, b) => a.pos < b.pos ? -1 : a.pos === b.pos && a.end > b.end ? -1 : 1);
-        localRanges.forEach((r) => { ranges.push(r); });
-
-        return {
-            content: output,
-            fileOptions: {},
-            version: 0,
-            fileName,
-        };
-    }
-
-    function stringify(data: any, replacer?: (key: string, value: any) => any): string {
-        return JSON.stringify(data, replacer, 2);
-    }
-
-    /** Collects an array of unique outputs. */
-    function unique<T>(inputs: ReadonlyArray<T>, getOutput: (t: T) => string): string[] {
-        const set = ts.createMap<true>();
-        for (const input of inputs) {
-            const out = getOutput(input);
-            set.set(out, true);
-        }
-        return ts.arrayFrom(set.keys());
-    }
-
-    function toArray<T>(x: ArrayOrSingle<T>): ReadonlyArray<T> {
-        return ts.isArray(x) ? x : [x];
-    }
-
-    function makeWhitespaceVisible(text: string) {
-        return text.replace(/ /g, "\u00B7").replace(/\r/g, "\u00B6").replace(/\n/g, "\u2193\n").replace(/\t/g, "\u2192\   ");
-    }
-
-    function showTextDiff(expected: string, actual: string): string {
-        // Only show whitespace if the difference is whitespace-only.
-        if (differOnlyByWhitespace(expected, actual)) {
-            expected = makeWhitespaceVisible(expected);
-            actual = makeWhitespaceVisible(actual);
-        }
-        return displayExpectedAndActualString(expected, actual);
-    }
-
-    function differOnlyByWhitespace(a: string, b: string) {
-        return stripWhitespace(a) === stripWhitespace(b);
-    }
-
-    function stripWhitespace(s: string): string {
-        return s.replace(/\s/g, "");
-    }
-
-    function findDuplicatedElement<T>(a: ReadonlyArray<T>, equal: (a: T, b: T) => boolean): T | undefined {
-        for (let i = 0; i < a.length; i++) {
-            for (let j = i + 1; j < a.length; j++) {
-                if (equal(a[i], a[j])) {
-                    return a[i];
-                }
-            }
-        }
-    }
-
-    function displayExpectedAndActualString(expected: string, actual: string, quoted = false) {
-        const expectMsg = "\x1b[1mExpected\x1b[0m\x1b[31m";
-        const actualMsg = "\x1b[1mActual\x1b[0m\x1b[31m";
-        const expectedString = quoted ? "\"" + expected + "\"" : expected;
-        const actualString = quoted ? "\"" + actual + "\"" : actual;
-        return `\n${expectMsg}:\n${expectedString}\n\n${actualMsg}:\n${actualString}`;
-    }
-}
-
-namespace FourSlashInterface {
-    export class Test {
-        constructor(private state: FourSlash.TestState) {
-        }
-
-        public markers(): FourSlash.Marker[] {
-            return this.state.getMarkers();
-        }
-
-        public markerNames(): string[] {
-            return this.state.getMarkerNames();
-        }
-
-        public marker(name: string): FourSlash.Marker {
-            return this.state.getMarkerByName(name);
-        }
-
-        public markerName(m: FourSlash.Marker) {
-            return this.state.markerName(m);
-        }
-
-        public ranges(): FourSlash.Range[] {
-            return this.state.getRanges();
-        }
-
-        public spans(): ts.TextSpan[] {
-            return this.ranges().map(r => ts.createTextSpan(r.pos, r.end - r.pos));
-        }
-
-        public rangesByText(): ts.Map<FourSlash.Range[]> {
-            return this.state.rangesByText();
-        }
-
-        public markerByName(s: string): FourSlash.Marker {
-            return this.state.getMarkerByName(s);
-        }
-
-        public symbolsInScope(range: FourSlash.Range): ts.Symbol[] {
-            return this.state.symbolsInScope(range);
-        }
-
-        public setTypesRegistry(map: ts.MapLike<void>): void {
-            this.state.setTypesRegistry(map);
-        }
-    }
-
-    export class Plugins {
-        constructor(private state: FourSlash.TestState) {
-        }
-
-        public configurePlugin(pluginName: string, configuration: any): void {
-            this.state.configurePlugin(pluginName, configuration);
-        }
-    }
-
-    export class GoTo {
-        constructor(private state: FourSlash.TestState) {
-        }
-        // Moves the caret to the specified marker,
-        // or the anonymous marker ('/**/') if no name
-        // is given
-        public marker(name?: string | FourSlash.Marker) {
-            this.state.goToMarker(name);
-        }
-
-        public eachMarker(markers: ReadonlyArray<string>, action: (marker: FourSlash.Marker, index: number) => void): void;
-        public eachMarker(action: (marker: FourSlash.Marker, index: number) => void): void;
-        public eachMarker(a: ReadonlyArray<string> | ((marker: FourSlash.Marker, index: number) => void), b?: (marker: FourSlash.Marker, index: number) => void): void {
-            const markers = typeof a === "function" ? this.state.getMarkers() : a.map(m => this.state.getMarkerByName(m));
-            this.state.goToEachMarker(markers, typeof a === "function" ? a : b!);
-        }
-
-
-        public rangeStart(range: FourSlash.Range) {
-            this.state.goToRangeStart(range);
-        }
-
-        public eachRange(action: (range: FourSlash.Range) => void) {
-            this.state.goToEachRange(action);
-        }
-
-        public bof() {
-            this.state.goToBOF();
-        }
-
-        public eof() {
-            this.state.goToEOF();
-        }
-
-        public implementation() {
-            this.state.goToImplementation();
-        }
-
-        public position(position: number, fileNameOrIndex?: string | number): void {
-            if (fileNameOrIndex !== undefined) {
-                this.file(fileNameOrIndex);
-            }
-            this.state.goToPosition(position);
-        }
-
-        // Opens a file, given either its index as it
-        // appears in the test source, or its filename
-        // as specified in the test metadata
-        public file(indexOrName: number | string, content?: string, scriptKindName?: string): void {
-            this.state.openFile(indexOrName, content, scriptKindName);
-        }
-
-        public select(startMarker: string, endMarker: string) {
-            this.state.select(startMarker, endMarker);
-        }
-
-        public selectAllInFile(fileName: string) {
-            this.state.selectAllInFile(fileName);
-        }
-
-        public selectRange(range: FourSlash.Range): void {
-            this.state.selectRange(range);
-        }
-    }
-
-    export class VerifyNegatable {
-        public not: VerifyNegatable | undefined;
-
-        constructor(protected state: FourSlash.TestState, private negative = false) {
-            if (!negative) {
-                this.not = new VerifyNegatable(state, true);
-            }
-        }
-
-        public assertHasRanges(ranges: FourSlash.Range[]) {
-            assert(ranges.length !== 0, "Array of ranges is expected to be non-empty");
-        }
-
-        public noSignatureHelp(...markers: (string | FourSlash.Marker)[]): void {
-            this.state.verifySignatureHelpPresence(/*expectPresent*/ false, /*triggerReason*/ undefined, markers);
-        }
-
-        public noSignatureHelpForTriggerReason(reason: ts.SignatureHelpTriggerReason, ...markers: (string | FourSlash.Marker)[]): void {
-            this.state.verifySignatureHelpPresence(/*expectPresent*/ false, reason, markers);
-        }
-
-        public signatureHelpPresentForTriggerReason(reason: ts.SignatureHelpTriggerReason, ...markers: (string | FourSlash.Marker)[]): void {
-            this.state.verifySignatureHelpPresence(/*expectPresent*/ true, reason, markers);
-        }
-
-        public signatureHelp(...options: VerifySignatureHelpOptions[]): void {
-            this.state.verifySignatureHelp(options);
-        }
-
-        public errorExistsBetweenMarkers(startMarker: string, endMarker: string) {
-            this.state.verifyErrorExistsBetweenMarkers(startMarker, endMarker, !this.negative);
-        }
-
-        public errorExistsAfterMarker(markerName = "") {
-            this.state.verifyErrorExistsAfterMarker(markerName, !this.negative, /*after*/ true);
-        }
-
-        public errorExistsBeforeMarker(markerName = "") {
-            this.state.verifyErrorExistsAfterMarker(markerName, !this.negative, /*after*/ false);
-        }
-
-        public quickInfoExists() {
-            this.state.verifyQuickInfoExists(this.negative);
-        }
-
-        public typeDefinitionCountIs(expectedCount: number) {
-            this.state.verifyTypeDefinitionsCount(this.negative, expectedCount);
-        }
-
-        public implementationListIsEmpty() {
-            this.state.verifyImplementationListIsEmpty(this.negative);
-        }
-
-        public isValidBraceCompletionAtPosition(openingBrace: string) {
-            this.state.verifyBraceCompletionAtPosition(this.negative, openingBrace);
-        }
-
-        public jsxClosingTag(map: { [markerName: string]: ts.JsxClosingTagInfo | undefined }): void {
-            this.state.verifyJsxClosingTag(map);
-        }
-
-        public isInCommentAtPosition(onlyMultiLineDiverges?: boolean) {
-            this.state.verifySpanOfEnclosingComment(this.negative, onlyMultiLineDiverges);
-        }
-
-        public codeFix(options: VerifyCodeFixOptions) {
-            this.state.verifyCodeFix(options);
-        }
-
-        public codeFixAvailable(options?: VerifyCodeFixAvailableOptions[]) {
-            this.state.verifyCodeFixAvailable(this.negative, options);
-        }
-
-        public applicableRefactorAvailableAtMarker(markerName: string) {
-            this.state.verifyApplicableRefactorAvailableAtMarker(this.negative, markerName);
-        }
-
-        public applicableRefactorAvailableForRange() {
-            this.state.verifyApplicableRefactorAvailableForRange(this.negative);
-        }
-
-        public refactorsAvailable(names: ReadonlyArray<string>): void {
-            this.state.verifyRefactorsAvailable(names);
-        }
-
-        public refactorAvailable(name: string, actionName?: string) {
-            this.state.verifyRefactorAvailable(this.negative, name, actionName);
-        }
-    }
-
-    export class Verify extends VerifyNegatable {
-        constructor(state: FourSlash.TestState) {
-            super(state);
-        }
-
-        public completions(...optionsArray: VerifyCompletionsOptions[]) {
-            for (const options of optionsArray) {
-                this.state.verifyCompletions(options);
-            }
-        }
-
-        public quickInfoIs(expectedText: string, expectedDocumentation?: string) {
-            this.state.verifyQuickInfoString(expectedText, expectedDocumentation);
-        }
-
-        public quickInfoAt(markerName: string | FourSlash.Range, expectedText: string, expectedDocumentation?: string) {
-            this.state.verifyQuickInfoAt(markerName, expectedText, expectedDocumentation);
-        }
-
-        public quickInfos(namesAndTexts: { [name: string]: string }) {
-            this.state.verifyQuickInfos(namesAndTexts);
-        }
-
-        public caretAtMarker(markerName?: string) {
-            this.state.verifyCaretAtMarker(markerName);
-        }
-
-        public indentationIs(numberOfSpaces: number) {
-            this.state.verifyIndentationAtCurrentPosition(numberOfSpaces);
-        }
-
-        public indentationAtPositionIs(fileName: string, position: number, numberOfSpaces: number, indentStyle = ts.IndentStyle.Smart, baseIndentSize = 0) {
-            this.state.verifyIndentationAtPosition(fileName, position, numberOfSpaces, indentStyle, baseIndentSize);
-        }
-
-        public textAtCaretIs(text: string) {
-            this.state.verifyTextAtCaretIs(text);
-        }
-
-        /**
-         * Compiles the current file and evaluates 'expr' in a context containing
-         * the emitted output, then compares (using ===) the result of that expression
-         * to 'value'. Do not use this function with external modules as it is not supported.
-         */
-        public eval(expr: string, value: any) {
-            this.state.verifyEval(expr, value);
-        }
-
-        public currentLineContentIs(text: string) {
-            this.state.verifyCurrentLineContent(text);
-        }
-
-        public currentFileContentIs(text: string) {
-            this.state.verifyCurrentFileContent(text);
-        }
-
-        public formatDocumentChangesNothing(): void {
-            this.state.verifyFormatDocumentChangesNothing();
-        }
-
-        public goToDefinitionIs(endMarkers: ArrayOrSingle<string>) {
-            this.state.verifyGoToDefinitionIs(endMarkers);
-        }
-
-        public goToDefinition(startMarkerName: ArrayOrSingle<string>, endMarkerName: ArrayOrSingle<string>, range?: FourSlash.Range): void;
-        public goToDefinition(startsAndEnds: [ArrayOrSingle<string>, ArrayOrSingle<string>][] | { [startMarkerName: string]: ArrayOrSingle<string> }): void;
-        public goToDefinition(arg0: any, endMarkerName?: ArrayOrSingle<string>) {
-            this.state.verifyGoToDefinition(arg0, endMarkerName);
-        }
-
-        public goToType(startMarkerName: ArrayOrSingle<string>, endMarkerName: ArrayOrSingle<string>): void;
-        public goToType(startsAndEnds: [ArrayOrSingle<string>, ArrayOrSingle<string>][] | { [startMarkerName: string]: ArrayOrSingle<string> }): void;
-        public goToType(arg0: any, endMarkerName?: ArrayOrSingle<string>) {
-            this.state.verifyGoToType(arg0, endMarkerName);
-        }
-
-        public goToDefinitionForMarkers(...markerNames: string[]) {
-            this.state.verifyGoToDefinitionForMarkers(markerNames);
-        }
-
-        public goToDefinitionName(name: string, containerName: string) {
-            this.state.verifyGoToDefinitionName(name, containerName);
-        }
-
-        public verifyGetEmitOutputForCurrentFile(expected: string): void {
-            this.state.verifyGetEmitOutputForCurrentFile(expected);
-        }
-
-        public verifyGetEmitOutputContentsForCurrentFile(expected: ts.OutputFile[]): void {
-            this.state.verifyGetEmitOutputContentsForCurrentFile(expected);
-        }
-
-        public symbolAtLocation(startRange: FourSlash.Range, ...declarationRanges: FourSlash.Range[]) {
-            this.state.verifySymbolAtLocation(startRange, declarationRanges);
-        }
-
-        public typeOfSymbolAtLocation(range: FourSlash.Range, symbol: ts.Symbol, expected: string) {
-            this.state.verifyTypeOfSymbolAtLocation(range, symbol, expected);
-        }
-
-        public referenceGroups(starts: ArrayOrSingle<string> | ArrayOrSingle<FourSlash.Range>, parts: ReferenceGroup[]) {
-            this.state.verifyReferenceGroups(starts, parts);
-        }
-
-        public noReferences(markerNameOrRange?: string | FourSlash.Range) {
-            this.state.verifyNoReferences(markerNameOrRange);
-        }
-
-        public getReferencesForServerTest(expected: ReadonlyArray<ts.ReferenceEntry>) {
-            this.state.verifyGetReferencesForServerTest(expected);
-        }
-
-        public singleReferenceGroup(definition: ReferenceGroupDefinition, ranges?: FourSlash.Range[] | string) {
-            this.state.verifySingleReferenceGroup(definition, ranges);
-        }
-
-        public findReferencesDefinitionDisplayPartsAtCaretAre(expected: ts.SymbolDisplayPart[]) {
-            this.state.verifyDisplayPartsOfReferencedSymbol(expected);
-        }
-
-        public noErrors() {
-            this.state.verifyNoErrors();
-        }
-
-        public errorExistsAtRange(range: FourSlash.Range, code: number, message?: string) {
-            this.state.verifyErrorExistsAtRange(range, code, message);
-        }
-
-        public numberOfErrorsInCurrentFile(expected: number) {
-            this.state.verifyNumberOfErrorsInCurrentFile(expected);
-        }
-
-        public baselineCurrentFileBreakpointLocations() {
-            this.state.baselineCurrentFileBreakpointLocations();
-        }
-
-        public baselineCurrentFileNameOrDottedNameSpans() {
-            this.state.baselineCurrentFileNameOrDottedNameSpans();
-        }
-
-        public getEmitOutput(expectedOutputFiles: ReadonlyArray<string>): void {
-            this.state.verifyGetEmitOutput(expectedOutputFiles);
-        }
-
-        public baselineGetEmitOutput() {
-            this.state.baselineGetEmitOutput();
-        }
-
-        public baselineQuickInfo() {
-            this.state.baselineQuickInfo();
-        }
-
-        public baselineSmartSelection() {
-            this.state.baselineSmartSelection();
-        }
-
-        public nameOrDottedNameSpanTextIs(text: string) {
-            this.state.verifyCurrentNameOrDottedNameSpanText(text);
-        }
-
-        public outliningSpansInCurrentFile(spans: FourSlash.Range[], kind?: "comment" | "region" | "code" | "imports") {
-            this.state.verifyOutliningSpans(spans, kind);
-        }
-
-        public outliningHintSpansInCurrentFile(spans: FourSlash.Range[]) {
-            this.state.verifyOutliningHintSpans(spans);
-        }
-
-        public todoCommentsInCurrentFile(descriptors: string[]) {
-            this.state.verifyTodoComments(descriptors, this.state.getRanges());
-        }
-
-        public matchingBracePositionInCurrentFile(bracePosition: number, expectedMatchPosition: number) {
-            this.state.verifyMatchingBracePosition(bracePosition, expectedMatchPosition);
-        }
-
-        public noMatchingBracePositionInCurrentFile(bracePosition: number) {
-            this.state.verifyNoMatchingBracePosition(bracePosition);
-        }
-
-        public docCommentTemplateAt(marker: string | FourSlash.Marker, expectedOffset: number, expectedText: string) {
-            this.state.goToMarker(marker);
-            this.state.verifyDocCommentTemplate({ newText: expectedText.replace(/\r?\n/g, "\r\n"), caretOffset: expectedOffset });
-        }
-
-        public noDocCommentTemplateAt(marker: string | FourSlash.Marker) {
-            this.state.goToMarker(marker);
-            this.state.verifyDocCommentTemplate(/*expected*/ undefined);
-        }
-
-        public rangeAfterCodeFix(expectedText: string, includeWhiteSpace?: boolean, errorCode?: number, index?: number): void {
-            this.state.verifyRangeAfterCodeFix(expectedText, includeWhiteSpace, errorCode, index);
-        }
-
-        public codeFixAll(options: VerifyCodeFixAllOptions): void {
-            this.state.verifyCodeFixAll(options);
-        }
-
-        public fileAfterApplyingRefactorAtMarker(markerName: string, expectedContent: string, refactorNameToApply: string, actionName: string, formattingOptions?: ts.FormatCodeSettings): void {
-            this.state.verifyFileAfterApplyingRefactorAtMarker(markerName, expectedContent, refactorNameToApply, actionName, formattingOptions);
-        }
-
-        public rangeIs(expectedText: string, includeWhiteSpace?: boolean): void {
-            this.state.verifyRangeIs(expectedText, includeWhiteSpace);
-        }
-
-        public getAndApplyCodeFix(errorCode?: number, index?: number): void {
-            this.state.getAndApplyCodeActions(errorCode, index);
-        }
-
-        public applyCodeActionFromCompletion(markerName: string, options: VerifyCompletionActionOptions): void {
-            this.state.applyCodeActionFromCompletion(markerName, options);
-        }
-
-        public importFixAtPosition(expectedTextArray: string[], errorCode?: number, preferences?: ts.UserPreferences): void {
-            this.state.verifyImportFixAtPosition(expectedTextArray, errorCode, preferences);
-        }
-
-        public navigationBar(json: any, options?: { checkSpans?: boolean }) {
-            this.state.verifyNavigationBar(json, options);
-        }
-
-        public navigationTree(json: any, options?: { checkSpans?: boolean }) {
-            this.state.verifyNavigationTree(json, options);
-        }
-
-        public navigateTo(...options: VerifyNavigateToOptions[]): void {
-            this.state.verifyNavigateTo(options);
-        }
-
-        public occurrencesAtPositionContains(range: FourSlash.Range, isWriteAccess?: boolean) {
-            this.state.verifyOccurrencesAtPositionListContains(range.fileName, range.pos, range.end, isWriteAccess);
-        }
-
-        public occurrencesAtPositionCount(expectedCount: number) {
-            this.state.verifyOccurrencesAtPositionListCount(expectedCount);
-        }
-
-        public rangesAreOccurrences(isWriteAccess?: boolean, ranges?: FourSlash.Range[]) {
-            this.state.verifyRangesAreOccurrences(isWriteAccess, ranges);
-        }
-
-        public rangesWithSameTextAreRenameLocations(...texts: string[]) {
-            this.state.verifyRangesWithSameTextAreRenameLocations(...texts);
-        }
-
-        public rangesAreRenameLocations(options?: FourSlash.Range[] | { findInStrings?: boolean, findInComments?: boolean, ranges?: FourSlash.Range[] }) {
-            this.state.verifyRangesAreRenameLocations(options);
-        }
-
-        public rangesAreDocumentHighlights(ranges?: FourSlash.Range[], options?: VerifyDocumentHighlightsOptions) {
-            this.state.verifyRangesAreDocumentHighlights(ranges, options);
-        }
-
-        public rangesWithSameTextAreDocumentHighlights() {
-            this.state.verifyRangesWithSameTextAreDocumentHighlights();
-        }
-
-        public documentHighlightsOf(startRange: FourSlash.Range, ranges: FourSlash.Range[], options?: VerifyDocumentHighlightsOptions) {
-            this.state.verifyDocumentHighlightsOf(startRange, ranges, options);
-        }
-
-        public noDocumentHighlights(startRange: FourSlash.Range) {
-            this.state.verifyNoDocumentHighlights(startRange);
-        }
-
-        /**
-         * This method *requires* a contiguous, complete, and ordered stream of classifications for a file.
-         */
-        public syntacticClassificationsAre(...classifications: { classificationType: string; text: string }[]) {
-            this.state.verifySyntacticClassifications(classifications);
-        }
-
-        /**
-         * This method *requires* an ordered stream of classifications for a file, and spans are highly recommended.
-         */
-        public semanticClassificationsAre(...classifications: Classification[]) {
-            this.state.verifySemanticClassifications(classifications);
-        }
-
-        public renameInfoSucceeded(displayName?: string, fullDisplayName?: string, kind?: string, kindModifiers?: string, fileToRename?: string, expectedRange?: FourSlash.Range, options?: ts.RenameInfoOptions) {
-            this.state.verifyRenameInfoSucceeded(displayName, fullDisplayName, kind, kindModifiers, fileToRename, expectedRange, options);
-        }
-
-        public renameInfoFailed(message?: string, allowRenameOfImportPath?: boolean) {
-            this.state.verifyRenameInfoFailed(message, allowRenameOfImportPath);
-        }
-
-        public renameLocations(startRanges: ArrayOrSingle<FourSlash.Range>, options: RenameLocationsOptions) {
-            this.state.verifyRenameLocations(startRanges, options);
-        }
-
-        public verifyQuickInfoDisplayParts(kind: string, kindModifiers: string, textSpan: FourSlash.TextSpan,
-            displayParts: ts.SymbolDisplayPart[], documentation: ts.SymbolDisplayPart[], tags: ts.JSDocTagInfo[]) {
-            this.state.verifyQuickInfoDisplayParts(kind, kindModifiers, textSpan, displayParts, documentation, tags);
-        }
-
-        public getSyntacticDiagnostics(expected: ReadonlyArray<Diagnostic>) {
-            this.state.getSyntacticDiagnostics(expected);
-        }
-
-        public getSemanticDiagnostics(expected: ReadonlyArray<Diagnostic>) {
-            this.state.getSemanticDiagnostics(expected);
-        }
-
-        public getSuggestionDiagnostics(expected: ReadonlyArray<Diagnostic>) {
-            this.state.getSuggestionDiagnostics(expected);
-        }
-
-        public ProjectInfo(expected: string[]) {
-            this.state.verifyProjectInfo(expected);
-        }
-
-        public allRangesAppearInImplementationList(markerName: string) {
-            this.state.verifyRangesInImplementationList(markerName);
-        }
-
-        public getEditsForFileRename(options: GetEditsForFileRenameOptions) {
-            this.state.getEditsForFileRename(options);
-        }
-
-        public moveToNewFile(options: MoveToNewFileOptions): void {
-            this.state.moveToNewFile(options);
-        }
-        public noMoveToNewFile(): void {
-            this.state.noMoveToNewFile();
-        }
-    }
-
-    export class Edit {
-        constructor(private state: FourSlash.TestState) {
-        }
-        public backspace(count?: number) {
-            this.state.deleteCharBehindMarker(count);
-        }
-
-        public deleteAtCaret(times?: number) {
-            this.state.deleteChar(times);
-        }
-
-        public replace(start: number, length: number, text: string) {
-            this.state.replace(start, length, text);
-        }
-
-        public paste(text: string) {
-            this.state.paste(text);
-        }
-
-        public insert(text: string) {
-            this.insertLines(text);
-        }
-
-        public insertLine(text: string) {
-            this.insertLines(text + "\n");
-        }
-
-        public insertLines(...lines: string[]) {
-            this.state.type(lines.join("\n"));
-        }
-
-        public moveRight(count?: number) {
-            this.state.moveCaretRight(count);
-        }
-
-        public moveLeft(count?: number) {
-            if (typeof count === "undefined") {
-                count = 1;
-            }
-            this.state.moveCaretRight(count * -1);
-        }
-
-        public enableFormatting() {
-            this.state.enableFormatting = true;
-        }
-
-        public disableFormatting() {
-            this.state.enableFormatting = false;
-        }
-
-        public applyRefactor(options: ApplyRefactorOptions) {
-            this.state.applyRefactor(options);
-        }
-    }
-
-    export class Debug {
-        constructor(private state: FourSlash.TestState) {
-        }
-
-        public printCurrentParameterHelp() {
-            this.state.printCurrentParameterHelp();
-        }
-
-        public printCurrentFileState() {
-            this.state.printCurrentFileState(/*showWhitespace*/ false, /*makeCaretVisible*/ true);
-        }
-
-        public printCurrentFileStateWithWhitespace() {
-            this.state.printCurrentFileState(/*showWhitespace*/ true, /*makeCaretVisible*/ true);
-        }
-
-        public printCurrentFileStateWithoutCaret() {
-            this.state.printCurrentFileState(/*showWhitespace*/ false, /*makeCaretVisible*/ false);
-        }
-
-        public printCurrentQuickInfo() {
-            this.state.printCurrentQuickInfo();
-        }
-
-        public printCurrentSignatureHelp() {
-            this.state.printCurrentSignatureHelp();
-        }
-
-        public printCompletionListMembers(options: ts.UserPreferences | undefined) {
-            this.state.printCompletionListMembers(options);
-        }
-
-        public printAvailableCodeFixes() {
-            this.state.printAvailableCodeFixes();
-        }
-
-        public printBreakpointLocation(pos: number) {
-            this.state.printBreakpointLocation(pos);
-        }
-        public printBreakpointAtCurrentLocation() {
-            this.state.printBreakpointAtCurrentLocation();
-        }
-
-        public printNameOrDottedNameSpans(pos: number) {
-            this.state.printNameOrDottedNameSpans(pos);
-        }
-
-        public printErrorList() {
-            this.state.printErrorList();
-        }
-
-        public printNavigationItems(searchValue = ".*") {
-            this.state.printNavigationItems(searchValue);
-        }
-
-        public printNavigationBar() {
-            this.state.printNavigationBar();
-        }
-
-        public printContext() {
-            this.state.printContext();
-        }
-
-        public printOutliningSpans() {
-            this.state.printOutliningSpans();
-        }
-    }
-
-    export class Format {
-        constructor(private state: FourSlash.TestState) {
-        }
-
-        public document() {
-            this.state.formatDocument();
-        }
-
-        public copyFormatOptions(): ts.FormatCodeSettings {
-            return this.state.copyFormatOptions();
-        }
-
-        public setFormatOptions(options: ts.FormatCodeOptions) {
-            return this.state.setFormatOptions(options);
-        }
-
-        public selection(startMarker: string, endMarker: string) {
-            this.state.formatSelection(this.state.getMarkerByName(startMarker).position, this.state.getMarkerByName(endMarker).position);
-        }
-
-        public onType(posMarker: string, key: string) {
-            this.state.formatOnType(this.state.getMarkerByName(posMarker).position, key);
-        }
-
-        public setOption(name: keyof ts.FormatCodeSettings, value: number | string | boolean): void {
-            this.state.formatCodeSettings = { ...this.state.formatCodeSettings, [name]: value };
-        }
-    }
-
-    export class Cancellation {
-        constructor(private state: FourSlash.TestState) {
-        }
-
-        public resetCancelled() {
-            this.state.resetCancelled();
-        }
-
-        public setCancelled(numberOfCalls = 0) {
-            this.state.setCancelled(numberOfCalls);
-        }
-    }
-
-    interface Classification {
-        classificationType: ts.ClassificationTypeNames;
-        text: string;
-        textSpan?: FourSlash.TextSpan;
-    }
-    export namespace Classification {
-        export function comment(text: string, position?: number): Classification {
-            return getClassification(ts.ClassificationTypeNames.comment, text, position);
-        }
-
-        export function identifier(text: string, position?: number): Classification {
-            return getClassification(ts.ClassificationTypeNames.identifier, text, position);
-        }
-
-        export function keyword(text: string, position?: number): Classification {
-            return getClassification(ts.ClassificationTypeNames.keyword, text, position);
-        }
-
-        export function numericLiteral(text: string, position?: number): Classification {
-            return getClassification(ts.ClassificationTypeNames.numericLiteral, text, position);
-        }
-
-        export function operator(text: string, position?: number): Classification {
-            return getClassification(ts.ClassificationTypeNames.operator, text, position);
-        }
-
-        export function stringLiteral(text: string, position?: number): Classification {
-            return getClassification(ts.ClassificationTypeNames.stringLiteral, text, position);
-        }
-
-        export function whiteSpace(text: string, position?: number): Classification {
-            return getClassification(ts.ClassificationTypeNames.whiteSpace, text, position);
-        }
-
-        export function text(text: string, position?: number): Classification {
-            return getClassification(ts.ClassificationTypeNames.text, text, position);
-        }
-
-        export function punctuation(text: string, position?: number): Classification {
-            return getClassification(ts.ClassificationTypeNames.punctuation, text, position);
-        }
-
-        export function docCommentTagName(text: string, position?: number): Classification {
-            return getClassification(ts.ClassificationTypeNames.docCommentTagName, text, position);
-        }
-
-        export function className(text: string, position?: number): Classification {
-            return getClassification(ts.ClassificationTypeNames.className, text, position);
-        }
-
-        export function enumName(text: string, position?: number): Classification {
-            return getClassification(ts.ClassificationTypeNames.enumName, text, position);
-        }
-
-        export function interfaceName(text: string, position?: number): Classification {
-            return getClassification(ts.ClassificationTypeNames.interfaceName, text, position);
-        }
-
-        export function moduleName(text: string, position?: number): Classification {
-            return getClassification(ts.ClassificationTypeNames.moduleName, text, position);
-        }
-
-        export function typeParameterName(text: string, position?: number): Classification {
-            return getClassification(ts.ClassificationTypeNames.typeParameterName, text, position);
-        }
-
-        export function parameterName(text: string, position?: number): Classification {
-            return getClassification(ts.ClassificationTypeNames.parameterName, text, position);
-        }
-
-        export function typeAliasName(text: string, position?: number): Classification {
-            return getClassification(ts.ClassificationTypeNames.typeAliasName, text, position);
-        }
-
-        export function jsxOpenTagName(text: string, position?: number): Classification {
-            return getClassification(ts.ClassificationTypeNames.jsxOpenTagName, text, position);
-        }
-
-        export function jsxCloseTagName(text: string, position?: number): Classification {
-            return getClassification(ts.ClassificationTypeNames.jsxCloseTagName, text, position);
-        }
-
-        export function jsxSelfClosingTagName(text: string, position?: number): Classification {
-            return getClassification(ts.ClassificationTypeNames.jsxSelfClosingTagName, text, position);
-        }
-
-        export function jsxAttribute(text: string, position?: number): Classification {
-            return getClassification(ts.ClassificationTypeNames.jsxAttribute, text, position);
-        }
-
-        export function jsxText(text: string, position?: number): Classification {
-            return getClassification(ts.ClassificationTypeNames.jsxText, text, position);
-        }
-
-        export function jsxAttributeStringLiteralValue(text: string, position?: number): Classification {
-            return getClassification(ts.ClassificationTypeNames.jsxAttributeStringLiteralValue, text, position);
-        }
-
-        function getClassification(classificationType: ts.ClassificationTypeNames, text: string, position?: number): Classification {
-            const textSpan = position === undefined ? undefined : { start: position, end: position + text.length };
-            return { classificationType, text, textSpan };
-        }
-    }
-    export namespace Completion {
-        export import SortText = ts.Completions.SortText;
-
-        const functionEntry = (name: string): ExpectedCompletionEntryObject => ({
-            name,
-            kind: "function",
-            kindModifiers: "declare",
-            sortText: SortText.GlobalsOrKeywords
-        });
-        const varEntry = (name: string): ExpectedCompletionEntryObject => ({
-            name,
-            kind: "var",
-            kindModifiers: "declare",
-            sortText: SortText.GlobalsOrKeywords
-        });
-        const moduleEntry = (name: string): ExpectedCompletionEntryObject => ({
-            name,
-            kind: "module",
-            kindModifiers: "declare",
-            sortText: SortText.GlobalsOrKeywords
-        });
-        const keywordEntry = (name: string): ExpectedCompletionEntryObject => ({
-            name,
-            kind: "keyword",
-            sortText: SortText.GlobalsOrKeywords
-        });
-        const methodEntry = (name: string): ExpectedCompletionEntryObject => ({
-            name,
-            kind: "method",
-            kindModifiers: "declare",
-            sortText: SortText.LocationPriority
-        });
-        const propertyEntry = (name: string): ExpectedCompletionEntryObject => ({
-            name,
-            kind: "property",
-            kindModifiers: "declare",
-            sortText: SortText.LocationPriority
-        });
-        const interfaceEntry = (name: string): ExpectedCompletionEntryObject => ({
-            name,
-            kind: "interface",
-            kindModifiers: "declare",
-            sortText: SortText.GlobalsOrKeywords
-        });
-        const typeEntry = (name: string): ExpectedCompletionEntryObject => ({
-            name,
-            kind: "type",
-            kindModifiers: "declare",
-            sortText: SortText.GlobalsOrKeywords
-        });
-
-        const res: ExpectedCompletionEntryObject[] = [];
-        for (let i = ts.SyntaxKind.FirstKeyword; i <= ts.SyntaxKind.LastKeyword; i++) {
-            res.push({
-                name: ts.Debug.assertDefined(ts.tokenToString(i)),
-                kind: "keyword",
-                sortText: SortText.GlobalsOrKeywords
-            });
-        }
-        export const keywordsWithUndefined: ReadonlyArray<ExpectedCompletionEntryObject> = res;
-        export const keywords: ReadonlyArray<ExpectedCompletionEntryObject> = keywordsWithUndefined.filter(k => k.name !== "undefined");
-
-        export const typeKeywords: ReadonlyArray<ExpectedCompletionEntryObject> =
-            ["false", "null", "true", "void", "any", "boolean", "keyof", "never", "readonly", "number", "object", "string", "symbol", "undefined", "unique", "unknown", "bigint"].map(keywordEntry);
-
-        const globalTypeDecls: ReadonlyArray<ExpectedCompletionEntryObject> = [
-            interfaceEntry("Symbol"),
-            typeEntry("PropertyKey"),
-            interfaceEntry("PropertyDescriptor"),
-            interfaceEntry("PropertyDescriptorMap"),
-            varEntry("Object"),
-            interfaceEntry("ObjectConstructor"),
-            varEntry("Function"),
-            interfaceEntry("FunctionConstructor"),
-            typeEntry("ThisParameterType"),
-            typeEntry("OmitThisParameter"),
-            interfaceEntry("CallableFunction"),
-            interfaceEntry("NewableFunction"),
-            interfaceEntry("IArguments"),
-            varEntry("String"),
-            interfaceEntry("StringConstructor"),
-            varEntry("Boolean"),
-            interfaceEntry("BooleanConstructor"),
-            varEntry("Number"),
-            interfaceEntry("NumberConstructor"),
-            interfaceEntry("TemplateStringsArray"),
-            interfaceEntry("ImportMeta"),
-            varEntry("Math"),
-            varEntry("Date"),
-            interfaceEntry("DateConstructor"),
-            interfaceEntry("RegExpMatchArray"),
-            interfaceEntry("RegExpExecArray"),
-            varEntry("RegExp"),
-            interfaceEntry("RegExpConstructor"),
-            varEntry("Error"),
-            interfaceEntry("ErrorConstructor"),
-            varEntry("EvalError"),
-            interfaceEntry("EvalErrorConstructor"),
-            varEntry("RangeError"),
-            interfaceEntry("RangeErrorConstructor"),
-            varEntry("ReferenceError"),
-            interfaceEntry("ReferenceErrorConstructor"),
-            varEntry("SyntaxError"),
-            interfaceEntry("SyntaxErrorConstructor"),
-            varEntry("TypeError"),
-            interfaceEntry("TypeErrorConstructor"),
-            varEntry("URIError"),
-            interfaceEntry("URIErrorConstructor"),
-            varEntry("JSON"),
-            interfaceEntry("ReadonlyArray"),
-            interfaceEntry("ConcatArray"),
-            varEntry("Array"),
-            interfaceEntry("ArrayConstructor"),
-            interfaceEntry("TypedPropertyDescriptor"),
-            typeEntry("ClassDecorator"),
-            typeEntry("PropertyDecorator"),
-            typeEntry("MethodDecorator"),
-            typeEntry("ParameterDecorator"),
-            typeEntry("PromiseConstructorLike"),
-            interfaceEntry("PromiseLike"),
-            interfaceEntry("Promise"),
-            interfaceEntry("ArrayLike"),
-            typeEntry("Partial"),
-            typeEntry("Required"),
-            typeEntry("Readonly"),
-            typeEntry("Pick"),
-            typeEntry("Record"),
-            typeEntry("Exclude"),
-            typeEntry("Extract"),
-            typeEntry("Omit"),
-            typeEntry("NonNullable"),
-            typeEntry("Parameters"),
-            typeEntry("ConstructorParameters"),
-            typeEntry("ReturnType"),
-            typeEntry("InstanceType"),
-            interfaceEntry("ThisType"),
-            varEntry("ArrayBuffer"),
-            interfaceEntry("ArrayBufferTypes"),
-            typeEntry("ArrayBufferLike"),
-            interfaceEntry("ArrayBufferConstructor"),
-            interfaceEntry("ArrayBufferView"),
-            varEntry("DataView"),
-            interfaceEntry("DataViewConstructor"),
-            varEntry("Int8Array"),
-            interfaceEntry("Int8ArrayConstructor"),
-            varEntry("Uint8Array"),
-            interfaceEntry("Uint8ArrayConstructor"),
-            varEntry("Uint8ClampedArray"),
-            interfaceEntry("Uint8ClampedArrayConstructor"),
-            varEntry("Int16Array"),
-            interfaceEntry("Int16ArrayConstructor"),
-            varEntry("Uint16Array"),
-            interfaceEntry("Uint16ArrayConstructor"),
-            varEntry("Int32Array"),
-            interfaceEntry("Int32ArrayConstructor"),
-            varEntry("Uint32Array"),
-            interfaceEntry("Uint32ArrayConstructor"),
-            varEntry("Float32Array"),
-            interfaceEntry("Float32ArrayConstructor"),
-            varEntry("Float64Array"),
-            interfaceEntry("Float64ArrayConstructor"),
-            moduleEntry("Intl"),
-        ];
-
-        export const globalThisEntry: ExpectedCompletionEntry = {
-            name: "globalThis",
-            kind: "module",
-            sortText: SortText.GlobalsOrKeywords
-        };
-        export const globalTypes = globalTypesPlus([]);
-        export function globalTypesPlus(plus: ReadonlyArray<ExpectedCompletionEntry>): ReadonlyArray<ExpectedCompletionEntry> {
-            return [
-                globalThisEntry,
-                ...globalTypeDecls,
-                ...plus,
-                ...typeKeywords,
-            ];
-        }
-
-        export const typeAssertionKeywords: ReadonlyArray<ExpectedCompletionEntry> =
-            globalTypesPlus([keywordEntry("const")]);
-
-        function getInJsKeywords(keywords: ReadonlyArray<ExpectedCompletionEntryObject>): ReadonlyArray<ExpectedCompletionEntryObject> {
-            return keywords.filter(keyword => {
-                switch (keyword.name) {
-                    case "enum":
-                    case "interface":
-                    case "implements":
-                    case "private":
-                    case "protected":
-                    case "public":
-                    case "abstract":
-                    case "any":
-                    case "boolean":
-                    case "declare":
-                    case "infer":
-                    case "is":
-                    case "keyof":
-                    case "module":
-                    case "namespace":
-                    case "never":
-                    case "readonly":
-                    case "number":
-                    case "object":
-                    case "string":
-                    case "symbol":
-                    case "type":
-                    case "unique":
-                    case "unknown":
-                    case "global":
-                    case "bigint":
-                        return false;
-                    default:
-                        return true;
-                }
-            });
-        }
-
-        export const classElementKeywords: ReadonlyArray<ExpectedCompletionEntryObject> =
-            ["private", "protected", "public", "static", "abstract", "async", "constructor", "get", "readonly", "set"].map(keywordEntry);
-
-        export const classElementInJsKeywords = getInJsKeywords(classElementKeywords);
-
-        export const constructorParameterKeywords: ReadonlyArray<ExpectedCompletionEntryObject> =
-            ["private", "protected", "public", "readonly"].map((name): ExpectedCompletionEntryObject => ({
-                name,
-                kind: "keyword",
-                sortText: SortText.GlobalsOrKeywords
-            }));
-
-        export const functionMembers: ReadonlyArray<ExpectedCompletionEntryObject> = [
-            methodEntry("apply"),
-            methodEntry("call"),
-            methodEntry("bind"),
-            methodEntry("toString"),
-            propertyEntry("length"),
-            { name: "arguments", kind: "property", kindModifiers: "declare", text: "(property) Function.arguments: any" },
-            propertyEntry("caller"),
-        ];
-
-        export const stringMembers: ReadonlyArray<ExpectedCompletionEntryObject> = [
-            methodEntry("toString"),
-            methodEntry("charAt"),
-            methodEntry("charCodeAt"),
-            methodEntry("concat"),
-            methodEntry("indexOf"),
-            methodEntry("lastIndexOf"),
-            methodEntry("localeCompare"),
-            methodEntry("match"),
-            methodEntry("replace"),
-            methodEntry("search"),
-            methodEntry("slice"),
-            methodEntry("split"),
-            methodEntry("substring"),
-            methodEntry("toLowerCase"),
-            methodEntry("toLocaleLowerCase"),
-            methodEntry("toUpperCase"),
-            methodEntry("toLocaleUpperCase"),
-            methodEntry("trim"),
-            propertyEntry("length"),
-            methodEntry("substr"),
-            methodEntry("valueOf"),
-        ];
-
-        export const functionMembersWithPrototype: ReadonlyArray<ExpectedCompletionEntryObject> = [
-            ...functionMembers.slice(0, 4),
-            propertyEntry("prototype"),
-            ...functionMembers.slice(4),
-        ];
-
-        // TODO: Shouldn't propose type keywords in statement position
-        export const statementKeywordsWithTypes: ReadonlyArray<ExpectedCompletionEntryObject> = [
-            "break",
-            "case",
-            "catch",
-            "class",
-            "const",
-            "continue",
-            "debugger",
-            "default",
-            "delete",
-            "do",
-            "else",
-            "enum",
-            "export",
-            "extends",
-            "false",
-            "finally",
-            "for",
-            "function",
-            "if",
-            "import",
-            "in",
-            "instanceof",
-            "new",
-            "null",
-            "return",
-            "super",
-            "switch",
-            "this",
-            "throw",
-            "true",
-            "try",
-            "typeof",
-            "var",
-            "void",
-            "while",
-            "with",
-            "implements",
-            "interface",
-            "let",
-            "package",
-            "yield",
-            "any",
-            "async",
-            "await",
-            "boolean",
-            "declare",
-            "keyof",
-            "module",
-            "never",
-            "readonly",
-            "number",
-            "object",
-            "string",
-            "symbol",
-            "unique",
-            "unknown",
-            "bigint",
-        ].map(keywordEntry);
-
-        export const statementKeywords: ReadonlyArray<ExpectedCompletionEntryObject> = statementKeywordsWithTypes.filter(k => {
-            const name = k.name;
-            switch (name) {
-                case "false":
-                case "true":
-                case "null":
-                case "void":
-                    return true;
-                case "declare":
-                case "module":
-                    return false;
-                default:
-                    return !ts.contains(typeKeywords, k);
-            }
-        });
-
-        export const statementInJsKeywords = getInJsKeywords(statementKeywords);
-
-        export const globalsVars: ReadonlyArray<ExpectedCompletionEntryObject> = [
-            functionEntry("eval"),
-            functionEntry("parseInt"),
-            functionEntry("parseFloat"),
-            functionEntry("isNaN"),
-            functionEntry("isFinite"),
-            functionEntry("decodeURI"),
-            functionEntry("decodeURIComponent"),
-            functionEntry("encodeURI"),
-            functionEntry("encodeURIComponent"),
-            functionEntry("escape"),
-            functionEntry("unescape"),
-            varEntry("NaN"),
-            varEntry("Infinity"),
-            varEntry("Object"),
-            varEntry("Function"),
-            varEntry("String"),
-            varEntry("Boolean"),
-            varEntry("Number"),
-            varEntry("Math"),
-            varEntry("Date"),
-            varEntry("RegExp"),
-            varEntry("Error"),
-            varEntry("EvalError"),
-            varEntry("RangeError"),
-            varEntry("ReferenceError"),
-            varEntry("SyntaxError"),
-            varEntry("TypeError"),
-            varEntry("URIError"),
-            varEntry("JSON"),
-            varEntry("Array"),
-            varEntry("ArrayBuffer"),
-            varEntry("DataView"),
-            varEntry("Int8Array"),
-            varEntry("Uint8Array"),
-            varEntry("Uint8ClampedArray"),
-            varEntry("Int16Array"),
-            varEntry("Uint16Array"),
-            varEntry("Int32Array"),
-            varEntry("Uint32Array"),
-            varEntry("Float32Array"),
-            varEntry("Float64Array"),
-            moduleEntry("Intl"),
-        ];
-
-        const globalKeywordsInsideFunction: ReadonlyArray<ExpectedCompletionEntryObject> = [
-            "break",
-            "case",
-            "catch",
-            "class",
-            "const",
-            "continue",
-            "debugger",
-            "default",
-            "delete",
-            "do",
-            "else",
-            "enum",
-            "export",
-            "extends",
-            "false",
-            "finally",
-            "for",
-            "function",
-            "if",
-            "import",
-            "in",
-            "instanceof",
-            "new",
-            "null",
-            "return",
-            "super",
-            "switch",
-            "this",
-            "throw",
-            "true",
-            "try",
-            "typeof",
-            "var",
-            "void",
-            "while",
-            "with",
-            "implements",
-            "interface",
-            "let",
-            "package",
-            "yield",
-            "async",
-            "await",
-        ].map(keywordEntry);
-
-        export const undefinedVarEntry: ExpectedCompletionEntry = {
-            name: "undefined",
-            kind: "var",
-            sortText: SortText.GlobalsOrKeywords
-        };
-        // TODO: many of these are inappropriate to always provide
-        export const globalsInsideFunction = (plus: ReadonlyArray<ExpectedCompletionEntry>): ReadonlyArray<ExpectedCompletionEntry> => [
-            { name: "arguments", kind: "local var" },
-            ...plus,
-            globalThisEntry,
-            ...globalsVars,
-            undefinedVarEntry,
-            ...globalKeywordsInsideFunction,
-        ];
-
-        const globalInJsKeywordsInsideFunction = getInJsKeywords(globalKeywordsInsideFunction);
-
-        // TODO: many of these are inappropriate to always provide
-        export const globalsInJsInsideFunction = (plus: ReadonlyArray<ExpectedCompletionEntry>): ReadonlyArray<ExpectedCompletionEntry> => [
-            { name: "arguments", kind: "local var" },
-            globalThisEntry,
-            ...globalsVars,
-            ...plus,
-            undefinedVarEntry,
-            ...globalInJsKeywordsInsideFunction,
-        ];
-
-        // TODO: many of these are inappropriate to always provide
-        export const globalKeywords: ReadonlyArray<ExpectedCompletionEntryObject> = [
-            "break",
-            "case",
-            "catch",
-            "class",
-            "const",
-            "continue",
-            "debugger",
-            "default",
-            "delete",
-            "do",
-            "else",
-            "enum",
-            "export",
-            "extends",
-            "false",
-            "finally",
-            "for",
-            "function",
-            "if",
-            "import",
-            "in",
-            "instanceof",
-            "new",
-            "null",
-            "return",
-            "super",
-            "switch",
-            "this",
-            "throw",
-            "true",
-            "try",
-            "typeof",
-            "var",
-            "void",
-            "while",
-            "with",
-            "implements",
-            "interface",
-            "let",
-            "package",
-            "yield",
-            "any",
-            "async",
-            "await",
-            "boolean",
-            "declare",
-            "keyof",
-            "module",
-            "never",
-            "readonly",
-            "number",
-            "object",
-            "string",
-            "symbol",
-            "unique",
-            "unknown",
-            "bigint",
-        ].map(keywordEntry);
-
-        export const globalInJsKeywords = getInJsKeywords(globalKeywords);
-
-        export const insideMethodKeywords: ReadonlyArray<ExpectedCompletionEntryObject> = [
-            "break",
-            "case",
-            "catch",
-            "class",
-            "const",
-            "continue",
-            "debugger",
-            "default",
-            "delete",
-            "do",
-            "else",
-            "enum",
-            "export",
-            "extends",
-            "false",
-            "finally",
-            "for",
-            "function",
-            "if",
-            "import",
-            "in",
-            "instanceof",
-            "new",
-            "null",
-            "return",
-            "super",
-            "switch",
-            "this",
-            "throw",
-            "true",
-            "try",
-            "typeof",
-            "var",
-            "void",
-            "while",
-            "with",
-            "implements",
-            "interface",
-            "let",
-            "package",
-            "yield",
-            "async",
-            "await",
-        ].map(keywordEntry);
-
-        export const insideMethodInJsKeywords = getInJsKeywords(insideMethodKeywords);
-
-        export const globals: ReadonlyArray<ExpectedCompletionEntryObject> = [
-            globalThisEntry,
-            ...globalsVars,
-            undefinedVarEntry,
-            ...globalKeywords
-        ];
-
-        export const globalsInJs: ReadonlyArray<ExpectedCompletionEntryObject> = [
-            globalThisEntry,
-            ...globalsVars,
-            undefinedVarEntry,
-            ...globalInJsKeywords
-        ];
-
-        export function globalsPlus(plus: ReadonlyArray<ExpectedCompletionEntry>): ReadonlyArray<ExpectedCompletionEntry> {
-            return [
-                globalThisEntry,
-                ...globalsVars,
-                ...plus,
-                undefinedVarEntry,
-                ...globalKeywords];
-        }
-
-        export function globalsInJsPlus(plus: ReadonlyArray<ExpectedCompletionEntry>): ReadonlyArray<ExpectedCompletionEntry> {
-            return [
-                globalThisEntry,
-                ...globalsVars,
-                ...plus,
-                undefinedVarEntry,
-                ...globalInJsKeywords];
-        }
-    }
-
-    export interface ReferenceGroup {
-        definition: ReferenceGroupDefinition;
-        ranges: FourSlash.Range[];
-    }
-
-    export type ReferenceGroupDefinition = string | { text: string, range: FourSlash.Range };
-
-    export interface ApplyRefactorOptions {
-        refactorName: string;
-        actionName: string;
-        actionDescription: string;
-        newContent: NewFileContent;
-    }
-
-    export type ExpectedCompletionEntry = string | ExpectedCompletionEntryObject;
-    export interface ExpectedCompletionEntryObject {
-        readonly name: string;
-        readonly source?: string;
-        readonly insertText?: string;
-        readonly replacementSpan?: FourSlash.Range;
-        readonly hasAction?: boolean; // If not specified, will assert that this is false.
-        readonly isRecommended?: boolean; // If not specified, will assert that this is false.
-        readonly kind?: string; // If not specified, won't assert about this
-        readonly kindModifiers?: string; // Must be paired with 'kind'
-        readonly text?: string;
-        readonly documentation?: string;
-        readonly sourceDisplay?: string;
-        readonly tags?: ReadonlyArray<ts.JSDocTagInfo>;
-        readonly sortText?: ts.Completions.SortText;
-    }
-
-    export interface VerifyCompletionsOptions {
-        readonly marker?: ArrayOrSingle<string | FourSlash.Marker>;
-        readonly isNewIdentifierLocation?: boolean; // Always tested
-        readonly isGlobalCompletion?: boolean; // Only tested if set
-        readonly exact?: ArrayOrSingle<ExpectedCompletionEntry>;
-        readonly includes?: ArrayOrSingle<ExpectedCompletionEntry>;
-        readonly excludes?: ArrayOrSingle<string>;
-        readonly preferences?: ts.UserPreferences;
-        readonly triggerCharacter?: ts.CompletionsTriggerCharacter;
-    }
-
-    export interface VerifySignatureHelpOptions {
-        readonly marker?: ArrayOrSingle<string | FourSlash.Marker>;
-        /** @default 1 */
-        readonly overloadsCount?: number;
-        /** @default undefined */
-        readonly docComment?: string;
-        readonly text?: string;
-        readonly parameterName?: string;
-        readonly parameterSpan?: string;
-        /** @default undefined */
-        readonly parameterDocComment?: string;
-        readonly parameterCount?: number;
-        readonly argumentCount?: number;
-        /** @default false */
-        readonly isVariadic?: boolean;
-        /** @default ts.emptyArray */
-        readonly tags?: ReadonlyArray<ts.JSDocTagInfo>;
-        readonly triggerReason?: ts.SignatureHelpTriggerReason;
-    }
-
-    export interface VerifyNavigateToOptions {
-        readonly pattern: string;
-        readonly fileName?: string;
-        readonly expected: ReadonlyArray<ExpectedNavigateToItem>;
-    }
-
-    export interface ExpectedNavigateToItem {
-        readonly name: string;
-        readonly kind: ts.ScriptElementKind;
-        readonly kindModifiers?: string;
-        readonly matchKind?: keyof typeof ts.PatternMatchKind;
-        readonly isCaseSensitive?: boolean;
-        readonly range: FourSlash.Range;
-        readonly containerName?: string;
-        readonly containerKind?: ts.ScriptElementKind;
-    }
-
-    export type ArrayOrSingle<T> = T | ReadonlyArray<T>;
-
-    export interface VerifyCompletionListContainsOptions extends ts.UserPreferences {
-        triggerCharacter?: ts.CompletionsTriggerCharacter;
-        sourceDisplay: string;
-        isRecommended?: true;
-        insertText?: string;
-        replacementSpan?: FourSlash.Range;
-    }
-
-    export interface VerifyDocumentHighlightsOptions {
-        filesToSearch?: ReadonlyArray<string>;
-    }
-
-    export type NewFileContent = string | { readonly [filename: string]: string };
-
-    export interface NewContentOptions {
-        // Exactly one of these should be defined.
-        newFileContent?: NewFileContent;
-        newRangeContent?: string;
-    }
-
-    export interface VerifyCodeFixOptions extends NewContentOptions {
-        readonly description: string;
-        readonly errorCode?: number;
-        readonly index?: number;
-        readonly preferences?: ts.UserPreferences;
-        readonly applyChanges?: boolean;
-        readonly commands?: ReadonlyArray<ts.CodeActionCommand>;
-    }
-
-    export interface VerifyCodeFixAvailableOptions {
-        description: string;
-        commands?: ts.CodeActionCommand[];
-    }
-
-    export interface VerifyCodeFixAllOptions {
-        fixId: string;
-        fixAllDescription: string;
-        newFileContent: NewFileContent;
-        commands: ReadonlyArray<{}>;
-    }
-
-    export interface VerifyRefactorOptions {
-        name: string;
-        actionName: string;
-        refactors: ReadonlyArray<ts.ApplicableRefactorInfo>;
-    }
-
-    export interface VerifyCompletionActionOptions extends NewContentOptions {
-        name: string;
-        source?: string;
-        description: string;
-        preferences?: ts.UserPreferences;
-    }
-
-    export interface Diagnostic {
-        message: string;
-        range?: FourSlash.Range;
-        code: number;
-        reportsUnnecessary?: true;
-    }
-
-    export interface GetEditsForFileRenameOptions {
-        readonly oldPath: string;
-        readonly newPath: string;
-        readonly newFileContents: { readonly [fileName: string]: string };
-        readonly preferences?: ts.UserPreferences;
-    }
-
-    export interface MoveToNewFileOptions {
-        readonly newFileContents: { readonly [fileName: string]: string };
-        readonly preferences?: ts.UserPreferences;
-    }
-
-    export type RenameLocationsOptions = ReadonlyArray<RenameLocationOptions> | {
-        readonly findInStrings?: boolean;
-        readonly findInComments?: boolean;
-        readonly ranges: ReadonlyArray<RenameLocationOptions>;
-        readonly providePrefixAndSuffixTextForRename?: boolean;
-    };
-    export type RenameLocationOptions = FourSlash.Range | { readonly range: FourSlash.Range, readonly prefixText?: string, readonly suffixText?: string };
-}
+namespace FourSlash {
+    ts.disableIncrementalParsing = false;
+
+    import ArrayOrSingle = FourSlashInterface.ArrayOrSingle;
+
+    export const enum FourSlashTestType {
+        Native,
+        Shims,
+        ShimsWithPreprocess,
+        Server
+    }
+
+    // Represents a parsed source file with metadata
+    interface FourSlashFile {
+        // The contents of the file (with markers, etc stripped out)
+        content: string;
+        fileName: string;
+        symlinks?: string[];
+        version: number;
+        // File-specific options (name/value pairs)
+        fileOptions: Harness.TestCaseParser.CompilerSettings;
+    }
+
+    // Represents a set of parsed source files and options
+    interface FourSlashData {
+        // Global options (name/value pairs)
+        globalOptions: Harness.TestCaseParser.CompilerSettings;
+
+        files: FourSlashFile[];
+
+        // A mapping from marker names to name/position pairs
+        markerPositions: ts.Map<Marker>;
+
+        markers: Marker[];
+
+        /**
+         * Inserted in source files by surrounding desired text
+         * in a range with `[|` and `|]`. For example,
+         *
+         * [|text in range|]
+         *
+         * is a range with `text in range` "selected".
+         */
+        ranges: Range[];
+        rangesByText?: ts.MultiMap<Range>;
+    }
+
+    export interface Marker {
+        fileName: string;
+        position: number;
+        data?: {};
+    }
+
+    export interface Range extends ts.TextRange {
+        fileName: string;
+        marker?: Marker;
+    }
+
+    interface LocationInformation {
+        position: number;
+        sourcePosition: number;
+        sourceLine: number;
+        sourceColumn: number;
+    }
+
+    interface RangeLocationInformation extends LocationInformation {
+        marker?: Marker;
+    }
+
+    interface ImplementationLocationInformation extends ts.ImplementationLocation {
+        matched?: boolean;
+    }
+
+    export interface TextSpan {
+        start: number;
+        end: number;
+    }
+
+    // Name of testcase metadata including ts.CompilerOptions properties that will be used by globalOptions
+    // To add additional option, add property into the testOptMetadataNames, refer the property in either globalMetadataNames or fileMetadataNames
+    // Add cases into convertGlobalOptionsToCompilationsSettings function for the compiler to acknowledge such option from meta data
+    const enum MetadataOptionNames {
+        baselineFile = "BaselineFile",
+        emitThisFile = "emitThisFile",  // This flag is used for testing getEmitOutput feature. It allows test-cases to indicate what file to be output in multiple files project
+        fileName = "Filename",
+        resolveReference = "ResolveReference",  // This flag is used to specify entry file for resolve file references. The flag is only allow once per test file
+        symlink = "Symlink",
+    }
+
+    // List of allowed metadata names
+    const fileMetadataNames = [MetadataOptionNames.fileName, MetadataOptionNames.emitThisFile, MetadataOptionNames.resolveReference, MetadataOptionNames.symlink];
+
+    function convertGlobalOptionsToCompilerOptions(globalOptions: Harness.TestCaseParser.CompilerSettings): ts.CompilerOptions {
+        const settings: ts.CompilerOptions = { target: ts.ScriptTarget.ES5 };
+        Harness.Compiler.setCompilerOptionsFromHarnessSetting(globalOptions, settings);
+        return settings;
+    }
+
+    export class TestCancellationToken implements ts.HostCancellationToken {
+        // 0 - cancelled
+        // >0 - not cancelled
+        // <0 - not cancelled and value denotes number of isCancellationRequested after which token become cancelled
+        private static readonly notCanceled = -1;
+        private numberOfCallsBeforeCancellation = TestCancellationToken.notCanceled;
+
+        public isCancellationRequested(): boolean {
+            if (this.numberOfCallsBeforeCancellation < 0) {
+                return false;
+            }
+
+            if (this.numberOfCallsBeforeCancellation > 0) {
+                this.numberOfCallsBeforeCancellation--;
+                return false;
+            }
+
+            return true;
+        }
+
+        public setCancelled(numberOfCalls = 0): void {
+            ts.Debug.assert(numberOfCalls >= 0);
+            this.numberOfCallsBeforeCancellation = numberOfCalls;
+        }
+
+        public resetCancelled(): void {
+            this.numberOfCallsBeforeCancellation = TestCancellationToken.notCanceled;
+        }
+    }
+
+    export function verifyOperationIsCancelled(f: () => void) {
+        try {
+            f();
+        }
+        catch (e) {
+            if (e instanceof ts.OperationCanceledException) {
+                return;
+            }
+        }
+
+        throw new Error("Operation should be cancelled");
+    }
+
+    // This function creates IScriptSnapshot object for testing getPreProcessedFileInfo
+    // Return object may lack some functionalities for other purposes.
+    function createScriptSnapShot(sourceText: string): ts.IScriptSnapshot {
+        return ts.ScriptSnapshot.fromString(sourceText);
+    }
+
+    export class TestState {
+        // Language service instance
+        private languageServiceAdapterHost: Harness.LanguageService.LanguageServiceAdapterHost;
+        private languageService: ts.LanguageService;
+        private cancellationToken: TestCancellationToken;
+
+        // The current caret position in the active file
+        public currentCaretPosition = 0;
+        // The position of the end of the current selection, or -1 if nothing is selected
+        public selectionEnd = -1;
+
+        public lastKnownMarker = "";
+
+        // The file that's currently 'opened'
+        public activeFile!: FourSlashFile;
+
+        // Whether or not we should format on keystrokes
+        public enableFormatting = true;
+
+        public formatCodeSettings: ts.FormatCodeSettings;
+
+        private inputFiles = ts.createMap<string>();  // Map between inputFile's fileName and its content for easily looking up when resolving references
+
+        private static getDisplayPartsJson(displayParts: ts.SymbolDisplayPart[] | undefined) {
+            let result = "";
+            ts.forEach(displayParts, part => {
+                if (result) {
+                    result += ",\n    ";
+                }
+                else {
+                    result = "[\n    ";
+                }
+                result += JSON.stringify(part);
+            });
+            if (result) {
+                result += "\n]";
+            }
+
+            return result;
+        }
+
+        // Add input file which has matched file name with the given reference-file path.
+        // This is necessary when resolveReference flag is specified
+        private addMatchedInputFile(referenceFilePath: string, extensions: ReadonlyArray<string> | undefined) {
+            const inputFiles = this.inputFiles;
+            const languageServiceAdapterHost = this.languageServiceAdapterHost;
+            const didAdd = tryAdd(referenceFilePath);
+            if (extensions && !didAdd) {
+                ts.forEach(extensions, ext => tryAdd(referenceFilePath + ext));
+            }
+
+            function tryAdd(path: string) {
+                const inputFile = inputFiles.get(path);
+                if (inputFile && !Harness.isDefaultLibraryFile(path)) {
+                    languageServiceAdapterHost.addScript(path, inputFile, /*isRootFile*/ true);
+                    return true;
+                }
+            }
+        }
+
+        private getLanguageServiceAdapter(testType: FourSlashTestType, cancellationToken: TestCancellationToken, compilationOptions: ts.CompilerOptions): Harness.LanguageService.LanguageServiceAdapter {
+            switch (testType) {
+                case FourSlashTestType.Native:
+                    return new Harness.LanguageService.NativeLanguageServiceAdapter(cancellationToken, compilationOptions);
+                case FourSlashTestType.Shims:
+                    return new Harness.LanguageService.ShimLanguageServiceAdapter(/*preprocessToResolve*/ false, cancellationToken, compilationOptions);
+                case FourSlashTestType.ShimsWithPreprocess:
+                    return new Harness.LanguageService.ShimLanguageServiceAdapter(/*preprocessToResolve*/ true, cancellationToken, compilationOptions);
+                case FourSlashTestType.Server:
+                    return new Harness.LanguageService.ServerLanguageServiceAdapter(cancellationToken, compilationOptions);
+                default:
+                    throw new Error("Unknown FourSlash test type: ");
+            }
+        }
+
+        constructor(private basePath: string, private testType: FourSlashTestType, public testData: FourSlashData) {
+            // Create a new Services Adapter
+            this.cancellationToken = new TestCancellationToken();
+            let compilationOptions = convertGlobalOptionsToCompilerOptions(this.testData.globalOptions);
+            compilationOptions.skipDefaultLibCheck = true;
+
+            // Initialize the language service with all the scripts
+            let startResolveFileRef: FourSlashFile | undefined;
+
+            let configFileName: string | undefined;
+            for (const file of testData.files) {
+                // Create map between fileName and its content for easily looking up when resolveReference flag is specified
+                this.inputFiles.set(file.fileName, file.content);
+                if (isConfig(file)) {
+                    const configJson = ts.parseConfigFileTextToJson(file.fileName, file.content);
+                    if (configJson.config === undefined) {
+                        throw new Error(`Failed to parse test ${file.fileName}: ${configJson.error!.messageText}`);
+                    }
+
+                    // Extend our existing compiler options so that we can also support tsconfig only options
+                    if (configJson.config.compilerOptions) {
+                        const baseDirectory = ts.normalizePath(ts.getDirectoryPath(file.fileName));
+                        const tsConfig = ts.convertCompilerOptionsFromJson(configJson.config.compilerOptions, baseDirectory, file.fileName);
+
+                        if (!tsConfig.errors || !tsConfig.errors.length) {
+                            compilationOptions = ts.extend(compilationOptions, tsConfig.options);
+                        }
+                    }
+                    configFileName = file.fileName;
+                }
+
+                if (!startResolveFileRef && file.fileOptions[MetadataOptionNames.resolveReference] === "true") {
+                    startResolveFileRef = file;
+                }
+                else if (startResolveFileRef) {
+                    // If entry point for resolving file references is already specified, report duplication error
+                    throw new Error("There exists a Fourslash file which has resolveReference flag specified; remove duplicated resolveReference flag");
+                }
+            }
+
+            if (configFileName) {
+                const baseDir = ts.normalizePath(ts.getDirectoryPath(configFileName));
+                const files: vfs.FileSet = { [baseDir]: {} };
+                this.inputFiles.forEach((data, path) => {
+                    const scriptInfo = new Harness.LanguageService.ScriptInfo(path, undefined!, /*isRootFile*/ false); // TODO: GH#18217
+                    files[path] = new vfs.File(data, { meta: { scriptInfo } });
+                });
+                const fs = new vfs.FileSystem(/*ignoreCase*/ true, { cwd: baseDir, files });
+                const host = new fakes.ParseConfigHost(fs);
+                const jsonSourceFile = ts.parseJsonText(configFileName, this.inputFiles.get(configFileName)!);
+                compilationOptions = ts.parseJsonSourceFileConfigFileContent(jsonSourceFile, host, baseDir, compilationOptions, configFileName).options;
+            }
+
+            if (compilationOptions.typeRoots) {
+                compilationOptions.typeRoots = compilationOptions.typeRoots.map(p => ts.getNormalizedAbsolutePath(p, this.basePath));
+            }
+
+            const languageServiceAdapter = this.getLanguageServiceAdapter(testType, this.cancellationToken, compilationOptions);
+            this.languageServiceAdapterHost = languageServiceAdapter.getHost();
+            this.languageService = memoWrap(languageServiceAdapter.getLanguageService(), this); // Wrap the LS to cache some expensive operations certain tests call repeatedly
+
+            if (startResolveFileRef) {
+                // Add the entry-point file itself into the languageServiceShimHost
+                this.languageServiceAdapterHost.addScript(startResolveFileRef.fileName, startResolveFileRef.content, /*isRootFile*/ true);
+
+                const resolvedResult = languageServiceAdapter.getPreProcessedFileInfo(startResolveFileRef.fileName, startResolveFileRef.content);
+                const referencedFiles: ts.FileReference[] = resolvedResult.referencedFiles;
+                const importedFiles: ts.FileReference[] = resolvedResult.importedFiles;
+
+                // Add triple reference files into language-service host
+                ts.forEach(referencedFiles, referenceFile => {
+                    // Fourslash insert tests/cases/fourslash into inputFile.unitName so we will properly append the same base directory to refFile path
+                    const referenceFilePath = this.basePath + "/" + referenceFile.fileName;
+                    this.addMatchedInputFile(referenceFilePath, /* extensions */ undefined);
+                });
+
+                // Add import files into language-service host
+                ts.forEach(importedFiles, importedFile => {
+                    // Fourslash insert tests/cases/fourslash into inputFile.unitName and import statement doesn't require ".ts"
+                    // so convert them before making appropriate comparison
+                    const importedFilePath = this.basePath + "/" + importedFile.fileName;
+                    this.addMatchedInputFile(importedFilePath, ts.getSupportedExtensions(compilationOptions));
+                });
+
+                // Check if no-default-lib flag is false and if so add default library
+                if (!resolvedResult.isLibFile) {
+                    this.languageServiceAdapterHost.addScript(Harness.Compiler.defaultLibFileName,
+                        Harness.Compiler.getDefaultLibrarySourceFile()!.text, /*isRootFile*/ false);
+                }
+            }
+            else {
+                // resolveReference file-option is not specified then do not resolve any files and include all inputFiles
+                this.inputFiles.forEach((file, fileName) => {
+                    if (!Harness.isDefaultLibraryFile(fileName)) {
+                        this.languageServiceAdapterHost.addScript(fileName, file, /*isRootFile*/ true);
+                    }
+                });
+                if (!compilationOptions.noLib) {
+                    this.languageServiceAdapterHost.addScript(Harness.Compiler.defaultLibFileName,
+                        Harness.Compiler.getDefaultLibrarySourceFile()!.text, /*isRootFile*/ false);
+                }
+            }
+
+            for (const file of testData.files) {
+                ts.forEach(file.symlinks, link => {
+                    this.languageServiceAdapterHost.vfs.mkdirpSync(vpath.dirname(link));
+                    this.languageServiceAdapterHost.vfs.symlinkSync(file.fileName, link);
+                });
+            }
+
+            this.formatCodeSettings = ts.testFormatSettings;
+
+            // Open the first file by default
+            this.openFile(0);
+
+            function memoWrap(ls: ts.LanguageService, target: TestState): ts.LanguageService {
+                const cacheableMembers: (keyof typeof ls)[] = [
+                    "getCompletionEntryDetails",
+                    "getCompletionEntrySymbol",
+                    "getQuickInfoAtPosition",
+                    "getReferencesAtPosition",
+                    "getDocumentHighlights",
+                ];
+                const proxy = {} as ts.LanguageService;
+                const keys = ts.getAllKeys(ls);
+                for (const k of keys) {
+                    const key = k as keyof typeof ls;
+                    if (cacheableMembers.indexOf(key) === -1) {
+                        proxy[key] = (...args: any[]) => (ls[key] as Function)(...args);
+                        continue;
+                    }
+                    const memo = Utils.memoize(
+                        (_version: number, _active: string, _caret: number, _selectEnd: number, _marker: string, ...args: any[]) => (ls[key] as Function)(...args),
+                        (...args) => args.join("|,|")
+                    );
+                    proxy[key] = (...args: any[]) => memo(
+                        target.languageServiceAdapterHost.getScriptInfo(target.activeFile.fileName)!.version,
+                        target.activeFile.fileName,
+                        target.currentCaretPosition,
+                        target.selectionEnd,
+                        target.lastKnownMarker,
+                        ...args
+                    );
+                }
+                return proxy;
+            }
+        }
+
+        private getFileContent(fileName: string): string {
+            return ts.Debug.assertDefined(this.tryGetFileContent(fileName));
+        }
+        private tryGetFileContent(fileName: string): string | undefined {
+            const script = this.languageServiceAdapterHost.getScriptInfo(fileName);
+            return script && script.content;
+        }
+
+        // Entry points from fourslash.ts
+        public goToMarker(name: string | Marker = "") {
+            const marker = ts.isString(name) ? this.getMarkerByName(name) : name;
+            if (this.activeFile.fileName !== marker.fileName) {
+                this.openFile(marker.fileName);
+            }
+
+            const content = this.getFileContent(marker.fileName);
+            if (marker.position === -1 || marker.position > content.length) {
+                throw new Error(`Marker "${name}" has been invalidated by unrecoverable edits to the file.`);
+            }
+            const mName = ts.isString(name) ? name : this.markerName(marker);
+            this.lastKnownMarker = mName;
+            this.goToPosition(marker.position);
+        }
+
+        public goToEachMarker(markers: ReadonlyArray<Marker>, action: (marker: Marker, index: number) => void) {
+            assert(markers.length);
+            for (let i = 0; i < markers.length; i++) {
+                this.goToMarker(markers[i]);
+                action(markers[i], i);
+            }
+        }
+
+        public goToEachRange(action: (range: Range) => void) {
+            const ranges = this.getRanges();
+            assert(ranges.length);
+            for (const range of ranges) {
+                this.selectRange(range);
+                action(range);
+            }
+        }
+
+        public markerName(m: Marker): string {
+            return ts.forEachEntry(this.testData.markerPositions, (marker, name) => {
+                if (marker === m) {
+                    return name;
+                }
+            })!;
+        }
+
+        public goToPosition(pos: number) {
+            this.currentCaretPosition = pos;
+            this.selectionEnd = -1;
+        }
+
+        public select(startMarker: string, endMarker: string) {
+            const start = this.getMarkerByName(startMarker), end = this.getMarkerByName(endMarker);
+            ts.Debug.assert(start.fileName === end.fileName);
+            if (this.activeFile.fileName !== start.fileName) {
+                this.openFile(start.fileName);
+            }
+            this.goToPosition(start.position);
+            this.selectionEnd = end.position;
+        }
+
+        public selectAllInFile(fileName: string) {
+            this.openFile(fileName);
+            this.goToPosition(0);
+            this.selectionEnd = this.activeFile.content.length;
+        }
+
+        public selectRange(range: Range): void {
+            this.goToRangeStart(range);
+            this.selectionEnd = range.end;
+        }
+
+        public moveCaretRight(count = 1) {
+            this.currentCaretPosition += count;
+            this.currentCaretPosition = Math.min(this.currentCaretPosition, this.getFileContent(this.activeFile.fileName).length);
+            this.selectionEnd = -1;
+        }
+
+        // Opens a file given its 0-based index or fileName
+        public openFile(indexOrName: number | string, content?: string, scriptKindName?: string): void {
+            const fileToOpen: FourSlashFile = this.findFile(indexOrName);
+            fileToOpen.fileName = ts.normalizeSlashes(fileToOpen.fileName);
+            this.activeFile = fileToOpen;
+            // Let the host know that this file is now open
+            this.languageServiceAdapterHost.openFile(fileToOpen.fileName, content, scriptKindName);
+        }
+
+        public verifyErrorExistsBetweenMarkers(startMarkerName: string, endMarkerName: string, shouldExist: boolean) {
+            const startMarker = this.getMarkerByName(startMarkerName);
+            const endMarker = this.getMarkerByName(endMarkerName);
+            const predicate = (errorMinChar: number, errorLimChar: number, startPos: number, endPos: number) =>
+                ((errorMinChar === startPos) && (errorLimChar === endPos)) ? true : false;
+
+            const exists = this.anyErrorInRange(predicate, startMarker, endMarker);
+
+            if (exists !== shouldExist) {
+                this.printErrorLog(shouldExist, this.getAllDiagnostics());
+                throw new Error(`${shouldExist ? "Expected" : "Did not expect"} failure between markers: '${startMarkerName}', '${endMarkerName}'`);
+            }
+        }
+
+        private raiseError(message: string): never {
+            throw new Error(this.messageAtLastKnownMarker(message));
+        }
+
+        private messageAtLastKnownMarker(message: string) {
+            const locationDescription = this.lastKnownMarker ? this.lastKnownMarker : this.getLineColStringAtPosition(this.currentCaretPosition);
+            return `At ${locationDescription}: ${message}`;
+        }
+
+        private assertionMessageAtLastKnownMarker(msg: string) {
+            return "\nMarker: " + this.lastKnownMarker + "\nChecking: " + msg + "\n\n";
+        }
+
+        private getDiagnostics(fileName: string, includeSuggestions = false): ts.Diagnostic[] {
+            return [
+                ...this.languageService.getSyntacticDiagnostics(fileName),
+                ...this.languageService.getSemanticDiagnostics(fileName),
+                ...(includeSuggestions ? this.languageService.getSuggestionDiagnostics(fileName) : ts.emptyArray),
+            ];
+        }
+
+        private getAllDiagnostics(): ReadonlyArray<ts.Diagnostic> {
+            return ts.flatMap(this.languageServiceAdapterHost.getFilenames(), fileName => {
+                if (!ts.isAnySupportedFileExtension(fileName)) {
+                    return [];
+                }
+
+                const baseName = ts.getBaseFileName(fileName);
+                if (baseName === "package.json" || baseName === "tsconfig.json" || baseName === "jsconfig.json") {
+                    return [];
+                }
+                return this.getDiagnostics(fileName);
+            });
+        }
+
+        public verifyErrorExistsAfterMarker(markerName: string, shouldExist: boolean, after: boolean) {
+            const marker: Marker = this.getMarkerByName(markerName);
+            let predicate: (errorMinChar: number, errorLimChar: number, startPos: number, endPos: number) => boolean;
+
+            if (after) {
+                predicate = (errorMinChar: number, errorLimChar: number, startPos: number) =>
+                    ((errorMinChar >= startPos) && (errorLimChar >= startPos)) ? true : false;
+            }
+            else {
+                predicate = (errorMinChar: number, errorLimChar: number, startPos: number) =>
+                    ((errorMinChar <= startPos) && (errorLimChar <= startPos)) ? true : false;
+            }
+
+            const exists = this.anyErrorInRange(predicate, marker);
+            const diagnostics = this.getAllDiagnostics();
+
+            if (exists !== shouldExist) {
+                this.printErrorLog(shouldExist, diagnostics);
+                throw new Error(`${shouldExist ? "Expected" : "Did not expect"} failure at marker '${markerName}'`);
+            }
+        }
+
+        private anyErrorInRange(predicate: (errorMinChar: number, errorLimChar: number, startPos: number, endPos: number | undefined) => boolean, startMarker: Marker, endMarker?: Marker): boolean {
+            return this.getDiagnostics(startMarker.fileName).some(({ start, length }) =>
+                predicate(start!, start! + length!, startMarker.position, endMarker === undefined ? undefined : endMarker.position)); // TODO: GH#18217
+        }
+
+        private printErrorLog(expectErrors: boolean, errors: ReadonlyArray<ts.Diagnostic>): void {
+            if (expectErrors) {
+                Harness.IO.log("Expected error not found.  Error list is:");
+            }
+            else {
+                Harness.IO.log("Unexpected error(s) found.  Error list is:");
+            }
+
+            for (const { start, length, messageText, file } of errors) {
+                Harness.IO.log("  " + this.formatRange(file, start!, length!) + // TODO: GH#18217
+                    ", message: " + ts.flattenDiagnosticMessageText(messageText, Harness.IO.newLine()) + "\n");
+            }
+        }
+
+        private formatRange(file: ts.SourceFile | undefined, start: number, length: number) {
+            if (file) {
+                return `from: ${this.formatLineAndCharacterOfPosition(file, start)}, to: ${this.formatLineAndCharacterOfPosition(file, start + length)}`;
+            }
+            return "global";
+        }
+
+        private formatLineAndCharacterOfPosition(file: ts.SourceFile, pos: number) {
+            if (file) {
+                const { line, character } = ts.getLineAndCharacterOfPosition(file, pos);
+                return `${line}:${character}`;
+            }
+            return "global";
+        }
+
+        private formatPosition(file: ts.SourceFile, pos: number) {
+            if (file) {
+                return file.fileName + "@" + pos;
+            }
+            return "global";
+        }
+
+        public verifyNoErrors() {
+            ts.forEachKey(this.inputFiles, fileName => {
+                if (!ts.isAnySupportedFileExtension(fileName)
+                    || Harness.getConfigNameFromFileName(fileName)
+                    || !this.getProgram().getCompilerOptions().allowJs && !ts.resolutionExtensionIsTSOrJson(ts.extensionFromPath(fileName))) return;
+                const errors = this.getDiagnostics(fileName).filter(e => e.category !== ts.DiagnosticCategory.Suggestion);
+                if (errors.length) {
+                    this.printErrorLog(/*expectErrors*/ false, errors);
+                    const error = errors[0];
+                    this.raiseError(`Found an error: ${this.formatPosition(error.file!, error.start!)}: ${error.messageText}`);
+                }
+            });
+        }
+
+        public verifyErrorExistsAtRange(range: Range, code: number, expectedMessage?: string) {
+            const span = ts.createTextSpanFromRange(range);
+            const hasMatchingError = ts.some(
+                this.getDiagnostics(range.fileName),
+                ({ code, messageText, start, length }) =>
+                    code === code &&
+                    (!expectedMessage || expectedMessage === messageText) &&
+                    ts.isNumber(start) && ts.isNumber(length) &&
+                    ts.textSpansEqual(span, { start, length }));
+
+            if (!hasMatchingError) {
+                this.raiseError(`No error with code ${code} found at provided range.`);
+            }
+        }
+
+        public verifyNumberOfErrorsInCurrentFile(expected: number) {
+            const errors = this.getDiagnostics(this.activeFile.fileName);
+            const actual = errors.length;
+
+            if (actual !== expected) {
+                this.printErrorLog(/*expectErrors*/ false, errors);
+                const errorMsg = "Actual number of errors (" + actual + ") does not match expected number (" + expected + ")";
+                Harness.IO.log(errorMsg);
+                this.raiseError(errorMsg);
+            }
+        }
+
+        public verifyEval(expr: string, value: any) {
+            const emit = this.languageService.getEmitOutput(this.activeFile.fileName);
+            if (emit.outputFiles.length !== 1) {
+                throw new Error("Expected exactly one output from emit of " + this.activeFile.fileName);
+            }
+
+            const evaluation = new Function(`${emit.outputFiles[0].text};\r\nreturn (${expr});`)(); // tslint:disable-line:function-constructor
+            if (evaluation !== value) {
+                this.raiseError(`Expected evaluation of expression "${expr}" to equal "${value}", but got "${evaluation}"`);
+            }
+        }
+
+        public verifyGoToDefinitionIs(endMarker: ArrayOrSingle<string>) {
+            this.verifyGoToXWorker(toArray(endMarker), () => this.getGoToDefinition());
+        }
+
+        public verifyGoToDefinition(arg0: any, endMarkerNames?: ArrayOrSingle<string>) {
+            this.verifyGoToX(arg0, endMarkerNames, () => this.getGoToDefinitionAndBoundSpan());
+        }
+
+        private getGoToDefinition(): ReadonlyArray<ts.DefinitionInfo> {
+            return this.languageService.getDefinitionAtPosition(this.activeFile.fileName, this.currentCaretPosition)!;
+        }
+
+        private getGoToDefinitionAndBoundSpan(): ts.DefinitionInfoAndBoundSpan {
+            return this.languageService.getDefinitionAndBoundSpan(this.activeFile.fileName, this.currentCaretPosition)!;
+        }
+
+        public verifyGoToType(arg0: any, endMarkerNames?: ArrayOrSingle<string>) {
+            this.verifyGoToX(arg0, endMarkerNames, () =>
+                this.languageService.getTypeDefinitionAtPosition(this.activeFile.fileName, this.currentCaretPosition));
+        }
+
+        private verifyGoToX(arg0: any, endMarkerNames: ArrayOrSingle<string> | undefined, getDefs: () => ReadonlyArray<ts.DefinitionInfo> | ts.DefinitionInfoAndBoundSpan | undefined) {
+            if (endMarkerNames) {
+                this.verifyGoToXPlain(arg0, endMarkerNames, getDefs);
+            }
+            else if (ts.isArray(arg0)) {
+                const pairs = arg0 as ReadonlyArray<[ArrayOrSingle<string>, ArrayOrSingle<string>]>;
+                for (const [start, end] of pairs) {
+                    this.verifyGoToXPlain(start, end, getDefs);
+                }
+            }
+            else {
+                const obj: { [startMarkerName: string]: ArrayOrSingle<string> } = arg0;
+                for (const startMarkerName in obj) {
+                    if (ts.hasProperty(obj, startMarkerName)) {
+                        this.verifyGoToXPlain(startMarkerName, obj[startMarkerName], getDefs);
+                    }
+                }
+            }
+        }
+
+        private verifyGoToXPlain(startMarkerNames: ArrayOrSingle<string>, endMarkerNames: ArrayOrSingle<string>, getDefs: () => ReadonlyArray<ts.DefinitionInfo> | ts.DefinitionInfoAndBoundSpan | undefined) {
+            for (const start of toArray(startMarkerNames)) {
+                this.verifyGoToXSingle(start, endMarkerNames, getDefs);
+            }
+        }
+
+        public verifyGoToDefinitionForMarkers(markerNames: string[]) {
+            for (const markerName of markerNames) {
+                this.verifyGoToXSingle(`${markerName}Reference`, `${markerName}Definition`, () => this.getGoToDefinition());
+            }
+        }
+
+        private verifyGoToXSingle(startMarkerName: string, endMarkerNames: ArrayOrSingle<string>, getDefs: () => ReadonlyArray<ts.DefinitionInfo> | ts.DefinitionInfoAndBoundSpan | undefined) {
+            this.goToMarker(startMarkerName);
+            this.verifyGoToXWorker(toArray(endMarkerNames), getDefs, startMarkerName);
+        }
+
+        private verifyGoToXWorker(endMarkers: ReadonlyArray<string>, getDefs: () => ReadonlyArray<ts.DefinitionInfo> | ts.DefinitionInfoAndBoundSpan | undefined, startMarkerName?: string) {
+            const defs = getDefs();
+            let definitions: ReadonlyArray<ts.DefinitionInfo>;
+            let testName: string;
+
+            if (!defs || ts.isArray(defs)) {
+                definitions = defs as ts.DefinitionInfo[] || [];
+                testName = "goToDefinitions";
+            }
+            else {
+                this.verifyDefinitionTextSpan(defs, startMarkerName!);
+
+                definitions = defs.definitions!; // TODO: GH#18217
+                testName = "goToDefinitionsAndBoundSpan";
+            }
+
+            if (endMarkers.length !== definitions.length) {
+                this.raiseError(`${testName} failed - expected to find ${endMarkers.length} definitions but got ${definitions.length}`);
+            }
+
+            ts.zipWith(endMarkers, definitions, (endMarker, definition, i) => {
+                const marker = this.getMarkerByName(endMarker);
+                if (ts.comparePaths(marker.fileName, definition.fileName, /*ignoreCase*/ true) !== ts.Comparison.EqualTo || marker.position !== definition.textSpan.start) {
+                    this.raiseError(`${testName} failed for definition ${endMarker} (${i}): expected ${marker.fileName} at ${marker.position}, got ${definition.fileName} at ${definition.textSpan.start}`);
+                }
+            });
+        }
+
+        private verifyDefinitionTextSpan(defs: ts.DefinitionInfoAndBoundSpan, startMarkerName: string) {
+            const range = this.testData.ranges.find(range => this.markerName(range.marker!) === startMarkerName);
+
+            if (!range && !defs.textSpan) {
+                return;
+            }
+
+            if (!range) {
+                this.raiseError(`goToDefinitionsAndBoundSpan failed - found a TextSpan ${JSON.stringify(defs.textSpan)} when it wasn't expected.`);
+            }
+            else if (defs.textSpan.start !== range.pos || defs.textSpan.length !== range.end - range.pos) {
+                const expected: ts.TextSpan = {
+                    start: range.pos, length: range.end - range.pos
+                };
+                this.raiseError(`goToDefinitionsAndBoundSpan failed - expected to find TextSpan ${JSON.stringify(expected)} but got ${JSON.stringify(defs.textSpan)}`);
+            }
+        }
+
+        public verifyGetEmitOutputForCurrentFile(expected: string): void {
+            const emit = this.languageService.getEmitOutput(this.activeFile.fileName);
+            if (emit.outputFiles.length !== 1) {
+                throw new Error("Expected exactly one output from emit of " + this.activeFile.fileName);
+            }
+            const actual = emit.outputFiles[0].text;
+            if (actual !== expected) {
+                this.raiseError(`Expected emit output to be "${expected}", but got "${actual}"`);
+            }
+        }
+
+        public verifyGetEmitOutputContentsForCurrentFile(expected: ts.OutputFile[]): void {
+            const emit = this.languageService.getEmitOutput(this.activeFile.fileName);
+            assert.equal(emit.outputFiles.length, expected.length, "Number of emit output files");
+            ts.zipWith(emit.outputFiles, expected, (outputFile, expected) => {
+                assert.equal(outputFile.name, expected.name, "FileName");
+                assert.equal(outputFile.text, expected.text, "Content");
+            });
+        }
+
+        public verifyCompletions(options: FourSlashInterface.VerifyCompletionsOptions) {
+            if (options.marker === undefined) {
+                this.verifyCompletionsWorker(options);
+            }
+            else {
+                for (const marker of toArray(options.marker)) {
+                    this.goToMarker(marker);
+                    this.verifyCompletionsWorker(options);
+                }
+            }
+        }
+
+        private verifyCompletionsWorker(options: FourSlashInterface.VerifyCompletionsOptions): void {
+            const actualCompletions = this.getCompletionListAtCaret({ ...options.preferences, triggerCharacter: options.triggerCharacter })!;
+            if (!actualCompletions) {
+                if ("exact" in options && options.exact === undefined) return;
+                this.raiseError(`No completions at position '${this.currentCaretPosition}'.`);
+            }
+
+            if (actualCompletions.isNewIdentifierLocation !== (options.isNewIdentifierLocation || false)) {
+                this.raiseError(`Expected 'isNewIdentifierLocation' to be ${options.isNewIdentifierLocation || false}, got ${actualCompletions.isNewIdentifierLocation}`);
+            }
+
+            if ("isGlobalCompletion" in options && actualCompletions.isGlobalCompletion !== options.isGlobalCompletion) {
+                this.raiseError(`Expected 'isGlobalCompletion to be ${options.isGlobalCompletion}, got ${actualCompletions.isGlobalCompletion}`);
+            }
+
+            const nameToEntries = ts.createMap<ts.CompletionEntry[]>();
+            for (const entry of actualCompletions.entries) {
+                const entries = nameToEntries.get(entry.name);
+                if (!entries) {
+                    nameToEntries.set(entry.name, [entry]);
+                }
+                else {
+                    if (entries.some(e => e.source === entry.source)) {
+                        this.raiseError(`Duplicate completions for ${entry.name}`);
+                    }
+                    entries.push(entry);
+                }
+            }
+
+            if ("exact" in options) {
+                ts.Debug.assert(!("includes" in options) && !("excludes" in options));
+                if (options.exact === undefined) throw this.raiseError("Expected no completions");
+                this.verifyCompletionsAreExactly(actualCompletions.entries, toArray(options.exact), options.marker);
+            }
+            else {
+                if (options.includes) {
+                    for (const include of toArray(options.includes)) {
+                        const name = typeof include === "string" ? include : include.name;
+                        const found = nameToEntries.get(name);
+                        if (!found) throw this.raiseError(`Includes: completion '${name}' not found.`);
+                        assert(found.length === 1); // Must use 'exact' for multiple completions with same name
+                        this.verifyCompletionEntry(ts.first(found), include);
+                    }
+                }
+                if (options.excludes) {
+                    for (const exclude of toArray(options.excludes)) {
+                        assert(typeof exclude === "string");
+                        if (nameToEntries.has(exclude)) {
+                            this.raiseError(`Excludes: unexpected completion '${exclude}' found.`);
+                        }
+                    }
+                }
+            }
+        }
+
+        private verifyCompletionEntry(actual: ts.CompletionEntry, expected: FourSlashInterface.ExpectedCompletionEntry) {
+            const { insertText, replacementSpan, hasAction, isRecommended, kind, kindModifiers, text, documentation, tags, source, sourceDisplay, sortText } = typeof expected === "string"
+                ? { insertText: undefined, replacementSpan: undefined, hasAction: undefined, isRecommended: undefined, kind: undefined, kindModifiers: undefined, text: undefined, documentation: undefined, tags: undefined, source: undefined, sourceDisplay: undefined, sortText: undefined }
+                : expected;
+
+            if (actual.insertText !== insertText) {
+                this.raiseError(`Expected completion insert text to be ${insertText}, got ${actual.insertText}`);
+            }
+            const convertedReplacementSpan = replacementSpan && ts.createTextSpanFromRange(replacementSpan);
+            try {
+                assert.deepEqual(actual.replacementSpan, convertedReplacementSpan);
+            }
+            catch {
+                this.raiseError(`Expected completion replacementSpan to be ${stringify(convertedReplacementSpan)}, got ${stringify(actual.replacementSpan)}`);
+            }
+
+            if (kind !== undefined || kindModifiers !== undefined) {
+                if (actual.kind !== kind) {
+                    this.raiseError(`Unexpected kind for ${actual.name}: Expected ${kind}, actual ${actual.kind}`);
+                }
+                if (actual.kindModifiers !== (kindModifiers || "")) {
+                    this.raiseError(`Bad kind modifiers for ${actual.name}: Expected ${kindModifiers || ""}, actual ${actual.kindModifiers}`);
+                }
+            }
+
+            assert.equal(actual.hasAction, hasAction);
+            assert.equal(actual.isRecommended, isRecommended);
+            assert.equal(actual.source, source);
+            assert.equal(actual.sortText, sortText || ts.Completions.SortText.LocationPriority, this.messageAtLastKnownMarker(`Actual entry: ${JSON.stringify(actual)}`));
+
+            if (text !== undefined) {
+                const actualDetails = this.getCompletionEntryDetails(actual.name, actual.source)!;
+                assert.equal(ts.displayPartsToString(actualDetails.displayParts), text);
+                assert.equal(ts.displayPartsToString(actualDetails.documentation), documentation || "");
+                // TODO: GH#23587
+                // assert.equal(actualDetails.kind, actual.kind);
+                assert.equal(actualDetails.kindModifiers, actual.kindModifiers);
+                assert.equal(actualDetails.source && ts.displayPartsToString(actualDetails.source), sourceDisplay);
+                assert.deepEqual(actualDetails.tags, tags);
+            }
+            else {
+                assert(documentation === undefined && tags === undefined && sourceDisplay === undefined, "If specifying completion details, should specify 'text'");
+            }
+        }
+
+        private verifyCompletionsAreExactly(actual: ReadonlyArray<ts.CompletionEntry>, expected: ReadonlyArray<FourSlashInterface.ExpectedCompletionEntry>, marker?: ArrayOrSingle<string | Marker>) {
+            // First pass: test that names are right. Then we'll test details.
+            assert.deepEqual(actual.map(a => a.name), expected.map(e => typeof e === "string" ? e : e.name), marker ? "At marker " + JSON.stringify(marker) : undefined);
+
+            ts.zipWith(actual, expected, (completion, expectedCompletion, index) => {
+                const name = typeof expectedCompletion === "string" ? expectedCompletion : expectedCompletion.name;
+                if (completion.name !== name) {
+                    this.raiseError(`${marker ? JSON.stringify(marker) : ""} Expected completion at index ${index} to be ${name}, got ${completion.name}`);
+                }
+                this.verifyCompletionEntry(completion, expectedCompletion);
+            });
+        }
+
+        /** Use `getProgram` instead of accessing this directly. */
+        private _program: ts.Program | undefined;
+        /** Use `getChecker` instead of accessing this directly. */
+        private _checker: ts.TypeChecker | undefined;
+
+        private getProgram(): ts.Program {
+            return this._program || (this._program = this.languageService.getProgram()!); // TODO: GH#18217
+        }
+
+        private getChecker() {
+            return this._checker || (this._checker = this.getProgram().getTypeChecker());
+        }
+
+        private getSourceFile(): ts.SourceFile {
+            const { fileName } = this.activeFile;
+            const result = this.getProgram().getSourceFile(fileName);
+            if (!result) {
+                throw new Error(`Could not get source file ${fileName}`);
+            }
+            return result;
+        }
+
+        private getNode(): ts.Node {
+            return ts.getTouchingPropertyName(this.getSourceFile(), this.currentCaretPosition);
+        }
+
+        private goToAndGetNode(range: Range): ts.Node {
+            this.goToRangeStart(range);
+            const node = this.getNode();
+            this.verifyRange("touching property name", range, node);
+            return node;
+        }
+
+        private verifyRange(desc: string, expected: ts.TextRange, actual: ts.Node) {
+            const actualStart = actual.getStart();
+            const actualEnd = actual.getEnd();
+            if (actualStart !== expected.pos || actualEnd !== expected.end) {
+                this.raiseError(`${desc} should be ${expected.pos}-${expected.end}, got ${actualStart}-${actualEnd}`);
+            }
+        }
+
+        private verifySymbol(symbol: ts.Symbol, declarationRanges: Range[]) {
+            const { declarations } = symbol;
+            if (declarations.length !== declarationRanges.length) {
+                this.raiseError(`Expected to get ${declarationRanges.length} declarations, got ${declarations.length}`);
+            }
+
+            ts.zipWith(declarations, declarationRanges, (decl, range) => {
+                this.verifyRange("symbol declaration", range, decl);
+            });
+        }
+
+        public verifySymbolAtLocation(startRange: Range, declarationRanges: Range[]): void {
+            const node = this.goToAndGetNode(startRange);
+            const symbol = this.getChecker().getSymbolAtLocation(node)!;
+            if (!symbol) {
+                this.raiseError("Could not get symbol at location");
+            }
+            this.verifySymbol(symbol, declarationRanges);
+        }
+
+        public symbolsInScope(range: Range): ts.Symbol[] {
+            const node = this.goToAndGetNode(range);
+            return this.getChecker().getSymbolsInScope(node, ts.SymbolFlags.Value | ts.SymbolFlags.Type | ts.SymbolFlags.Namespace);
+        }
+
+        public setTypesRegistry(map: ts.MapLike<void>): void {
+            this.languageServiceAdapterHost.typesRegistry = ts.createMapFromTemplate(map);
+        }
+
+        public verifyTypeOfSymbolAtLocation(range: Range, symbol: ts.Symbol, expected: string): void {
+            const node = this.goToAndGetNode(range);
+            const checker = this.getChecker();
+            const type = checker.getTypeOfSymbolAtLocation(symbol, node);
+
+            const actual = checker.typeToString(type);
+            if (actual !== expected) {
+                this.raiseError(displayExpectedAndActualString(expected, actual));
+            }
+        }
+
+        private verifyDocumentHighlightsRespectFilesList(files: ReadonlyArray<string>): void {
+            const startFile = this.activeFile.fileName;
+            for (const fileName of files) {
+                const searchFileNames = startFile === fileName ? [startFile] : [startFile, fileName];
+                const highlights = this.getDocumentHighlightsAtCurrentPosition(searchFileNames);
+                if (highlights && !highlights.every(dh => ts.contains(searchFileNames, dh.fileName))) {
+                    this.raiseError(`When asking for document highlights only in files ${searchFileNames}, got document highlights in ${unique(highlights, dh => dh.fileName)}`);
+                }
+            }
+        }
+
+        public verifyReferenceGroups(starts: ArrayOrSingle<string> | ArrayOrSingle<Range>, parts: ReadonlyArray<FourSlashInterface.ReferenceGroup>): void {
+            interface ReferenceGroupJson {
+                definition: string | { text: string, range: ts.TextSpan };
+                references: ts.ReferenceEntry[];
+            }
+            const fullExpected = ts.map<FourSlashInterface.ReferenceGroup, ReferenceGroupJson>(parts, ({ definition, ranges }) => ({
+                definition: typeof definition === "string" ? definition : { ...definition, range: ts.createTextSpanFromRange(definition.range) },
+                references: ranges.map<ts.ReferenceEntry>(r => {
+                    const { isWriteAccess = false, isDefinition = false, isInString, contextRangeIndex } = (r.marker && r.marker.data || {}) as { isWriteAccess?: boolean, isDefinition?: boolean, isInString?: true, contextRangeIndex?: number };
+                    return {
+                        fileName: r.fileName,
+                        textSpan: ts.createTextSpanFromRange(r),
+                        isWriteAccess,
+                        isDefinition,
+                        ...(contextRangeIndex !== undefined ?
+                            { contextSpan: ts.createTextSpanFromRange(this.getRanges()[contextRangeIndex]) } :
+                            undefined),
+                        ...(isInString ? { isInString: true } : undefined),
+                    };
+                }),
+            }));
+
+            for (const start of toArray<string | Range>(starts)) {
+                this.goToMarkerOrRange(start);
+                const fullActual = ts.map<ts.ReferencedSymbol, ReferenceGroupJson>(this.findReferencesAtCaret(), ({ definition, references }, i) => {
+                    const text = definition.displayParts.map(d => d.text).join("");
+                    return {
+                        definition: fullExpected.length > i && typeof fullExpected[i].definition === "string" ? text : { text, range: definition.textSpan },
+                        references,
+                    };
+                });
+                this.assertObjectsEqual(fullActual, fullExpected);
+
+                if (parts) {
+                    this.verifyDocumentHighlightsRespectFilesList(unique(ts.flatMap(parts, p => p.ranges), r => r.fileName));
+                }
+            }
+        }
+
+        public verifyNoReferences(markerNameOrRange?: string | Range) {
+            if (markerNameOrRange) this.goToMarkerOrRange(markerNameOrRange);
+            const refs = this.getReferencesAtCaret();
+            if (refs && refs.length) {
+                this.raiseError(`Expected getReferences to fail, but saw references: ${stringify(refs)}`);
+            }
+        }
+
+        // Necessary to have this function since `findReferences` isn't implemented in `client.ts`
+        public verifyGetReferencesForServerTest(expected: ReadonlyArray<ts.ReferenceEntry>): void {
+            const refs = this.getReferencesAtCaret();
+            assert.deepEqual<ReadonlyArray<ts.ReferenceEntry> | undefined>(refs, expected);
+        }
+
+        public verifySingleReferenceGroup(definition: FourSlashInterface.ReferenceGroupDefinition, ranges?: Range[] | string) {
+            ranges = ts.isString(ranges) ? this.rangesByText().get(ranges)! : ranges || this.getRanges();
+            this.verifyReferenceGroups(ranges, [{ definition, ranges }]);
+        }
+
+        private assertObjectsEqual<T>(fullActual: T, fullExpected: T, msgPrefix = ""): void {
+            const recur = <U>(actual: U, expected: U, path: string) => {
+                const fail = (msg: string) => {
+                    this.raiseError(`${msgPrefix} At ${path}: ${msg} ${displayExpectedAndActualString(stringify(fullExpected), stringify(fullActual))}`);
+                };
+
+                if ((actual === undefined) !== (expected === undefined)) {
+                    fail(`Expected ${stringify(expected)}, got ${stringify(actual)}`);
+                }
+
+                for (const key in actual) {
+                    if (ts.hasProperty(actual as any, key)) {
+                        const ak = actual[key], ek = expected[key];
+                        if (typeof ak === "object" && typeof ek === "object") {
+                            recur(ak, ek, path ? path + "." + key : key);
+                        }
+                        else if (ak !== ek) {
+                            fail(`Expected '${key}' to be '${stringify(ek)}', got '${stringify(ak)}'`);
+                        }
+                    }
+                }
+
+                for (const key in expected) {
+                    if (ts.hasProperty(expected as any, key)) {
+                        if (!ts.hasProperty(actual as any, key)) {
+                            fail(`${msgPrefix}Missing property '${key}'`);
+                        }
+                    }
+                }
+            };
+
+            if (fullActual === undefined || fullExpected === undefined) {
+                if (fullActual === fullExpected) {
+                    return;
+                }
+                this.raiseError(`${msgPrefix} ${displayExpectedAndActualString(stringify(fullExpected), stringify(fullActual))}`);
+            }
+            recur(fullActual, fullExpected, "");
+
+        }
+
+        public verifyDisplayPartsOfReferencedSymbol(expected: ts.SymbolDisplayPart[]) {
+            const referencedSymbols = this.findReferencesAtCaret()!;
+
+            if (referencedSymbols.length === 0) {
+                this.raiseError("No referenced symbols found at current caret position");
+            }
+            else if (referencedSymbols.length > 1) {
+                this.raiseError("More than one referenced symbol found");
+            }
+
+            assert.equal(TestState.getDisplayPartsJson(referencedSymbols[0].definition.displayParts),
+                TestState.getDisplayPartsJson(expected), this.messageAtLastKnownMarker("referenced symbol definition display parts"));
+        }
+
+        private getCompletionListAtCaret(options?: ts.GetCompletionsAtPositionOptions): ts.CompletionInfo | undefined {
+            return this.languageService.getCompletionsAtPosition(this.activeFile.fileName, this.currentCaretPosition, options);
+        }
+
+        private getCompletionEntryDetails(entryName: string, source?: string, preferences?: ts.UserPreferences): ts.CompletionEntryDetails | undefined {
+            return this.languageService.getCompletionEntryDetails(this.activeFile.fileName, this.currentCaretPosition, entryName, this.formatCodeSettings, source, preferences);
+        }
+
+        private getReferencesAtCaret() {
+            return this.languageService.getReferencesAtPosition(this.activeFile.fileName, this.currentCaretPosition);
+        }
+
+        private findReferencesAtCaret() {
+            return this.languageService.findReferences(this.activeFile.fileName, this.currentCaretPosition);
+        }
+
+        public getSyntacticDiagnostics(expected: ReadonlyArray<FourSlashInterface.Diagnostic>) {
+            const diagnostics = this.languageService.getSyntacticDiagnostics(this.activeFile.fileName);
+            this.testDiagnostics(expected, diagnostics, "error");
+        }
+
+        public getSemanticDiagnostics(expected: ReadonlyArray<FourSlashInterface.Diagnostic>) {
+            const diagnostics = this.languageService.getSemanticDiagnostics(this.activeFile.fileName);
+            this.testDiagnostics(expected, diagnostics, "error");
+        }
+
+        public getSuggestionDiagnostics(expected: ReadonlyArray<FourSlashInterface.Diagnostic>): void {
+            this.testDiagnostics(expected, this.languageService.getSuggestionDiagnostics(this.activeFile.fileName), "suggestion");
+        }
+
+        private testDiagnostics(expected: ReadonlyArray<FourSlashInterface.Diagnostic>, diagnostics: ReadonlyArray<ts.Diagnostic>, category: string) {
+            assert.deepEqual(ts.realizeDiagnostics(diagnostics, "\n"), expected.map((e): ts.RealizedDiagnostic => ({
+                message: e.message,
+                category,
+                code: e.code,
+                ...ts.createTextSpanFromRange(e.range || this.getRanges()[0]),
+                reportsUnnecessary: e.reportsUnnecessary,
+            })));
+        }
+
+        public verifyQuickInfoAt(markerName: string | Range, expectedText: string, expectedDocumentation?: string) {
+            if (typeof markerName === "string") this.goToMarker(markerName);
+            else this.goToRangeStart(markerName);
+
+            this.verifyQuickInfoString(expectedText, expectedDocumentation);
+        }
+
+        public verifyQuickInfos(namesAndTexts: { [name: string]: string | [string, string] }) {
+            for (const name in namesAndTexts) {
+                if (ts.hasProperty(namesAndTexts, name)) {
+                    const text = namesAndTexts[name];
+                    if (ts.isArray(text)) {
+                        assert(text.length === 2);
+                        const [expectedText, expectedDocumentation] = text;
+                        this.verifyQuickInfoAt(name, expectedText, expectedDocumentation);
+                    }
+                    else {
+                        this.verifyQuickInfoAt(name, text);
+                    }
+                }
+            }
+        }
+
+        public verifyQuickInfoString(expectedText: string, expectedDocumentation?: string) {
+            if (expectedDocumentation === "") {
+                throw new Error("Use 'undefined' instead");
+            }
+            const actualQuickInfo = this.languageService.getQuickInfoAtPosition(this.activeFile.fileName, this.currentCaretPosition);
+            const actualQuickInfoText = actualQuickInfo ? ts.displayPartsToString(actualQuickInfo.displayParts) : "";
+            const actualQuickInfoDocumentation = actualQuickInfo ? ts.displayPartsToString(actualQuickInfo.documentation) : "";
+
+            assert.equal(actualQuickInfoText, expectedText, this.messageAtLastKnownMarker("quick info text"));
+            assert.equal(actualQuickInfoDocumentation, expectedDocumentation || "", this.assertionMessageAtLastKnownMarker("quick info doc"));
+        }
+
+        public verifyQuickInfoDisplayParts(kind: string, kindModifiers: string, textSpan: TextSpan,
+            displayParts: ts.SymbolDisplayPart[],
+            documentation: ts.SymbolDisplayPart[],
+            tags: ts.JSDocTagInfo[] | undefined
+        ) {
+
+            const actualQuickInfo = this.languageService.getQuickInfoAtPosition(this.activeFile.fileName, this.currentCaretPosition)!;
+            assert.equal(actualQuickInfo.kind, kind, this.messageAtLastKnownMarker("QuickInfo kind"));
+            assert.equal(actualQuickInfo.kindModifiers, kindModifiers, this.messageAtLastKnownMarker("QuickInfo kindModifiers"));
+            assert.equal(JSON.stringify(actualQuickInfo.textSpan), JSON.stringify(textSpan), this.messageAtLastKnownMarker("QuickInfo textSpan"));
+            assert.equal(TestState.getDisplayPartsJson(actualQuickInfo.displayParts), TestState.getDisplayPartsJson(displayParts), this.messageAtLastKnownMarker("QuickInfo displayParts"));
+            assert.equal(TestState.getDisplayPartsJson(actualQuickInfo.documentation), TestState.getDisplayPartsJson(documentation), this.messageAtLastKnownMarker("QuickInfo documentation"));
+            if (!actualQuickInfo.tags || !tags) {
+                assert.equal(actualQuickInfo.tags, tags, this.messageAtLastKnownMarker("QuickInfo tags"));
+            }
+            else {
+                assert.equal(actualQuickInfo.tags.length, tags.length, this.messageAtLastKnownMarker("QuickInfo tags"));
+                ts.zipWith(tags, actualQuickInfo.tags, (expectedTag, actualTag) => {
+                    assert.equal(expectedTag.name, actualTag.name);
+                    assert.equal(expectedTag.text, actualTag.text, this.messageAtLastKnownMarker("QuickInfo tag " + actualTag.name));
+                });
+            }
+        }
+
+        public verifyRangesAreRenameLocations(options?: Range[] | { findInStrings?: boolean, findInComments?: boolean, ranges?: Range[] }) {
+            if (ts.isArray(options)) {
+                this.verifyRenameLocations(options, options);
+            }
+            else {
+                const ranges = options && options.ranges || this.getRanges();
+                this.verifyRenameLocations(ranges, { ranges, ...options });
+            }
+        }
+
+        public verifyRenameLocations(startRanges: ArrayOrSingle<Range>, options: FourSlashInterface.RenameLocationsOptions) {
+            const { findInStrings = false, findInComments = false, ranges = this.getRanges(), providePrefixAndSuffixTextForRename = true } = ts.isArray(options) ? { findInStrings: false, findInComments: false, ranges: options, providePrefixAndSuffixTextForRename: true } : options;
+
+            const _startRanges = toArray(startRanges);
+            assert(_startRanges.length);
+            for (const startRange of _startRanges) {
+                this.goToRangeStart(startRange);
+
+                const renameInfo = this.languageService.getRenameInfo(this.activeFile.fileName, this.currentCaretPosition);
+                if (!renameInfo.canRename) {
+                    this.raiseError("Expected rename to succeed, but it actually failed.");
+                    break;
+                }
+
+                const references = this.languageService.findRenameLocations(
+                    this.activeFile.fileName, this.currentCaretPosition, findInStrings, findInComments, providePrefixAndSuffixTextForRename);
+
+                const sort = (locations: ReadonlyArray<ts.RenameLocation> | undefined) =>
+                    locations && ts.sort(locations, (r1, r2) => ts.compareStringsCaseSensitive(r1.fileName, r2.fileName) || r1.textSpan.start - r2.textSpan.start);
+                assert.deepEqual(sort(references), sort(ranges.map((rangeOrOptions): ts.RenameLocation => {
+                    const { range, ...prefixSuffixText } = "range" in rangeOrOptions ? rangeOrOptions : { range: rangeOrOptions };
+                    const { contextRangeIndex } = (range.marker && range.marker.data || {}) as { contextRangeIndex?: number; };
+                    return {
+                        fileName: range.fileName,
+                        textSpan: ts.createTextSpanFromRange(range),
+                        ...(contextRangeIndex !== undefined ?
+                            { contextSpan: ts.createTextSpanFromRange(this.getRanges()[contextRangeIndex]) } :
+                            undefined),
+                        ...prefixSuffixText
+                    };
+                })));
+            }
+        }
+
+        public verifyQuickInfoExists(negative: boolean) {
+            const actualQuickInfo = this.languageService.getQuickInfoAtPosition(this.activeFile.fileName, this.currentCaretPosition);
+            if (negative) {
+                if (actualQuickInfo) {
+                    this.raiseError("verifyQuickInfoExists failed. Expected quick info NOT to exist");
+                }
+            }
+            else {
+                if (!actualQuickInfo) {
+                    this.raiseError("verifyQuickInfoExists failed. Expected quick info to exist");
+                }
+            }
+        }
+
+        public verifySignatureHelpPresence(expectPresent: boolean, triggerReason: ts.SignatureHelpTriggerReason | undefined, markers: ReadonlyArray<string | Marker>) {
+            if (markers.length) {
+                for (const marker of markers) {
+                    this.goToMarker(marker);
+                    this.verifySignatureHelpPresence(expectPresent, triggerReason, ts.emptyArray);
+                }
+                return;
+            }
+            const actual = this.getSignatureHelp({ triggerReason });
+            if (expectPresent !== !!actual) {
+                if (actual) {
+                    this.raiseError(`Expected no signature help, but got "${stringify(actual)}"`);
+                }
+                else {
+                    this.raiseError("Expected signature help, but none was returned.");
+                }
+            }
+        }
+
+        public verifySignatureHelp(optionses: ReadonlyArray<FourSlashInterface.VerifySignatureHelpOptions>) {
+            for (const options of optionses) {
+                if (options.marker === undefined) {
+                    this.verifySignatureHelpWorker(options);
+                }
+                else {
+                    for (const marker of toArray(options.marker)) {
+                        this.goToMarker(marker);
+                        this.verifySignatureHelpWorker(options);
+                    }
+                }
+            }
+        }
+
+        private verifySignatureHelpWorker(options: FourSlashInterface.VerifySignatureHelpOptions) {
+            const help = this.getSignatureHelp({ triggerReason: options.triggerReason })!;
+            if (!help) {
+                this.raiseError("Could not get a help signature");
+            }
+
+            const selectedItem = help.items[help.selectedItemIndex];
+            // Argument index may exceed number of parameters
+            const currentParameter = selectedItem.parameters[help.argumentIndex] as ts.SignatureHelpParameter | undefined;
+
+            assert.equal(help.items.length, options.overloadsCount || 1, this.assertionMessageAtLastKnownMarker("signature help overloads count"));
+
+            assert.equal(ts.displayPartsToString(selectedItem.documentation), options.docComment || "", this.assertionMessageAtLastKnownMarker("current signature help doc comment"));
+
+            if (options.text !== undefined) {
+                assert.equal(
+                    ts.displayPartsToString(selectedItem.prefixDisplayParts) +
+                    selectedItem.parameters.map(p => ts.displayPartsToString(p.displayParts)).join(ts.displayPartsToString(selectedItem.separatorDisplayParts)) +
+                    ts.displayPartsToString(selectedItem.suffixDisplayParts), options.text);
+            }
+            if (options.parameterName !== undefined) {
+                assert.equal(currentParameter!.name, options.parameterName);
+            }
+            if (options.parameterSpan !== undefined) {
+                assert.equal(ts.displayPartsToString(currentParameter!.displayParts), options.parameterSpan);
+            }
+            if (currentParameter) {
+                assert.equal(ts.displayPartsToString(currentParameter.documentation), options.parameterDocComment || "", this.assertionMessageAtLastKnownMarker("current parameter Help DocComment"));
+            }
+            if (options.parameterCount !== undefined) {
+                assert.equal(selectedItem.parameters.length, options.parameterCount);
+            }
+            if (options.argumentCount !== undefined) {
+                assert.equal(help.argumentCount, options.argumentCount);
+            }
+
+            assert.equal(selectedItem.isVariadic, !!options.isVariadic);
+
+            const actualTags = selectedItem.tags;
+            assert.equal(actualTags.length, (options.tags || ts.emptyArray).length, this.assertionMessageAtLastKnownMarker("signature help tags"));
+            ts.zipWith((options.tags || ts.emptyArray), actualTags, (expectedTag, actualTag) => {
+                assert.equal(actualTag.name, expectedTag.name);
+                assert.equal(actualTag.text, expectedTag.text, this.assertionMessageAtLastKnownMarker("signature help tag " + actualTag.name));
+            });
+
+            const allKeys: ReadonlyArray<keyof FourSlashInterface.VerifySignatureHelpOptions> = [
+                "marker",
+                "triggerReason",
+                "overloadsCount",
+                "docComment",
+                "text",
+                "parameterName",
+                "parameterSpan",
+                "parameterDocComment",
+                "parameterCount",
+                "isVariadic",
+                "tags",
+                "argumentCount",
+            ];
+            for (const key in options) {
+                if (!ts.contains(allKeys, key)) {
+                    ts.Debug.fail("Unexpected key " + key);
+                }
+            }
+        }
+
+        private validate(name: string, expected: string | undefined, actual: string | undefined) {
+            if (expected && expected !== actual) {
+                this.raiseError("Expected " + name + " '" + expected + "'.  Got '" + actual + "' instead.");
+            }
+        }
+
+        public verifyRenameInfoSucceeded(displayName: string | undefined, fullDisplayName: string | undefined, kind: string | undefined, kindModifiers: string | undefined, fileToRename: string | undefined, expectedRange: Range | undefined, renameInfoOptions: ts.RenameInfoOptions | undefined): void {
+            const renameInfo = this.languageService.getRenameInfo(this.activeFile.fileName, this.currentCaretPosition, renameInfoOptions || { allowRenameOfImportPath: true });
+            if (!renameInfo.canRename) {
+                throw this.raiseError("Rename did not succeed");
+            }
+
+            this.validate("displayName", displayName, renameInfo.displayName);
+            this.validate("fullDisplayName", fullDisplayName, renameInfo.fullDisplayName);
+            this.validate("kind", kind, renameInfo.kind);
+            this.validate("kindModifiers", kindModifiers, renameInfo.kindModifiers);
+            this.validate("fileToRename", fileToRename, renameInfo.fileToRename);
+
+            if (!expectedRange) {
+                if (this.getRanges().length !== 1) {
+                    this.raiseError("Expected a single range to be selected in the test file.");
+                }
+                expectedRange = this.getRanges()[0];
+            }
+
+            if (renameInfo.triggerSpan.start !== expectedRange.pos ||
+                ts.textSpanEnd(renameInfo.triggerSpan) !== expectedRange.end) {
+                this.raiseError("Expected triggerSpan [" + expectedRange.pos + "," + expectedRange.end + ").  Got [" +
+                    renameInfo.triggerSpan.start + "," + ts.textSpanEnd(renameInfo.triggerSpan) + ") instead.");
+            }
+        }
+
+        public verifyRenameInfoFailed(message?: string, allowRenameOfImportPath?: boolean) {
+            allowRenameOfImportPath = allowRenameOfImportPath === undefined ? true : allowRenameOfImportPath;
+            const renameInfo = this.languageService.getRenameInfo(this.activeFile.fileName, this.currentCaretPosition, { allowRenameOfImportPath });
+            if (renameInfo.canRename) {
+                throw this.raiseError("Rename was expected to fail");
+            }
+            this.validate("error", message, renameInfo.localizedErrorMessage);
+        }
+
+        private alignmentForExtraInfo = 50;
+
+        private spanInfoToString(spanInfo: ts.TextSpan, prefixString: string) {
+            let resultString = "SpanInfo: " + JSON.stringify(spanInfo);
+            if (spanInfo) {
+                const spanString = this.activeFile.content.substr(spanInfo.start, spanInfo.length);
+                const spanLineMap = ts.computeLineStarts(spanString);
+                for (let i = 0; i < spanLineMap.length; i++) {
+                    if (!i) {
+                        resultString += "\n";
+                    }
+                    resultString += prefixString + spanString.substring(spanLineMap[i], spanLineMap[i + 1]);
+                }
+                resultString += "\n" + prefixString + ":=> (" + this.getLineColStringAtPosition(spanInfo.start) + ") to (" + this.getLineColStringAtPosition(ts.textSpanEnd(spanInfo)) + ")";
+            }
+
+            return resultString;
+        }
+
+        private baselineCurrentFileLocations(getSpanAtPos: (pos: number) => ts.TextSpan): string {
+            const fileLineMap = ts.computeLineStarts(this.activeFile.content);
+            let nextLine = 0;
+            let resultString = "";
+            let currentLine: string;
+            let previousSpanInfo: string | undefined;
+            let startColumn: number | undefined;
+            let length: number | undefined;
+            const prefixString = "    >";
+
+            let pos = 0;
+            const addSpanInfoString = () => {
+                if (previousSpanInfo) {
+                    resultString += currentLine;
+                    let thisLineMarker = ts.repeatString(" ", startColumn!) + ts.repeatString("~", length!);
+                    thisLineMarker += ts.repeatString(" ", this.alignmentForExtraInfo - thisLineMarker.length - prefixString.length + 1);
+                    resultString += thisLineMarker;
+                    resultString += "=> Pos: (" + (pos - length!) + " to " + (pos - 1) + ") ";
+                    resultString += " " + previousSpanInfo;
+                    previousSpanInfo = undefined;
+                }
+            };
+
+            for (; pos < this.activeFile.content.length; pos++) {
+                if (pos === 0 || pos === fileLineMap[nextLine]) {
+                    nextLine++;
+                    addSpanInfoString();
+                    if (resultString.length) {
+                        resultString += "\n--------------------------------";
+                    }
+                    currentLine = "\n" + nextLine.toString() + ts.repeatString(" ", 3 - nextLine.toString().length) + ">" + this.activeFile.content.substring(pos, fileLineMap[nextLine]) + "\n    ";
+                    startColumn = 0;
+                    length = 0;
+                }
+                const spanInfo = this.spanInfoToString(getSpanAtPos(pos), prefixString);
+                if (previousSpanInfo && previousSpanInfo !== spanInfo) {
+                    addSpanInfoString();
+                    previousSpanInfo = spanInfo;
+                    startColumn = startColumn! + length!;
+                    length = 1;
+                }
+                else {
+                    previousSpanInfo = spanInfo;
+                    length!++;
+                }
+            }
+            addSpanInfoString();
+            return resultString;
+        }
+
+        public getBreakpointStatementLocation(pos: number) {
+            return this.languageService.getBreakpointStatementAtPosition(this.activeFile.fileName, pos);
+        }
+
+        public baselineCurrentFileBreakpointLocations() {
+            const baselineFile = this.getBaselineFileName().replace("breakpointValidation", "bpSpan");
+            Harness.Baseline.runBaseline(baselineFile, this.baselineCurrentFileLocations(pos => this.getBreakpointStatementLocation(pos)!));
+        }
+
+        private getEmitFiles(): ReadonlyArray<FourSlashFile> {
+            // Find file to be emitted
+            const emitFiles: FourSlashFile[] = [];  // List of FourSlashFile that has emitThisFile flag on
+
+            const allFourSlashFiles = this.testData.files;
+            for (const file of allFourSlashFiles) {
+                if (file.fileOptions[MetadataOptionNames.emitThisFile] === "true") {
+                    // Find a file with the flag emitThisFile turned on
+                    emitFiles.push(file);
+                }
+            }
+
+            // If there is not emiThisFile flag specified in the test file, throw an error
+            if (emitFiles.length === 0) {
+                this.raiseError("No emitThisFile is specified in the test file");
+            }
+
+            return emitFiles;
+        }
+
+        public verifyGetEmitOutput(expectedOutputFiles: ReadonlyArray<string>): void {
+            const outputFiles = ts.flatMap(this.getEmitFiles(), e => this.languageService.getEmitOutput(e.fileName).outputFiles);
+
+            assert.deepEqual(outputFiles.map(f => f.name), expectedOutputFiles);
+
+            for (const { name, text } of outputFiles) {
+                const fromTestFile = this.getFileContent(name);
+                if (fromTestFile !== text) {
+                    this.raiseError(`Emit output for ${name} is not as expected: ${showTextDiff(fromTestFile, text)}`);
+                }
+            }
+        }
+
+        public baselineGetEmitOutput(): void {
+            let resultString = "";
+            // Loop through all the emittedFiles and emit them one by one
+            for (const emitFile of this.getEmitFiles()) {
+                const emitOutput = this.languageService.getEmitOutput(emitFile.fileName);
+                // Print emitOutputStatus in readable format
+                resultString += "EmitSkipped: " + emitOutput.emitSkipped + Harness.IO.newLine();
+
+                if (emitOutput.emitSkipped) {
+                    resultString += "Diagnostics:" + Harness.IO.newLine();
+                    const diagnostics = ts.getPreEmitDiagnostics(this.languageService.getProgram()!); // TODO: GH#18217
+                    for (const diagnostic of diagnostics) {
+                        if (!ts.isString(diagnostic.messageText)) {
+                            resultString += this.flattenChainedMessage(diagnostic.messageText);
+                        }
+                        else {
+                            resultString += "  " + diagnostic.messageText + Harness.IO.newLine();
+                        }
+                    }
+                }
+
+                for (const outputFile of emitOutput.outputFiles) {
+                    const fileName = "FileName : " + outputFile.name + Harness.IO.newLine();
+                    resultString = resultString + Harness.IO.newLine() + fileName + outputFile.text;
+                }
+                resultString += Harness.IO.newLine();
+            }
+
+            Harness.Baseline.runBaseline(ts.Debug.assertDefined(this.testData.globalOptions[MetadataOptionNames.baselineFile]), resultString);
+        }
+
+        private flattenChainedMessage(diag: ts.DiagnosticMessageChain, indent = " ") {
+            let result = "";
+            result += indent + diag.messageText + Harness.IO.newLine();
+            if (diag.next) {
+                for (const kid of diag.next) {
+                    result += this.flattenChainedMessage(kid, indent + " ");
+                }
+            }
+            return result;
+        }
+
+        public baselineQuickInfo() {
+            const baselineFile = this.getBaselineFileName();
+            Harness.Baseline.runBaseline(
+                baselineFile,
+                stringify(
+                    this.testData.markers.map(marker => ({
+                        marker,
+                        quickInfo: this.languageService.getQuickInfoAtPosition(marker.fileName, marker.position)
+                    }))));
+        }
+
+        public baselineSmartSelection() {
+            const n = "\n";
+            const baselineFile = this.getBaselineFileName();
+            const markers = this.getMarkers();
+            const fileContent = this.activeFile.content;
+            const text = markers.map(marker => {
+                const baselineContent = [fileContent.slice(0, marker.position) + "/**/" + fileContent.slice(marker.position) + n];
+                let selectionRange: ts.SelectionRange | undefined = this.languageService.getSmartSelectionRange(this.activeFile.fileName, marker.position);
+                while (selectionRange) {
+                    const { textSpan } = selectionRange;
+                    let masked = Array.from(fileContent).map((char, index) => {
+                        const charCode = char.charCodeAt(0);
+                        if (index >= textSpan.start && index < ts.textSpanEnd(textSpan)) {
+                            return char === " " ? "•" : ts.isLineBreak(charCode) ? `↲${n}` : char;
+                        }
+                        return ts.isLineBreak(charCode) ? char : " ";
+                    }).join("");
+                    masked = masked.replace(/^\s*$\r?\n?/gm, ""); // Remove blank lines
+                    const isRealCharacter = (char: string) => char !== "•" && char !== "↲" && !ts.isWhiteSpaceLike(char.charCodeAt(0));
+                    const leadingWidth = Array.from(masked).findIndex(isRealCharacter);
+                    const trailingWidth = ts.findLastIndex(Array.from(masked), isRealCharacter);
+                    masked = masked.slice(0, leadingWidth)
+                        + masked.slice(leadingWidth, trailingWidth).replace(/•/g, " ").replace(/↲/g, "")
+                        + masked.slice(trailingWidth);
+                    baselineContent.push(masked);
+                    selectionRange = selectionRange.parent;
+                }
+                return baselineContent.join(fileContent.includes("\n") ? n + n : n);
+            }).join(n.repeat(2) + "=".repeat(80) + n.repeat(2));
+
+            Harness.Baseline.runBaseline(baselineFile, text);
+        }
+
+        public printBreakpointLocation(pos: number) {
+            Harness.IO.log("\n**Pos: " + pos + " " + this.spanInfoToString(this.getBreakpointStatementLocation(pos)!, "  "));
+        }
+
+        public printBreakpointAtCurrentLocation() {
+            this.printBreakpointLocation(this.currentCaretPosition);
+        }
+
+        public printCurrentParameterHelp() {
+            const help = this.languageService.getSignatureHelpItems(this.activeFile.fileName, this.currentCaretPosition, /*options*/ undefined);
+            Harness.IO.log(stringify(help));
+        }
+
+        public printCurrentQuickInfo() {
+            const quickInfo = this.languageService.getQuickInfoAtPosition(this.activeFile.fileName, this.currentCaretPosition)!;
+            Harness.IO.log("Quick Info: " + quickInfo.displayParts!.map(part => part.text).join(""));
+        }
+
+        public printErrorList() {
+            const syntacticErrors = this.languageService.getSyntacticDiagnostics(this.activeFile.fileName);
+            const semanticErrors = this.languageService.getSemanticDiagnostics(this.activeFile.fileName);
+            const errorList = ts.concatenate(syntacticErrors, semanticErrors);
+            Harness.IO.log(`Error list (${errorList.length} errors)`);
+
+            if (errorList.length) {
+                errorList.forEach(err => {
+                    Harness.IO.log(
+                        "start: " + err.start +
+                        ", length: " + err.length +
+                        ", message: " + ts.flattenDiagnosticMessageText(err.messageText, Harness.IO.newLine()));
+                });
+            }
+        }
+
+        public printCurrentFileState(showWhitespace: boolean, makeCaretVisible: boolean) {
+            for (const file of this.testData.files) {
+                const active = (this.activeFile === file);
+                Harness.IO.log(`=== Script (${file.fileName}) ${(active ? "(active, cursor at |)" : "")} ===`);
+                let content = this.getFileContent(file.fileName);
+                if (active) {
+                    content = content.substr(0, this.currentCaretPosition) + (makeCaretVisible ? "|" : "") + content.substr(this.currentCaretPosition);
+                }
+                if (showWhitespace) {
+                    content = makeWhitespaceVisible(content);
+                }
+                Harness.IO.log(content);
+            }
+        }
+
+        public printCurrentSignatureHelp() {
+            const help = this.getSignatureHelp(ts.emptyOptions)!;
+            Harness.IO.log(stringify(help.items[help.selectedItemIndex]));
+        }
+
+        private getBaselineFileName() {
+            return this.testData.globalOptions[MetadataOptionNames.baselineFile] ||
+                ts.getBaseFileName(this.activeFile.fileName).replace(ts.Extension.Ts, ".baseline");
+        }
+
+        private getSignatureHelp({ triggerReason }: FourSlashInterface.VerifySignatureHelpOptions): ts.SignatureHelpItems | undefined {
+            return this.languageService.getSignatureHelpItems(this.activeFile.fileName, this.currentCaretPosition, {
+                triggerReason
+            });
+        }
+
+        public printCompletionListMembers(preferences: ts.UserPreferences | undefined) {
+            const completions = this.getCompletionListAtCaret(preferences);
+            this.printMembersOrCompletions(completions);
+        }
+
+        private printMembersOrCompletions(info: ts.CompletionInfo | undefined) {
+            if (info === undefined) { return "No completion info."; }
+            const { entries } = info;
+
+            function pad(s: string, length: number) {
+                return s + new Array(length - s.length + 1).join(" ");
+            }
+            function max<T>(arr: T[], selector: (x: T) => number): number {
+                return arr.reduce((prev, x) => Math.max(prev, selector(x)), 0);
+            }
+            const longestNameLength = max(entries, m => m.name.length);
+            const longestKindLength = max(entries, m => m.kind.length);
+            entries.sort((m, n) => m.sortText > n.sortText ? 1 : m.sortText < n.sortText ? -1 : m.name > n.name ? 1 : m.name < n.name ? -1 : 0);
+            const membersString = entries.map(m => `${pad(m.name, longestNameLength)} ${pad(m.kind, longestKindLength)} ${m.kindModifiers} ${m.isRecommended ? "recommended " : ""}${m.source === undefined ? "" : m.source}`).join("\n");
+            Harness.IO.log(membersString);
+        }
+
+        public printContext() {
+            ts.forEach(this.languageServiceAdapterHost.getFilenames(), Harness.IO.log);
+        }
+
+        public deleteChar(count = 1) {
+            let offset = this.currentCaretPosition;
+            const ch = "";
+
+            const checkCadence = (count >> 2) + 1;
+
+            for (let i = 0; i < count; i++) {
+                this.editScriptAndUpdateMarkers(this.activeFile.fileName, offset, offset + 1, ch);
+
+                if (i % checkCadence === 0) {
+                    this.checkPostEditInvariants();
+                }
+
+                // Handle post-keystroke formatting
+                if (this.enableFormatting) {
+                    const edits = this.languageService.getFormattingEditsAfterKeystroke(this.activeFile.fileName, offset, ch, this.formatCodeSettings);
+                    if (edits.length) {
+                        offset += this.applyEdits(this.activeFile.fileName, edits, /*isFormattingEdit*/ true);
+                    }
+                }
+            }
+
+            this.checkPostEditInvariants();
+        }
+
+        public replace(start: number, length: number, text: string) {
+            this.editScriptAndUpdateMarkers(this.activeFile.fileName, start, start + length, text);
+            this.checkPostEditInvariants();
+        }
+
+        public deleteCharBehindMarker(count = 1) {
+            let offset = this.currentCaretPosition;
+            const ch = "";
+            const checkCadence = (count >> 2) + 1;
+
+            for (let i = 0; i < count; i++) {
+                this.currentCaretPosition--;
+                offset--;
+                this.editScriptAndUpdateMarkers(this.activeFile.fileName, offset, offset + 1, ch);
+
+                if (i % checkCadence === 0) {
+                    this.checkPostEditInvariants();
+                }
+
+                // Don't need to examine formatting because there are no formatting changes on backspace.
+            }
+
+            this.checkPostEditInvariants();
+        }
+
+        // Enters lines of text at the current caret position
+        public type(text: string, highFidelity = false) {
+            let offset = this.currentCaretPosition;
+            const prevChar = " ";
+            const checkCadence = (text.length >> 2) + 1;
+
+            for (let i = 0; i < text.length; i++) {
+                const ch = text.charAt(i);
+                this.editScriptAndUpdateMarkers(this.activeFile.fileName, offset, offset, ch);
+                if (highFidelity) {
+                    this.languageService.getBraceMatchingAtPosition(this.activeFile.fileName, offset);
+                }
+
+                this.currentCaretPosition++;
+                offset++;
+
+                if (highFidelity) {
+                    if (ch === "(" || ch === "," || ch === "<") {
+                        /* Signature help*/
+                        this.languageService.getSignatureHelpItems(this.activeFile.fileName, offset, {
+                            triggerReason: {
+                                kind: "characterTyped",
+                                triggerCharacter: ch
+                            }
+                        });
+                    }
+                    else if (prevChar === " " && /A-Za-z_/.test(ch)) {
+                        /* Completions */
+                        this.languageService.getCompletionsAtPosition(this.activeFile.fileName, offset, ts.emptyOptions);
+                    }
+
+                    if (i % checkCadence === 0) {
+                        this.checkPostEditInvariants();
+                    }
+                }
+
+                // Handle post-keystroke formatting
+                if (this.enableFormatting) {
+                    const edits = this.languageService.getFormattingEditsAfterKeystroke(this.activeFile.fileName, offset, ch, this.formatCodeSettings);
+                    if (edits.length) {
+                        offset += this.applyEdits(this.activeFile.fileName, edits, /*isFormattingEdit*/ true);
+                    }
+                }
+            }
+
+            this.checkPostEditInvariants();
+        }
+
+        // Enters text as if the user had pasted it
+        public paste(text: string) {
+            const start = this.currentCaretPosition;
+            this.editScriptAndUpdateMarkers(this.activeFile.fileName, this.currentCaretPosition, this.currentCaretPosition, text);
+            this.checkPostEditInvariants();
+            const offset = this.currentCaretPosition += text.length;
+
+            // Handle formatting
+            if (this.enableFormatting) {
+                const edits = this.languageService.getFormattingEditsForRange(this.activeFile.fileName, start, offset, this.formatCodeSettings);
+                if (edits.length) {
+                    this.applyEdits(this.activeFile.fileName, edits, /*isFormattingEdit*/ true);
+                }
+            }
+
+
+            this.checkPostEditInvariants();
+        }
+
+        private checkPostEditInvariants() {
+            if (this.testType !== FourSlashTestType.Native) {
+                // getSourcefile() results can not be serialized. Only perform these verifications
+                // if running against a native LS object.
+                return;
+            }
+
+            const incrementalSourceFile = this.languageService.getNonBoundSourceFile(this.activeFile.fileName);
+            Utils.assertInvariants(incrementalSourceFile, /*parent:*/ undefined);
+
+            const incrementalSyntaxDiagnostics = incrementalSourceFile.parseDiagnostics;
+
+            // Check syntactic structure
+            const content = this.getFileContent(this.activeFile.fileName);
+
+            const referenceSourceFile = ts.createLanguageServiceSourceFile(
+                this.activeFile.fileName, createScriptSnapShot(content), ts.ScriptTarget.Latest, /*version:*/ "0", /*setNodeParents:*/ false);
+            const referenceSyntaxDiagnostics = referenceSourceFile.parseDiagnostics;
+
+            Utils.assertDiagnosticsEquals(incrementalSyntaxDiagnostics, referenceSyntaxDiagnostics);
+            Utils.assertStructuralEquals(incrementalSourceFile, referenceSourceFile);
+        }
+
+        /**
+         * @returns The number of characters added to the file as a result of the edits.
+         * May be negative.
+         */
+        private applyEdits(fileName: string, edits: ReadonlyArray<ts.TextChange>, isFormattingEdit: boolean): number {
+            // Get a snapshot of the content of the file so we can make sure any formatting edits didn't destroy non-whitespace characters
+            const oldContent = this.getFileContent(fileName);
+            let runningOffset = 0;
+
+            forEachTextChange(edits, edit => {
+                const offsetStart = edit.span.start;
+                const offsetEnd = offsetStart + edit.span.length;
+                this.editScriptAndUpdateMarkers(fileName, offsetStart, offsetEnd, edit.newText);
+                const editDelta = edit.newText.length - edit.span.length;
+                if (offsetStart <= this.currentCaretPosition) {
+                    if (offsetEnd <= this.currentCaretPosition) {
+                        // The entirety of the edit span falls before the caret position, shift the caret accordingly
+                        this.currentCaretPosition += editDelta;
+                    }
+                    else {
+                        // The span being replaced includes the caret position, place the caret at the beginning of the span
+                        this.currentCaretPosition = offsetStart;
+                    }
+                }
+                runningOffset += editDelta;
+            });
+
+            if (isFormattingEdit) {
+                const newContent = this.getFileContent(fileName);
+
+                if (this.removeWhitespace(newContent) !== this.removeWhitespace(oldContent)) {
+                    this.raiseError("Formatting operation destroyed non-whitespace content");
+                }
+            }
+
+            return runningOffset;
+        }
+
+        public copyFormatOptions(): ts.FormatCodeSettings {
+            return ts.clone(this.formatCodeSettings);
+        }
+
+        public setFormatOptions(formatCodeOptions: ts.FormatCodeOptions | ts.FormatCodeSettings): ts.FormatCodeSettings {
+            const oldFormatCodeOptions = this.formatCodeSettings;
+            this.formatCodeSettings = ts.toEditorSettings(formatCodeOptions);
+            return oldFormatCodeOptions;
+        }
+
+        public formatDocument() {
+            const edits = this.languageService.getFormattingEditsForDocument(this.activeFile.fileName, this.formatCodeSettings);
+            this.applyEdits(this.activeFile.fileName, edits, /*isFormattingEdit*/ true);
+        }
+
+        public formatSelection(start: number, end: number) {
+            const edits = this.languageService.getFormattingEditsForRange(this.activeFile.fileName, start, end, this.formatCodeSettings);
+            this.applyEdits(this.activeFile.fileName, edits, /*isFormattingEdit*/ true);
+        }
+
+        public formatOnType(pos: number, key: string) {
+            const edits = this.languageService.getFormattingEditsAfterKeystroke(this.activeFile.fileName, pos, key, this.formatCodeSettings);
+            this.applyEdits(this.activeFile.fileName, edits, /*isFormattingEdit*/ true);
+        }
+
+        private editScriptAndUpdateMarkers(fileName: string, editStart: number, editEnd: number, newText: string) {
+            this.languageServiceAdapterHost.editScript(fileName, editStart, editEnd, newText);
+            for (const marker of this.testData.markers) {
+                if (marker.fileName === fileName) {
+                    marker.position = updatePosition(marker.position, editStart, editEnd, newText);
+                }
+            }
+
+            for (const range of this.testData.ranges) {
+                if (range.fileName === fileName) {
+                    range.pos = updatePosition(range.pos, editStart, editEnd, newText);
+                    range.end = updatePosition(range.end, editStart, editEnd, newText);
+                }
+            }
+            this.testData.rangesByText = undefined;
+        }
+
+        private removeWhitespace(text: string): string {
+            return text.replace(/\s/g, "");
+        }
+
+        public goToBOF() {
+            this.goToPosition(0);
+        }
+
+        public goToEOF() {
+            const len = this.getFileContent(this.activeFile.fileName).length;
+            this.goToPosition(len);
+        }
+
+        private goToMarkerOrRange(markerOrRange: string | Range) {
+            if (typeof markerOrRange === "string") {
+                this.goToMarker(markerOrRange);
+            }
+            else {
+                this.goToRangeStart(markerOrRange);
+            }
+        }
+
+        public goToRangeStart({ fileName, pos }: Range) {
+            this.openFile(fileName);
+            this.goToPosition(pos);
+        }
+
+        public goToTypeDefinition(definitionIndex: number) {
+            const definitions = this.languageService.getTypeDefinitionAtPosition(this.activeFile.fileName, this.currentCaretPosition)!;
+            if (!definitions || !definitions.length) {
+                this.raiseError("goToTypeDefinition failed - expected to find at least one definition location but got 0");
+            }
+
+            if (definitionIndex >= definitions.length) {
+                this.raiseError(`goToTypeDefinition failed - definitionIndex value (${definitionIndex}) exceeds definition list size (${definitions.length})`);
+            }
+
+            const definition = definitions[definitionIndex];
+            this.openFile(definition.fileName);
+            this.currentCaretPosition = definition.textSpan.start;
+        }
+
+        public verifyTypeDefinitionsCount(negative: boolean, expectedCount: number) {
+            const assertFn = negative ? assert.notEqual : assert.equal;
+
+            const definitions = this.languageService.getTypeDefinitionAtPosition(this.activeFile.fileName, this.currentCaretPosition);
+            const actualCount = definitions && definitions.length || 0;
+
+            assertFn(actualCount, expectedCount, this.messageAtLastKnownMarker("Type definitions Count"));
+        }
+
+        public verifyImplementationListIsEmpty(negative: boolean) {
+            const implementations = this.languageService.getImplementationAtPosition(this.activeFile.fileName, this.currentCaretPosition);
+
+            if (negative) {
+                assert.isTrue(implementations && implementations.length > 0, "Expected at least one implementation but got 0");
+            }
+            else {
+                assert.isUndefined(implementations, "Expected implementation list to be empty but implementations returned");
+            }
+        }
+
+        public verifyGoToDefinitionName(expectedName: string, expectedContainerName: string) {
+            const definitions = this.languageService.getDefinitionAtPosition(this.activeFile.fileName, this.currentCaretPosition);
+            const actualDefinitionName = definitions && definitions.length ? definitions[0].name : "";
+            const actualDefinitionContainerName = definitions && definitions.length ? definitions[0].containerName : "";
+            assert.equal(actualDefinitionName, expectedName, this.messageAtLastKnownMarker("Definition Info Name"));
+            assert.equal(actualDefinitionContainerName, expectedContainerName, this.messageAtLastKnownMarker("Definition Info Container Name"));
+        }
+
+        public goToImplementation() {
+            const implementations = this.languageService.getImplementationAtPosition(this.activeFile.fileName, this.currentCaretPosition)!;
+            if (!implementations || !implementations.length) {
+                this.raiseError("goToImplementation failed - expected to find at least one implementation location but got 0");
+            }
+            if (implementations.length > 1) {
+                this.raiseError(`goToImplementation failed - more than 1 implementation returned (${implementations.length})`);
+            }
+
+            const implementation = implementations[0];
+            this.openFile(implementation.fileName);
+            this.currentCaretPosition = implementation.textSpan.start;
+        }
+
+        public verifyRangesInImplementationList(markerName: string) {
+            this.goToMarker(markerName);
+            const implementations: ReadonlyArray<ImplementationLocationInformation> = this.languageService.getImplementationAtPosition(this.activeFile.fileName, this.currentCaretPosition)!;
+            if (!implementations || !implementations.length) {
+                this.raiseError("verifyRangesInImplementationList failed - expected to find at least one implementation location but got 0");
+            }
+
+            const duplicate = findDuplicatedElement(implementations, ts.documentSpansEqual);
+            if (duplicate) {
+                const { textSpan, fileName } = duplicate;
+                this.raiseError(`Duplicate implementations returned for range (${textSpan.start}, ${ts.textSpanEnd(textSpan)}) in ${fileName}`);
+            }
+
+            const ranges = this.getRanges();
+
+            if (!ranges || !ranges.length) {
+                this.raiseError("verifyRangesInImplementationList failed - expected to find at least one range in test source");
+            }
+
+            const unsatisfiedRanges: Range[] = [];
+
+            const delayedErrors: string[] = [];
+            for (const range of ranges) {
+                const length = range.end - range.pos;
+                const matchingImpl = ts.find(implementations, impl =>
+                    range.fileName === impl.fileName && range.pos === impl.textSpan.start && length === impl.textSpan.length);
+                if (matchingImpl) {
+                    if (range.marker && range.marker.data) {
+                        const expected = <{ displayParts?: ts.SymbolDisplayPart[], parts: string[], kind?: string }>range.marker.data;
+                        if (expected.displayParts) {
+                            if (!ts.arrayIsEqualTo(expected.displayParts, matchingImpl.displayParts, displayPartIsEqualTo)) {
+                                delayedErrors.push(`Mismatched display parts: expected ${JSON.stringify(expected.displayParts)}, actual ${JSON.stringify(matchingImpl.displayParts)}`);
+                            }
+                        }
+                        else if (expected.parts) {
+                            const actualParts = matchingImpl.displayParts.map(p => p.text);
+                            if (!ts.arrayIsEqualTo(expected.parts, actualParts)) {
+                                delayedErrors.push(`Mismatched non-tagged display parts: expected ${JSON.stringify(expected.parts)}, actual ${JSON.stringify(actualParts)}`);
+                            }
+                        }
+                        if (expected.kind !== undefined) {
+                            if (expected.kind !== matchingImpl.kind) {
+                                delayedErrors.push(`Mismatched kind: expected ${JSON.stringify(expected.kind)}, actual ${JSON.stringify(matchingImpl.kind)}`);
+                            }
+                        }
+                    }
+
+                    matchingImpl.matched = true;
+                }
+                else {
+                    unsatisfiedRanges.push(range);
+                }
+            }
+            if (delayedErrors.length) {
+                this.raiseError(delayedErrors.join("\n"));
+            }
+
+            const unmatchedImplementations = implementations.filter(impl => !impl.matched);
+            if (unmatchedImplementations.length || unsatisfiedRanges.length) {
+                let error = "Not all ranges or implementations are satisfied";
+                if (unsatisfiedRanges.length) {
+                    error += "\nUnsatisfied ranges:";
+                    for (const range of unsatisfiedRanges) {
+                        error += `\n    (${range.pos}, ${range.end}) in ${range.fileName}: ${this.rangeText(range)}`;
+                    }
+                }
+
+                if (unmatchedImplementations.length) {
+                    error += "\nUnmatched implementations:";
+                    for (const impl of unmatchedImplementations) {
+                        const end = impl.textSpan.start + impl.textSpan.length;
+                        error += `\n    (${impl.textSpan.start}, ${end}) in ${impl.fileName}: ${this.getFileContent(impl.fileName).slice(impl.textSpan.start, end)}`;
+                    }
+                }
+                this.raiseError(error);
+            }
+
+            function displayPartIsEqualTo(a: ts.SymbolDisplayPart, b: ts.SymbolDisplayPart): boolean {
+                return a.kind === b.kind && a.text === b.text;
+            }
+        }
+
+        public getMarkers(): Marker[] {
+            //  Return a copy of the list
+            return this.testData.markers.slice(0);
+        }
+
+        public getMarkerNames(): string[] {
+            return ts.arrayFrom(this.testData.markerPositions.keys());
+        }
+
+        public getRanges(): Range[] {
+            return this.testData.ranges;
+        }
+
+        public rangesByText(): ts.Map<Range[]> {
+            if (this.testData.rangesByText) return this.testData.rangesByText;
+            const result = ts.createMultiMap<Range>();
+            this.testData.rangesByText = result;
+            for (const range of this.getRanges()) {
+                const text = this.rangeText(range);
+                result.add(text, range);
+            }
+            return result;
+        }
+
+        private rangeText({ fileName, pos, end }: Range): string {
+            return this.getFileContent(fileName).slice(pos, end);
+        }
+
+        public verifyCaretAtMarker(markerName = "") {
+            const pos = this.getMarkerByName(markerName);
+            if (pos.fileName !== this.activeFile.fileName) {
+                throw new Error(`verifyCaretAtMarker failed - expected to be in file "${pos.fileName}", but was in file "${this.activeFile.fileName}"`);
+            }
+            if (pos.position !== this.currentCaretPosition) {
+                throw new Error(`verifyCaretAtMarker failed - expected to be at marker "/*${markerName}*/, but was at position ${this.currentCaretPosition}(${this.getLineColStringAtPosition(this.currentCaretPosition)})`);
+            }
+        }
+
+        private getIndentation(fileName: string, position: number, indentStyle: ts.IndentStyle, baseIndentSize: number): number {
+            const formatOptions = ts.clone(this.formatCodeSettings);
+            formatOptions.indentStyle = indentStyle;
+            formatOptions.baseIndentSize = baseIndentSize;
+            return this.languageService.getIndentationAtPosition(fileName, position, formatOptions);
+        }
+
+        public verifyIndentationAtCurrentPosition(numberOfSpaces: number, indentStyle: ts.IndentStyle = ts.IndentStyle.Smart, baseIndentSize = 0) {
+            const actual = this.getIndentation(this.activeFile.fileName, this.currentCaretPosition, indentStyle, baseIndentSize);
+            const lineCol = this.getLineColStringAtPosition(this.currentCaretPosition);
+            if (actual !== numberOfSpaces) {
+                this.raiseError(`verifyIndentationAtCurrentPosition failed at ${lineCol} - expected: ${numberOfSpaces}, actual: ${actual}`);
+            }
+        }
+
+        public verifyIndentationAtPosition(fileName: string, position: number, numberOfSpaces: number, indentStyle: ts.IndentStyle = ts.IndentStyle.Smart, baseIndentSize = 0) {
+            const actual = this.getIndentation(fileName, position, indentStyle, baseIndentSize);
+            const lineCol = this.getLineColStringAtPosition(position);
+            if (actual !== numberOfSpaces) {
+                this.raiseError(`verifyIndentationAtPosition failed at ${lineCol} - expected: ${numberOfSpaces}, actual: ${actual}`);
+            }
+        }
+
+        public verifyCurrentLineContent(text: string) {
+            const actual = this.getCurrentLineContent();
+            if (actual !== text) {
+                throw new Error("verifyCurrentLineContent\n" + displayExpectedAndActualString(text, actual, /* quoted */ true));
+            }
+        }
+
+        public verifyCurrentFileContent(text: string) {
+            this.verifyFileContent(this.activeFile.fileName, text);
+        }
+
+        private verifyFileContent(fileName: string, text: string) {
+            const actual = this.getFileContent(fileName);
+            if (actual !== text) {
+                throw new Error(`verifyFileContent failed:\n${showTextDiff(text, actual)}`);
+            }
+        }
+
+        public verifyFormatDocumentChangesNothing(): void {
+            const { fileName } = this.activeFile;
+            const before = this.getFileContent(fileName);
+            this.formatDocument();
+            const after = this.getFileContent(fileName);
+            this.assertObjectsEqual(after, before);
+        }
+
+        public verifyTextAtCaretIs(text: string) {
+            const actual = this.getFileContent(this.activeFile.fileName).substring(this.currentCaretPosition, this.currentCaretPosition + text.length);
+            if (actual !== text) {
+                throw new Error("verifyTextAtCaretIs\n" + displayExpectedAndActualString(text, actual, /* quoted */ true));
+            }
+        }
+
+        public verifyCurrentNameOrDottedNameSpanText(text: string) {
+            const span = this.languageService.getNameOrDottedNameSpan(this.activeFile.fileName, this.currentCaretPosition, this.currentCaretPosition);
+            if (!span) {
+                return this.raiseError("verifyCurrentNameOrDottedNameSpanText\n" + displayExpectedAndActualString("\"" + text + "\"", "undefined"));
+            }
+
+            const actual = this.getFileContent(this.activeFile.fileName).substring(span.start, ts.textSpanEnd(span));
+            if (actual !== text) {
+                this.raiseError("verifyCurrentNameOrDottedNameSpanText\n" + displayExpectedAndActualString(text, actual, /* quoted */ true));
+            }
+        }
+
+        private getNameOrDottedNameSpan(pos: number) {
+            return this.languageService.getNameOrDottedNameSpan(this.activeFile.fileName, pos, pos);
+        }
+
+        public baselineCurrentFileNameOrDottedNameSpans() {
+            Harness.Baseline.runBaseline(
+                this.testData.globalOptions[MetadataOptionNames.baselineFile],
+                this.baselineCurrentFileLocations(pos => this.getNameOrDottedNameSpan(pos)!));
+        }
+
+        public printNameOrDottedNameSpans(pos: number) {
+            Harness.IO.log(this.spanInfoToString(this.getNameOrDottedNameSpan(pos)!, "**"));
+        }
+
+        private verifyClassifications(expected: { classificationType: string; text: string; textSpan?: TextSpan }[], actual: ts.ClassifiedSpan[], sourceFileText: string) {
+            if (actual.length !== expected.length) {
+                this.raiseError("verifyClassifications failed - expected total classifications to be " + expected.length +
+                    ", but was " + actual.length +
+                    jsonMismatchString());
+            }
+
+            ts.zipWith(expected, actual, (expectedClassification, actualClassification) => {
+                const expectedType = expectedClassification.classificationType;
+                if (expectedType !== actualClassification.classificationType) {
+                    this.raiseError("verifyClassifications failed - expected classifications type to be " +
+                        expectedType + ", but was " +
+                        actualClassification.classificationType +
+                        jsonMismatchString());
+                }
+
+                const expectedSpan = expectedClassification.textSpan;
+                const actualSpan = actualClassification.textSpan;
+
+                if (expectedSpan) {
+                    const expectedLength = expectedSpan.end - expectedSpan.start;
+
+                    if (expectedSpan.start !== actualSpan.start || expectedLength !== actualSpan.length) {
+                        this.raiseError("verifyClassifications failed - expected span of text to be " +
+                            "{start=" + expectedSpan.start + ", length=" + expectedLength + "}, but was " +
+                            "{start=" + actualSpan.start + ", length=" + actualSpan.length + "}" +
+                            jsonMismatchString());
+                    }
+                }
+
+                const actualText = this.activeFile.content.substr(actualSpan.start, actualSpan.length);
+                if (expectedClassification.text !== actualText) {
+                    this.raiseError("verifyClassifications failed - expected classified text to be " +
+                        expectedClassification.text + ", but was " +
+                        actualText +
+                        jsonMismatchString());
+                }
+            });
+
+            function jsonMismatchString() {
+                const showActual = actual.map(({ classificationType, textSpan }) =>
+                    ({ classificationType, text: sourceFileText.slice(textSpan.start, textSpan.start + textSpan.length) }));
+                return Harness.IO.newLine() +
+                    "expected: '" + Harness.IO.newLine() + stringify(expected) + "'" + Harness.IO.newLine() +
+                    "actual:   '" + Harness.IO.newLine() + stringify(showActual) + "'";
+            }
+        }
+
+        public verifyProjectInfo(expected: string[]) {
+            if (this.testType === FourSlashTestType.Server) {
+                const actual = (<ts.server.SessionClient>this.languageService).getProjectInfo(
+                    this.activeFile.fileName,
+                    /* needFileNameList */ true
+                );
+                assert.equal(
+                    expected.join(","),
+                    actual.fileNames!.map(file => {
+                        return file.replace(this.basePath + "/", "");
+                    }).join(",")
+                );
+            }
+        }
+
+        public verifySemanticClassifications(expected: { classificationType: string; text: string }[]) {
+            const actual = this.languageService.getSemanticClassifications(this.activeFile.fileName,
+                ts.createTextSpan(0, this.activeFile.content.length));
+
+            this.verifyClassifications(expected, actual, this.activeFile.content);
+        }
+
+        public verifySyntacticClassifications(expected: { classificationType: string; text: string }[]) {
+            const actual = this.languageService.getSyntacticClassifications(this.activeFile.fileName,
+                ts.createTextSpan(0, this.activeFile.content.length));
+
+            this.verifyClassifications(expected, actual, this.activeFile.content);
+        }
+
+        public printOutliningSpans() {
+            const spans = this.languageService.getOutliningSpans(this.activeFile.fileName);
+            Harness.IO.log(`Outlining spans (${spans.length} items)`);
+            Harness.IO.log(stringify(spans));
+        }
+
+        public verifyOutliningSpans(spans: Range[], kind?: "comment" | "region" | "code" | "imports") {
+            const actual = this.languageService.getOutliningSpans(this.activeFile.fileName);
+
+            if (actual.length !== spans.length) {
+                this.raiseError(`verifyOutliningSpans failed - expected total spans to be ${spans.length}, but was ${actual.length}`);
+            }
+
+            ts.zipWith(spans, actual, (expectedSpan, actualSpan, i) => {
+                if (expectedSpan.pos !== actualSpan.textSpan.start || expectedSpan.end !== ts.textSpanEnd(actualSpan.textSpan)) {
+                    return this.raiseError(`verifyOutliningSpans failed - span ${(i + 1)} expected: (${expectedSpan.pos},${expectedSpan.end}),  actual: (${actualSpan.textSpan.start},${ts.textSpanEnd(actualSpan.textSpan)})`);
+                }
+                if (kind !== undefined && actualSpan.kind !== kind) {
+                    return this.raiseError(`verifyOutliningSpans failed - span ${(i + 1)} expected kind: ('${kind}'),  actual: ('${actualSpan.kind}')`);
+                }
+            });
+        }
+
+        public verifyOutliningHintSpans(spans: Range[]) {
+            const actual = this.languageService.getOutliningSpans(this.activeFile.fileName);
+
+            if (actual.length !== spans.length) {
+                this.raiseError(`verifyOutliningHintSpans failed - expected total spans to be ${spans.length}, but was ${actual.length}`);
+            }
+
+            ts.zipWith(spans, actual, (expectedSpan, actualSpan, i) => {
+                if (expectedSpan.pos !== actualSpan.hintSpan.start || expectedSpan.end !== ts.textSpanEnd(actualSpan.hintSpan)) {
+                    return this.raiseError(`verifyOutliningSpans failed - span ${(i + 1)} expected: (${expectedSpan.pos},${expectedSpan.end}),  actual: (${actualSpan.hintSpan.start},${ts.textSpanEnd(actualSpan.hintSpan)})`);
+                }
+            });
+        }
+
+        public verifyTodoComments(descriptors: string[], spans: Range[]) {
+            const actual = this.languageService.getTodoComments(this.activeFile.fileName,
+                descriptors.map(d => { return { text: d, priority: 0 }; }));
+
+            if (actual.length !== spans.length) {
+                this.raiseError(`verifyTodoComments failed - expected total spans to be ${spans.length}, but was ${actual.length}`);
+            }
+
+            ts.zipWith(spans, actual, (expectedSpan, actualComment, i) => {
+                const actualCommentSpan = ts.createTextSpan(actualComment.position, actualComment.message.length);
+
+                if (expectedSpan.pos !== actualCommentSpan.start || expectedSpan.end !== ts.textSpanEnd(actualCommentSpan)) {
+                    this.raiseError(`verifyOutliningSpans failed - span ${(i + 1)} expected: (${expectedSpan.pos},${expectedSpan.end}),  actual: (${actualCommentSpan.start},${ts.textSpanEnd(actualCommentSpan)})`);
+                }
+            });
+        }
+
+        /**
+         * Finds and applies a code action corresponding to the supplied parameters.
+         * If index is undefined, applies the unique code action available.
+         * @param errorCode The error code that generated the code action.
+         * @param index The nth (0-index-based) codeaction available generated by errorCode.
+         */
+        public getAndApplyCodeActions(errorCode?: number, index?: number) {
+            const fileName = this.activeFile.fileName;
+            const fixes = this.getCodeFixes(fileName, errorCode);
+            if (index === undefined) {
+                if (!(fixes && fixes.length === 1)) {
+                    this.raiseError(`Should find exactly one codefix, but ${fixes ? fixes.length : "none"} found. ${fixes ? fixes.map(a => `${Harness.IO.newLine()} "${a.description}"`) : ""}`);
+                }
+                index = 0;
+            }
+            else {
+                if (!(fixes && fixes.length >= index + 1)) {
+                    this.raiseError(`Should find at least ${index + 1} codefix(es), but ${fixes ? fixes.length : "none"} found.`);
+                }
+            }
+
+            this.applyChanges(fixes[index].changes);
+        }
+
+        public applyCodeActionFromCompletion(markerName: string, options: FourSlashInterface.VerifyCompletionActionOptions) {
+            this.goToMarker(markerName);
+
+            const details = this.getCompletionEntryDetails(options.name, options.source, options.preferences);
+            if (!details) {
+                return this.raiseError(`No completions were found for the given name, source, and preferences.`);
+            }
+            const codeActions = details.codeActions!;
+            if (codeActions.length !== 1) {
+                this.raiseError(`Expected one code action, got ${codeActions.length}`);
+            }
+            const codeAction = ts.first(codeActions);
+
+            if (codeAction.description !== options.description) {
+                this.raiseError(`Expected description to be:\n${options.description}\ngot:\n${codeActions[0].description}`);
+            }
+            this.applyChanges(codeAction.changes);
+
+            this.verifyNewContentAfterChange(options, ts.flatMap(codeActions, a => a.changes.map(c => c.fileName)));
+        }
+
+        public verifyRangeIs(expectedText: string, includeWhiteSpace?: boolean) {
+            this.verifyTextMatches(this.rangeText(this.getOnlyRange()), !!includeWhiteSpace, expectedText);
+        }
+
+        private getOnlyRange() {
+            const ranges = this.getRanges();
+            if (ranges.length !== 1) {
+                this.raiseError("Exactly one range should be specified in the testfile.");
+            }
+            return ts.first(ranges);
+        }
+
+        private verifyTextMatches(actualText: string, includeWhitespace: boolean, expectedText: string) {
+            const removeWhitespace = (s: string): string => includeWhitespace ? s : this.removeWhitespace(s);
+            if (removeWhitespace(actualText) !== removeWhitespace(expectedText)) {
+                this.raiseError(`Actual range text doesn't match expected text.\n${showTextDiff(expectedText, actualText)}`);
+            }
+        }
+
+        /**
+         * Compares expected text to the text that would be in the sole range
+         * (ie: [|...|]) in the file after applying the codefix sole codefix
+         * in the source file.
+         */
+        public verifyRangeAfterCodeFix(expectedText: string, includeWhiteSpace?: boolean, errorCode?: number, index?: number) {
+            this.getAndApplyCodeActions(errorCode, index);
+            this.verifyRangeIs(expectedText, includeWhiteSpace);
+        }
+
+        public verifyCodeFixAll({ fixId, fixAllDescription, newFileContent, commands: expectedCommands }: FourSlashInterface.VerifyCodeFixAllOptions): void {
+            const fixWithId = ts.find(this.getCodeFixes(this.activeFile.fileName), a => a.fixId === fixId);
+            ts.Debug.assert(fixWithId !== undefined, "No available code fix has that group id.", () =>
+                `Expected '${fixId}'. Available action ids: ${ts.mapDefined(this.getCodeFixes(this.activeFile.fileName), a => a.fixId)}`);
+            ts.Debug.assertEqual(fixWithId!.fixAllDescription, fixAllDescription);
+
+            const { changes, commands } = this.languageService.getCombinedCodeFix({ type: "file", fileName: this.activeFile.fileName }, fixId, this.formatCodeSettings, ts.emptyOptions);
+            assert.deepEqual<ReadonlyArray<{}> | undefined>(commands, expectedCommands);
+            this.verifyNewContent({ newFileContent }, changes);
+        }
+
+        public verifyCodeFix(options: FourSlashInterface.VerifyCodeFixOptions) {
+            const fileName = this.activeFile.fileName;
+            const actions = this.getCodeFixes(fileName, options.errorCode, options.preferences);
+            let index = options.index;
+            if (index === undefined) {
+                if (!(actions && actions.length === 1)) {
+                    this.raiseError(`Should find exactly one codefix, but ${actions ? actions.length : "none"} found. ${actions ? actions.map(a => `${Harness.IO.newLine()} "${a.description}"`) : ""}`);
+                }
+                index = 0;
+            }
+            else {
+                if (!(actions && actions.length >= index + 1)) {
+                    this.raiseError(`Should find at least ${index + 1} codefix(es), but ${actions ? actions.length : "none"} found.`);
+                }
+            }
+
+            const action = actions[index];
+
+            assert.equal(action.description, options.description);
+            assert.deepEqual(action.commands, options.commands);
+
+            if (options.applyChanges) {
+                for (const change of action.changes) {
+                    this.applyEdits(change.fileName, change.textChanges, /*isFormattingEdit*/ false);
+                }
+                this.verifyNewContentAfterChange(options, action.changes.map(c => c.fileName));
+            }
+            else {
+                this.verifyNewContent(options, action.changes);
+            }
+        }
+
+        private verifyNewContent({ newFileContent, newRangeContent }: FourSlashInterface.NewContentOptions, changes: ReadonlyArray<ts.FileTextChanges>): void {
+            if (newRangeContent !== undefined) {
+                assert(newFileContent === undefined);
+                assert(changes.length === 1, "Affected 0 or more than 1 file, must use 'newFileContent' instead of 'newRangeContent'");
+                const change = ts.first(changes);
+                assert(change.fileName = this.activeFile.fileName);
+                const newText = ts.textChanges.applyChanges(this.getFileContent(this.activeFile.fileName), change.textChanges);
+                const newRange = updateTextRangeForTextChanges(this.getOnlyRange(), change.textChanges);
+                const actualText = newText.slice(newRange.pos, newRange.end);
+                this.verifyTextMatches(actualText, /*includeWhitespace*/ true, newRangeContent);
+            }
+            else {
+                if (newFileContent === undefined) throw ts.Debug.fail();
+                if (typeof newFileContent !== "object") newFileContent = { [this.activeFile.fileName]: newFileContent };
+                for (const change of changes) {
+                    const expectedNewContent = newFileContent[change.fileName];
+                    if (expectedNewContent === undefined) {
+                        ts.Debug.fail(`Did not expect a change in ${change.fileName}`);
+                    }
+                    const oldText = this.tryGetFileContent(change.fileName);
+                    ts.Debug.assert(!!change.isNewFile === (oldText === undefined));
+                    const newContent = change.isNewFile ? ts.first(change.textChanges).newText : ts.textChanges.applyChanges(oldText!, change.textChanges);
+                    assert.equal(newContent, expectedNewContent, `String mis-matched in file ${change.fileName}`);
+                }
+                for (const newFileName in newFileContent) {
+                    ts.Debug.assert(changes.some(c => c.fileName === newFileName), "No change in file", () => newFileName);
+                }
+            }
+        }
+
+        private verifyNewContentAfterChange({ newFileContent, newRangeContent }: FourSlashInterface.NewContentOptions, changedFiles: ReadonlyArray<string>) {
+            const assertedChangedFiles = !newFileContent || typeof newFileContent === "string"
+                ? [this.activeFile.fileName]
+                : ts.getOwnKeys(newFileContent);
+            assert.deepEqual(assertedChangedFiles, changedFiles);
+
+            if (newFileContent !== undefined) {
+                assert(!newRangeContent);
+                if (typeof newFileContent === "string") {
+                    this.verifyCurrentFileContent(newFileContent);
+                }
+                else {
+                    for (const fileName in newFileContent) {
+                        this.verifyFileContent(fileName, newFileContent[fileName]);
+                    }
+                }
+            }
+            else {
+                this.verifyRangeIs(newRangeContent!, /*includeWhitespace*/ true);
+            }
+        }
+
+        /**
+         * Rerieves a codefix satisfying the parameters, or undefined if no such codefix is found.
+         * @param fileName Path to file where error should be retrieved from.
+         */
+        private getCodeFixes(fileName: string, errorCode?: number, preferences: ts.UserPreferences = ts.emptyOptions): ReadonlyArray<ts.CodeFixAction> {
+            const diagnosticsForCodeFix = this.getDiagnostics(fileName, /*includeSuggestions*/ true).map(diagnostic => ({
+                start: diagnostic.start,
+                length: diagnostic.length,
+                code: diagnostic.code
+            }));
+
+            return ts.flatMap(ts.deduplicate(diagnosticsForCodeFix, ts.equalOwnProperties), diagnostic => {
+                if (errorCode !== undefined && errorCode !== diagnostic.code) {
+                    return;
+                }
+
+                return this.languageService.getCodeFixesAtPosition(fileName, diagnostic.start!, diagnostic.start! + diagnostic.length!, [diagnostic.code], this.formatCodeSettings, preferences);
+            });
+        }
+
+        private applyChanges(changes: ReadonlyArray<ts.FileTextChanges>): void {
+            for (const change of changes) {
+                this.applyEdits(change.fileName, change.textChanges, /*isFormattingEdit*/ false);
+            }
+        }
+
+        public verifyImportFixAtPosition(expectedTextArray: string[], errorCode: number | undefined, preferences: ts.UserPreferences | undefined) {
+            const { fileName } = this.activeFile;
+            const ranges = this.getRanges().filter(r => r.fileName === fileName);
+            if (ranges.length > 1) {
+                this.raiseError("Exactly one range should be specified in the testfile.");
+            }
+            const range = ts.firstOrUndefined(ranges);
+
+            const codeFixes = this.getCodeFixes(fileName, errorCode, preferences).filter(f => f.fixId === ts.codefix.importFixId);
+
+            if (codeFixes.length === 0) {
+                if (expectedTextArray.length !== 0) {
+                    this.raiseError("No codefixes returned.");
+                }
+                return;
+            }
+
+            const actualTextArray: string[] = [];
+            const scriptInfo = this.languageServiceAdapterHost.getScriptInfo(fileName)!;
+            const originalContent = scriptInfo.content;
+            for (const codeFix of codeFixes) {
+                ts.Debug.assert(codeFix.changes.length === 1);
+                const change = ts.first(codeFix.changes);
+                ts.Debug.assert(change.fileName === fileName);
+                this.applyEdits(change.fileName, change.textChanges, /*isFormattingEdit*/ false);
+                const text = range ? this.rangeText(range) : this.getFileContent(this.activeFile.fileName);
+                actualTextArray.push(text);
+                scriptInfo.updateContent(originalContent);
+            }
+            if (expectedTextArray.length !== actualTextArray.length) {
+                this.raiseError(`Expected ${expectedTextArray.length} import fixes, got ${actualTextArray.length}`);
+            }
+            ts.zipWith(expectedTextArray, actualTextArray, (expected, actual, index) => {
+                if (expected !== actual) {
+                    this.raiseError(`Import fix at index ${index} doesn't match.\n${showTextDiff(expected, actual)}`);
+                }
+            });
+        }
+
+        public verifyDocCommentTemplate(expected: ts.TextInsertion | undefined) {
+            const name = "verifyDocCommentTemplate";
+            const actual = this.languageService.getDocCommentTemplateAtPosition(this.activeFile.fileName, this.currentCaretPosition)!;
+
+            if (expected === undefined) {
+                if (actual) {
+                    this.raiseError(`${name} failed - expected no template but got {newText: "${actual.newText}", caretOffset: ${actual.caretOffset}}`);
+                }
+
+                return;
+            }
+            else {
+                if (actual === undefined) {
+                    this.raiseError(`${name} failed - expected the template {newText: "${expected.newText}", caretOffset: "${expected.caretOffset}"} but got nothing instead`);
+                }
+
+                if (actual.newText !== expected.newText) {
+                    this.raiseError(`${name} failed for expected insertion.\n${showTextDiff(expected.newText, actual.newText)}`);
+                }
+
+                if (actual.caretOffset !== expected.caretOffset) {
+                    this.raiseError(`${name} failed - expected caretOffset: ${expected.caretOffset}\nactual caretOffset:${actual.caretOffset}`);
+                }
+            }
+        }
+
+        public verifyBraceCompletionAtPosition(negative: boolean, openingBrace: string) {
+
+            const openBraceMap = ts.createMapFromTemplate<ts.CharacterCodes>({
+                "(": ts.CharacterCodes.openParen,
+                "{": ts.CharacterCodes.openBrace,
+                "[": ts.CharacterCodes.openBracket,
+                "'": ts.CharacterCodes.singleQuote,
+                '"': ts.CharacterCodes.doubleQuote,
+                "`": ts.CharacterCodes.backtick,
+                "<": ts.CharacterCodes.lessThan
+            });
+
+            const charCode = openBraceMap.get(openingBrace);
+
+            if (!charCode) {
+                throw this.raiseError(`Invalid openingBrace '${openingBrace}' specified.`);
+            }
+
+            const position = this.currentCaretPosition;
+
+            const validBraceCompletion = this.languageService.isValidBraceCompletionAtPosition(this.activeFile.fileName, position, charCode);
+
+            if (!negative && !validBraceCompletion) {
+                this.raiseError(`${position} is not a valid brace completion position for ${openingBrace}`);
+            }
+
+            if (negative && validBraceCompletion) {
+                this.raiseError(`${position} is a valid brace completion position for ${openingBrace}`);
+            }
+        }
+
+        public verifyJsxClosingTag(map: { [markerName: string]: ts.JsxClosingTagInfo | undefined }): void {
+            for (const markerName in map) {
+                this.goToMarker(markerName);
+                const actual = this.languageService.getJsxClosingTagAtPosition(this.activeFile.fileName, this.currentCaretPosition);
+                assert.deepEqual(actual, map[markerName]);
+            }
+        }
+
+        public verifyMatchingBracePosition(bracePosition: number, expectedMatchPosition: number) {
+            const actual = this.languageService.getBraceMatchingAtPosition(this.activeFile.fileName, bracePosition);
+
+            if (actual.length !== 2) {
+                this.raiseError(`verifyMatchingBracePosition failed - expected result to contain 2 spans, but it had ${actual.length}`);
+            }
+
+            let actualMatchPosition = -1;
+            if (bracePosition === actual[0].start) {
+                actualMatchPosition = actual[1].start;
+            }
+            else if (bracePosition === actual[1].start) {
+                actualMatchPosition = actual[0].start;
+            }
+            else {
+                this.raiseError(`verifyMatchingBracePosition failed - could not find the brace position: ${bracePosition} in the returned list: (${actual[0].start},${ts.textSpanEnd(actual[0])}) and (${actual[1].start},${ts.textSpanEnd(actual[1])})`);
+            }
+
+            if (actualMatchPosition !== expectedMatchPosition) {
+                this.raiseError(`verifyMatchingBracePosition failed - expected: ${actualMatchPosition},  actual: ${expectedMatchPosition}`);
+            }
+        }
+
+        public verifyNoMatchingBracePosition(bracePosition: number) {
+            const actual = this.languageService.getBraceMatchingAtPosition(this.activeFile.fileName, bracePosition);
+
+            if (actual.length !== 0) {
+                this.raiseError("verifyNoMatchingBracePosition failed - expected: 0 spans, actual: " + actual.length);
+            }
+        }
+
+        public verifySpanOfEnclosingComment(negative: boolean, onlyMultiLineDiverges?: boolean) {
+            const expected = !negative;
+            const position = this.currentCaretPosition;
+            const fileName = this.activeFile.fileName;
+            const actual = !!this.languageService.getSpanOfEnclosingComment(fileName, position, /*onlyMultiLine*/ false);
+            const actualOnlyMultiLine = !!this.languageService.getSpanOfEnclosingComment(fileName, position, /*onlyMultiLine*/ true);
+            if (expected !== actual || onlyMultiLineDiverges === (actual === actualOnlyMultiLine)) {
+                this.raiseError(`verifySpanOfEnclosingComment failed:
+                position: '${position}'
+                fileName: '${fileName}'
+                onlyMultiLineDiverges: '${onlyMultiLineDiverges}'
+                actual: '${actual}'
+                actualOnlyMultiLine: '${actualOnlyMultiLine}'
+                expected: '${expected}'.`);
+            }
+        }
+
+        public verifyNavigateTo(options: ReadonlyArray<FourSlashInterface.VerifyNavigateToOptions>): void {
+            for (const { pattern, expected, fileName } of options) {
+                const items = this.languageService.getNavigateToItems(pattern, /*maxResultCount*/ undefined, fileName);
+                this.assertObjectsEqual(items, expected.map((e): ts.NavigateToItem => ({
+                    name: e.name,
+                    kind: e.kind,
+                    kindModifiers: e.kindModifiers || "",
+                    matchKind: e.matchKind || "exact",
+                    isCaseSensitive: e.isCaseSensitive === undefined ? true : e.isCaseSensitive,
+                    fileName: e.range.fileName,
+                    textSpan: ts.createTextSpanFromRange(e.range),
+                    containerName: e.containerName || "",
+                    containerKind: e.containerKind || ts.ScriptElementKind.unknown,
+                })));
+            }
+        }
+
+        public verifyNavigationBar(json: any, options: { checkSpans?: boolean } | undefined) {
+            this.verifyNavigationTreeOrBar(json, this.languageService.getNavigationBarItems(this.activeFile.fileName), "Bar", options);
+        }
+
+        public verifyNavigationTree(json: any, options: { checkSpans?: boolean } | undefined) {
+            this.verifyNavigationTreeOrBar(json, this.languageService.getNavigationTree(this.activeFile.fileName), "Tree", options);
+        }
+
+        private verifyNavigationTreeOrBar(json: any, tree: any, name: "Tree" | "Bar", options: { checkSpans?: boolean } | undefined) {
+            if (JSON.stringify(tree, replacer) !== JSON.stringify(json)) {
+                this.raiseError(`verifyNavigation${name} failed - expected: ${stringify(json)}, got: ${stringify(tree, replacer)}`);
+            }
+
+            function replacer(key: string, value: any) {
+                switch (key) {
+                    case "spans":
+                    case "nameSpan":
+                        return options && options.checkSpans ? value : undefined;
+                    case "start":
+                    case "length":
+                        // Never omit the values in a span, even if they are 0.
+                        return value;
+                    case "childItems":
+                        return !value || value.length === 0 ? undefined : value;
+                    default:
+                        // Omit falsy values, those are presumed to be the default.
+                        return value || undefined;
+                }
+            }
+        }
+
+        public printNavigationItems(searchValue: string) {
+            const items = this.languageService.getNavigateToItems(searchValue);
+            Harness.IO.log(`NavigationItems list (${items.length} items)`);
+            for (const item of items) {
+                Harness.IO.log(`name: ${item.name}, kind: ${item.kind}, parentName: ${item.containerName}, fileName: ${item.fileName}`);
+            }
+        }
+
+        public printNavigationBar() {
+            const items = this.languageService.getNavigationBarItems(this.activeFile.fileName);
+            Harness.IO.log(`Navigation bar (${items.length} items)`);
+            for (const item of items) {
+                Harness.IO.log(`${ts.repeatString(" ", item.indent)}name: ${item.text}, kind: ${item.kind}, childItems: ${item.childItems.map(child => child.text)}`);
+            }
+        }
+
+        private getOccurrencesAtCurrentPosition() {
+            return this.languageService.getOccurrencesAtPosition(this.activeFile.fileName, this.currentCaretPosition);
+        }
+
+        public verifyOccurrencesAtPositionListContains(fileName: string, start: number, end: number, isWriteAccess?: boolean) {
+            const occurrences = this.getOccurrencesAtCurrentPosition();
+
+            if (!occurrences || occurrences.length === 0) {
+                return this.raiseError("verifyOccurrencesAtPositionListContains failed - found 0 references, expected at least one.");
+            }
+
+            for (const occurrence of occurrences) {
+                if (occurrence && occurrence.fileName === fileName && occurrence.textSpan.start === start && ts.textSpanEnd(occurrence.textSpan) === end) {
+                    if (typeof isWriteAccess !== "undefined" && occurrence.isWriteAccess !== isWriteAccess) {
+                        this.raiseError(`verifyOccurrencesAtPositionListContains failed - item isWriteAccess value does not match, actual: ${occurrence.isWriteAccess}, expected: ${isWriteAccess}.`);
+                    }
+                    return;
+                }
+            }
+
+            const missingItem = { fileName, start, end, isWriteAccess };
+            this.raiseError(`verifyOccurrencesAtPositionListContains failed - could not find the item: ${stringify(missingItem)} in the returned list: (${stringify(occurrences)})`);
+        }
+
+        public verifyOccurrencesAtPositionListCount(expectedCount: number) {
+            const occurrences = this.getOccurrencesAtCurrentPosition();
+            const actualCount = occurrences ? occurrences.length : 0;
+            if (expectedCount !== actualCount) {
+                this.raiseError(`verifyOccurrencesAtPositionListCount failed - actual: ${actualCount}, expected:${expectedCount}`);
+            }
+        }
+
+        private getDocumentHighlightsAtCurrentPosition(fileNamesToSearch: ReadonlyArray<string>) {
+            const filesToSearch = fileNamesToSearch.map(name => ts.combinePaths(this.basePath, name));
+            return this.languageService.getDocumentHighlights(this.activeFile.fileName, this.currentCaretPosition, filesToSearch);
+        }
+
+        public verifyRangesAreOccurrences(isWriteAccess?: boolean, ranges?: Range[]) {
+            ranges = ranges || this.getRanges();
+            assert(ranges.length);
+            for (const r of ranges) {
+                this.goToRangeStart(r);
+                this.verifyOccurrencesAtPositionListCount(ranges.length);
+                for (const range of ranges) {
+                    this.verifyOccurrencesAtPositionListContains(range.fileName, range.pos, range.end, isWriteAccess);
+                }
+            }
+        }
+
+        public verifyRangesWithSameTextAreRenameLocations(...texts: string[]) {
+            if (texts.length) {
+                texts.forEach(text => this.verifyRangesAreRenameLocations(this.rangesByText().get(text)!));
+            }
+            else {
+                this.rangesByText().forEach(ranges => this.verifyRangesAreRenameLocations(ranges));
+            }
+        }
+
+        public verifyRangesWithSameTextAreDocumentHighlights() {
+            this.rangesByText().forEach(ranges => this.verifyRangesAreDocumentHighlights(ranges, /*options*/ undefined));
+        }
+
+        public verifyDocumentHighlightsOf(startRange: Range, ranges: Range[], options: FourSlashInterface.VerifyDocumentHighlightsOptions | undefined) {
+            const fileNames = options && options.filesToSearch || unique(ranges, range => range.fileName);
+            this.goToRangeStart(startRange);
+            this.verifyDocumentHighlights(ranges, fileNames);
+        }
+
+        public verifyRangesAreDocumentHighlights(ranges: Range[] | undefined, options: FourSlashInterface.VerifyDocumentHighlightsOptions | undefined) {
+            ranges = ranges || this.getRanges();
+            assert(ranges.length);
+            const fileNames = options && options.filesToSearch || unique(ranges, range => range.fileName);
+            for (const range of ranges) {
+                this.goToRangeStart(range);
+                this.verifyDocumentHighlights(ranges, fileNames);
+            }
+        }
+
+        public verifyNoDocumentHighlights(startRange: Range) {
+            this.goToRangeStart(startRange);
+            const documentHighlights = this.getDocumentHighlightsAtCurrentPosition([this.activeFile.fileName]);
+            const numHighlights = ts.length(documentHighlights);
+            if (numHighlights > 0) {
+                this.raiseError(`verifyNoDocumentHighlights failed - unexpectedly got ${numHighlights} highlights`);
+            }
+        }
+
+        private verifyDocumentHighlights(expectedRanges: Range[], fileNames: ReadonlyArray<string> = [this.activeFile.fileName]) {
+            fileNames = ts.map(fileNames, ts.normalizePath);
+            const documentHighlights = this.getDocumentHighlightsAtCurrentPosition(fileNames) || [];
+
+            for (const dh of documentHighlights) {
+                if (fileNames.indexOf(dh.fileName) === -1) {
+                    this.raiseError(`verifyDocumentHighlights failed - got highlights in unexpected file name ${dh.fileName}`);
+                }
+            }
+
+            for (const fileName of fileNames) {
+                const expectedRangesInFile = expectedRanges.filter(r => ts.normalizePath(r.fileName) === fileName);
+                const highlights = ts.find(documentHighlights, dh => dh.fileName === fileName);
+                const spansInFile = highlights ? highlights.highlightSpans.sort((s1, s2) => s1.textSpan.start - s2.textSpan.start) : [];
+
+                if (expectedRangesInFile.length !== spansInFile.length) {
+                    this.raiseError(`verifyDocumentHighlights failed - In ${fileName}, expected ${expectedRangesInFile.length} highlights, got ${spansInFile.length}`);
+                }
+
+                ts.zipWith(expectedRangesInFile, spansInFile, (expectedRange, span) => {
+                    if (span.textSpan.start !== expectedRange.pos || ts.textSpanEnd(span.textSpan) !== expectedRange.end) {
+                        this.raiseError(`verifyDocumentHighlights failed - span does not match, actual: ${stringify(span.textSpan)}, expected: ${expectedRange.pos}--${expectedRange.end}`);
+                    }
+                });
+            }
+        }
+
+        public verifyCodeFixAvailable(negative: boolean, expected: FourSlashInterface.VerifyCodeFixAvailableOptions[] | string | undefined): void {
+            const codeFixes = this.getCodeFixes(this.activeFile.fileName);
+            if (negative) {
+                if (typeof expected === "undefined") {
+                    this.assertObjectsEqual(codeFixes, ts.emptyArray);
+                }
+                else if (typeof expected === "string") {
+                    if (codeFixes.some(fix => fix.fixName === expected)) {
+                        this.raiseError(`Expected not to find a fix with the name '${expected}', but one exists.`);
+                    }
+                }
+                else {
+                    assert(typeof expected === "undefined" || typeof expected === "string", "With a negated assertion, 'expected' must be undefined or a string value of a codefix name.");
+                }
+            }
+            else if (typeof expected === "string") {
+                this.assertObjectsEqual(codeFixes.map(fix => fix.fixName), [expected]);
+            }
+            else {
+                const actuals = codeFixes.map((fix): FourSlashInterface.VerifyCodeFixAvailableOptions => ({ description: fix.description, commands: fix.commands }));
+                this.assertObjectsEqual(actuals, negative ? ts.emptyArray : expected);
+            }
+        }
+
+        public verifyApplicableRefactorAvailableAtMarker(negative: boolean, markerName: string) {
+            const isAvailable = this.getApplicableRefactors(this.getMarkerByName(markerName)).length > 0;
+            if (negative && isAvailable) {
+                this.raiseError(`verifyApplicableRefactorAvailableAtMarker failed - expected no refactor at marker ${markerName} but found some.`);
+            }
+            if (!negative && !isAvailable) {
+                this.raiseError(`verifyApplicableRefactorAvailableAtMarker failed - expected a refactor at marker ${markerName} but found none.`);
+            }
+        }
+
+        private getSelection(): ts.TextRange {
+            return {
+                pos: this.currentCaretPosition,
+                end: this.selectionEnd === -1 ? this.currentCaretPosition : this.selectionEnd
+            };
+        }
+
+        public verifyRefactorAvailable(negative: boolean, name: string, actionName?: string) {
+            let refactors = this.getApplicableRefactorsAtSelection();
+            refactors = refactors.filter(r => r.name === name && (actionName === undefined || r.actions.some(a => a.name === actionName)));
+            const isAvailable = refactors.length > 0;
+
+            if (negative) {
+                if (isAvailable) {
+                    this.raiseError(`verifyApplicableRefactorAvailableForRange failed - expected no refactor but found: ${refactors.map(r => r.name).join(", ")}`);
+                }
+            }
+            else {
+                if (!isAvailable) {
+                    this.raiseError(`verifyApplicableRefactorAvailableForRange failed - expected a refactor but found none.`);
+                }
+                if (refactors.length > 1) {
+                    this.raiseError(`${refactors.length} available refactors both have name ${name} and action ${actionName}`);
+                }
+            }
+        }
+
+        public verifyRefactorsAvailable(names: ReadonlyArray<string>): void {
+            assert.deepEqual(unique(this.getApplicableRefactorsAtSelection(), r => r.name), names);
+        }
+
+        public verifyApplicableRefactorAvailableForRange(negative: boolean) {
+            const ranges = this.getRanges();
+            if (!(ranges && ranges.length === 1)) {
+                throw new Error("Exactly one refactor range is allowed per test.");
+            }
+
+            const isAvailable = this.getApplicableRefactors(ts.first(ranges)).length > 0;
+            if (negative && isAvailable) {
+                this.raiseError(`verifyApplicableRefactorAvailableForRange failed - expected no refactor but found some.`);
+            }
+            if (!negative && !isAvailable) {
+                this.raiseError(`verifyApplicableRefactorAvailableForRange failed - expected a refactor but found none.`);
+            }
+        }
+
+        public applyRefactor({ refactorName, actionName, actionDescription, newContent: newContentWithRenameMarker }: FourSlashInterface.ApplyRefactorOptions) {
+            const range = this.getSelection();
+            const refactors = this.getApplicableRefactorsAtSelection();
+            const refactorsWithName = refactors.filter(r => r.name === refactorName);
+            if (refactorsWithName.length === 0) {
+                this.raiseError(`The expected refactor: ${refactorName} is not available at the marker location.\nAvailable refactors: ${refactors.map(r => r.name)}`);
+            }
+
+            const action = ts.firstDefined(refactorsWithName, refactor => refactor.actions.find(a => a.name === actionName));
+            if (!action) {
+                throw this.raiseError(`The expected action: ${actionName} is not included in: ${ts.flatMap(refactorsWithName, r => r.actions.map(a => a.name))}`);
+            }
+            if (action.description !== actionDescription) {
+                this.raiseError(`Expected action description to be ${JSON.stringify(actionDescription)}, got: ${JSON.stringify(action.description)}`);
+            }
+
+            const editInfo = this.languageService.getEditsForRefactor(this.activeFile.fileName, this.formatCodeSettings, range, refactorName, actionName, ts.emptyOptions)!;
+            for (const edit of editInfo.edits) {
+                this.applyEdits(edit.fileName, edit.textChanges, /*isFormattingEdit*/ false);
+            }
+
+            let renameFilename: string | undefined;
+            let renamePosition: number | undefined;
+
+            const newFileContents = typeof newContentWithRenameMarker === "string" ? { [this.activeFile.fileName]: newContentWithRenameMarker } : newContentWithRenameMarker;
+            for (const fileName in newFileContents) {
+                const { renamePosition: rp, newContent } = TestState.parseNewContent(newFileContents[fileName]);
+                if (renamePosition === undefined) {
+                    renameFilename = fileName;
+                    renamePosition = rp;
+                }
+                else {
+                    ts.Debug.assert(rp === undefined);
+                }
+                this.verifyFileContent(fileName, newContent);
+
+            }
+
+            if (renamePosition === undefined) {
+                if (editInfo.renameLocation !== undefined) {
+                    this.raiseError(`Did not expect a rename location, got ${editInfo.renameLocation}`);
+                }
+            }
+            else {
+                this.assertObjectsEqual(editInfo.renameFilename, renameFilename);
+                if (renamePosition !== editInfo.renameLocation) {
+                    this.raiseError(`Expected rename position of ${renamePosition}, but got ${editInfo.renameLocation}`);
+                }
+            }
+        }
+
+        private static parseNewContent(newContentWithRenameMarker: string): { readonly renamePosition: number | undefined, readonly newContent: string } {
+            const renamePosition = newContentWithRenameMarker.indexOf("/*RENAME*/");
+            if (renamePosition === -1) {
+                return { renamePosition: undefined, newContent: newContentWithRenameMarker };
+            }
+            else {
+                const newContent = newContentWithRenameMarker.slice(0, renamePosition) + newContentWithRenameMarker.slice(renamePosition + "/*RENAME*/".length);
+                return { renamePosition, newContent };
+            }
+        }
+
+        public noMoveToNewFile() {
+            const ranges = this.getRanges();
+            assert(ranges.length);
+            for (const range of ranges) {
+                for (const refactor of this.getApplicableRefactors(range, { allowTextChangesInNewFiles: true })) {
+                    if (refactor.name === "Move to a new file") {
+                        ts.Debug.fail("Did not expect to get 'move to a new file' refactor");
+                    }
+                }
+            }
+        }
+
+        public moveToNewFile(options: FourSlashInterface.MoveToNewFileOptions): void {
+            assert(this.getRanges().length === 1);
+            const range = this.getRanges()[0];
+            const refactor = ts.find(this.getApplicableRefactors(range, { allowTextChangesInNewFiles: true }), r => r.name === "Move to a new file")!;
+            assert(refactor.actions.length === 1);
+            const action = ts.first(refactor.actions);
+            assert(action.name === "Move to a new file" && action.description === "Move to a new file");
+
+            const editInfo = this.languageService.getEditsForRefactor(range.fileName, this.formatCodeSettings, range, refactor.name, action.name, options.preferences || ts.emptyOptions)!;
+            this.verifyNewContent({ newFileContent: options.newFileContents }, editInfo.edits);
+        }
+
+        private testNewFileContents(edits: ReadonlyArray<ts.FileTextChanges>, newFileContents: { [fileName: string]: string }, description: string): void {
+            for (const { fileName, textChanges } of edits) {
+                const newContent = newFileContents[fileName];
+                if (newContent === undefined) {
+                    this.raiseError(`${description} - There was an edit in ${fileName} but new content was not specified.`);
+                }
+
+                const fileContent = this.tryGetFileContent(fileName);
+                if (fileContent !== undefined) {
+                    const actualNewContent = ts.textChanges.applyChanges(fileContent, textChanges);
+                    assert.equal(actualNewContent, newContent, `new content for ${fileName}`);
+                }
+                else {
+                    // Creates a new file.
+                    assert(textChanges.length === 1);
+                    const change = ts.first(textChanges);
+                    assert.deepEqual(change.span, ts.createTextSpan(0, 0));
+                    assert.equal(change.newText, newContent, `${description} - Content for ${fileName}`);
+                }
+            }
+
+            for (const fileName in newFileContents) {
+                if (!edits.some(e => e.fileName === fileName)) {
+                    ts.Debug.fail(`${description} - Asserted new contents of ${fileName} but there were no edits`);
+                }
+            }
+        }
+
+        public verifyFileAfterApplyingRefactorAtMarker(
+            markerName: string,
+            expectedContent: string,
+            refactorNameToApply: string,
+            actionName: string,
+            formattingOptions?: ts.FormatCodeSettings) {
+
+            formattingOptions = formattingOptions || this.formatCodeSettings;
+            const marker = this.getMarkerByName(markerName);
+
+            const applicableRefactors = this.languageService.getApplicableRefactors(this.activeFile.fileName, marker.position, ts.emptyOptions);
+            const applicableRefactorToApply = ts.find(applicableRefactors, refactor => refactor.name === refactorNameToApply);
+
+            if (!applicableRefactorToApply) {
+                this.raiseError(`The expected refactor: ${refactorNameToApply} is not available at the marker location.`);
+            }
+
+            const editInfo = this.languageService.getEditsForRefactor(marker.fileName, formattingOptions, marker.position, refactorNameToApply, actionName, ts.emptyOptions)!;
+
+            for (const edit of editInfo.edits) {
+                this.applyEdits(edit.fileName, edit.textChanges, /*isFormattingEdit*/ false);
+            }
+            const actualContent = this.getFileContent(marker.fileName);
+
+            if (actualContent !== expectedContent) {
+                this.raiseError(`verifyFileAfterApplyingRefactors failed:\n${showTextDiff(expectedContent, actualContent)}`);
+            }
+        }
+
+        public printAvailableCodeFixes() {
+            const codeFixes = this.getCodeFixes(this.activeFile.fileName);
+            Harness.IO.log(stringify(codeFixes));
+        }
+
+        // Get the text of the entire line the caret is currently at
+        private getCurrentLineContent() {
+            const text = this.getFileContent(this.activeFile.fileName);
+
+            const pos = this.currentCaretPosition;
+            let startPos = pos, endPos = pos;
+
+            while (startPos > 0) {
+                const ch = text.charCodeAt(startPos - 1);
+                if (ch === ts.CharacterCodes.carriageReturn || ch === ts.CharacterCodes.lineFeed) {
+                    break;
+                }
+
+                startPos--;
+            }
+
+            while (endPos < text.length) {
+                const ch = text.charCodeAt(endPos);
+
+                if (ch === ts.CharacterCodes.carriageReturn || ch === ts.CharacterCodes.lineFeed) {
+                    break;
+                }
+
+                endPos++;
+            }
+
+            return text.substring(startPos, endPos);
+        }
+
+        private findFile(indexOrName: string | number): FourSlashFile {
+            if (typeof indexOrName === "number") {
+                const index = indexOrName;
+                if (index >= this.testData.files.length) {
+                    throw new Error(`File index (${index}) in openFile was out of range. There are only ${this.testData.files.length} files in this test.`);
+                }
+                else {
+                    return this.testData.files[index];
+                }
+            }
+            else if (ts.isString(indexOrName)) {
+                const { file, availableNames } = this.tryFindFileWorker(indexOrName);
+                if (!file) {
+                    throw new Error(`No test file named "${indexOrName}" exists. Available file names are: ${availableNames.join(", ")}`);
+                }
+                return file;
+            }
+            else {
+                return ts.Debug.assertNever(indexOrName);
+            }
+        }
+
+        private tryFindFileWorker(name: string): { readonly file: FourSlashFile | undefined; readonly availableNames: ReadonlyArray<string>; } {
+            name = ts.normalizePath(name);
+            // names are stored in the compiler with this relative path, this allows people to use goTo.file on just the fileName
+            name = name.indexOf("/") === -1 ? (this.basePath + "/" + name) : name;
+
+            const availableNames: string[] = [];
+            const file = ts.forEach(this.testData.files, file => {
+                const fn = ts.normalizePath(file.fileName);
+                if (fn) {
+                    if (fn === name) {
+                        return file;
+                    }
+                    availableNames.push(fn);
+                }
+            });
+            return { file, availableNames };
+        }
+
+        private hasFile(name: string): boolean {
+            return this.tryFindFileWorker(name).file !== undefined;
+        }
+
+        private getLineColStringAtPosition(position: number) {
+            const pos = this.languageServiceAdapterHost.positionToLineAndCharacter(this.activeFile.fileName, position);
+            return `line ${(pos.line + 1)}, col ${pos.character}`;
+        }
+
+        public getMarkerByName(markerName: string) {
+            const markerPos = this.testData.markerPositions.get(markerName);
+            if (markerPos === undefined) {
+                throw new Error(`Unknown marker "${markerName}" Available markers: ${this.getMarkerNames().map(m => "\"" + m + "\"").join(", ")}`);
+            }
+            else {
+                return markerPos;
+            }
+        }
+
+        public setCancelled(numberOfCalls: number): void {
+            this.cancellationToken.setCancelled(numberOfCalls);
+        }
+
+        public resetCancelled(): void {
+            this.cancellationToken.resetCancelled();
+        }
+
+        public getEditsForFileRename({ oldPath, newPath, newFileContents, preferences }: FourSlashInterface.GetEditsForFileRenameOptions): void {
+            const test = (fileContents: { readonly [fileName: string]: string }, description: string): void => {
+                const changes = this.languageService.getEditsForFileRename(oldPath, newPath, this.formatCodeSettings, preferences);
+                this.testNewFileContents(changes, fileContents, description);
+            };
+
+            ts.Debug.assert(!this.hasFile(newPath), "initially, newPath should not exist");
+
+            test(newFileContents, "with file not yet moved");
+
+            this.languageServiceAdapterHost.renameFileOrDirectory(oldPath, newPath);
+            this.languageService.cleanupSemanticCache();
+            const pathUpdater = ts.getPathUpdater(oldPath, newPath, ts.createGetCanonicalFileName(/*useCaseSensitiveFileNames*/ false), /*sourceMapper*/ undefined);
+            test(renameKeys(newFileContents, key => pathUpdater(key) || key), "with file moved");
+        }
+
+        private getApplicableRefactorsAtSelection() {
+            return this.getApplicableRefactorsWorker(this.getSelection(), this.activeFile.fileName);
+        }
+        private getApplicableRefactors(rangeOrMarker: Range | Marker, preferences = ts.emptyOptions): ReadonlyArray<ts.ApplicableRefactorInfo> {
+            return this.getApplicableRefactorsWorker("position" in rangeOrMarker ? rangeOrMarker.position : rangeOrMarker, rangeOrMarker.fileName, preferences);
+        }
+        private getApplicableRefactorsWorker(positionOrRange: number | ts.TextRange, fileName: string, preferences = ts.emptyOptions): ReadonlyArray<ts.ApplicableRefactorInfo> {
+            return this.languageService.getApplicableRefactors(fileName, positionOrRange, preferences) || ts.emptyArray;
+        }
+
+        public configurePlugin(pluginName: string, configuration: any): void {
+            (<ts.server.SessionClient>this.languageService).configurePlugin(pluginName, configuration);
+        }
+    }
+
+    function updateTextRangeForTextChanges({ pos, end }: ts.TextRange, textChanges: ReadonlyArray<ts.TextChange>): ts.TextRange {
+        forEachTextChange(textChanges, change => {
+            const update = (p: number): number => updatePosition(p, change.span.start, ts.textSpanEnd(change.span), change.newText);
+            pos = update(pos);
+            end = update(end);
+        });
+        return { pos, end };
+    }
+
+    /** Apply each textChange in order, updating future changes to account for the text offset of previous changes. */
+    function forEachTextChange(changes: ReadonlyArray<ts.TextChange>, cb: (change: ts.TextChange) => void): void {
+        // Copy this so we don't ruin someone else's copy
+        changes = JSON.parse(JSON.stringify(changes));
+        for (let i = 0; i < changes.length; i++) {
+            const change = changes[i];
+            cb(change);
+            const changeDelta = change.newText.length - change.span.length;
+            for (let j = i + 1; j < changes.length; j++) {
+                if (changes[j].span.start >= change.span.start) {
+                    changes[j].span.start += changeDelta;
+                }
+            }
+        }
+    }
+
+    function updatePosition(position: number, editStart: number, editEnd: number, { length }: string): number {
+        // If inside the edit, return -1 to mark as invalid
+        return position <= editStart ? position : position < editEnd ? -1 : position + length - + (editEnd - editStart);
+    }
+
+    function renameKeys<T>(obj: { readonly [key: string]: T }, renameKey: (key: string) => string): { readonly [key: string]: T } {
+        const res: { [key: string]: T } = {};
+        for (const key in obj) {
+            res[renameKey(key)] = obj[key];
+        }
+        return res;
+    }
+
+    export function runFourSlashTest(basePath: string, testType: FourSlashTestType, fileName: string) {
+        const content = Harness.IO.readFile(fileName)!;
+        runFourSlashTestContent(basePath, testType, content, fileName);
+    }
+
+    export function runFourSlashTestContent(basePath: string, testType: FourSlashTestType, content: string, fileName: string): void {
+        // Give file paths an absolute path for the virtual file system
+        const absoluteBasePath = ts.combinePaths(Harness.virtualFileSystemRoot, basePath);
+        const absoluteFileName = ts.combinePaths(Harness.virtualFileSystemRoot, fileName);
+
+        // Parse out the files and their metadata
+        const testData = parseTestData(absoluteBasePath, content, absoluteFileName);
+        const state = new TestState(absoluteBasePath, testType, testData);
+        const output = ts.transpileModule(content, { reportDiagnostics: true, compilerOptions: { target: ts.ScriptTarget.ES2015 } });
+        if (output.diagnostics!.length > 0) {
+            throw new Error(`Syntax error in ${absoluteBasePath}: ${output.diagnostics![0].messageText}`);
+        }
+        runCode(output.outputText, state);
+    }
+
+    function runCode(code: string, state: TestState): void {
+        // Compile and execute the test
+        const wrappedCode =
+            `(function(test, goTo, plugins, verify, edit, debug, format, cancellation, classification, completion, verifyOperationIsCancelled) {
+${code}
+})`;
+        try {
+            const test = new FourSlashInterface.Test(state);
+            const goTo = new FourSlashInterface.GoTo(state);
+            const plugins = new FourSlashInterface.Plugins(state);
+            const verify = new FourSlashInterface.Verify(state);
+            const edit = new FourSlashInterface.Edit(state);
+            const debug = new FourSlashInterface.Debug(state);
+            const format = new FourSlashInterface.Format(state);
+            const cancellation = new FourSlashInterface.Cancellation(state);
+            // tslint:disable-next-line:no-eval
+            const f = eval(wrappedCode);
+            f(test, goTo, plugins, verify, edit, debug, format, cancellation, FourSlashInterface.Classification, FourSlashInterface.Completion, verifyOperationIsCancelled);
+        }
+        catch (err) {
+            throw err;
+        }
+    }
+
+    function chompLeadingSpace(content: string) {
+        const lines = content.split("\n");
+        for (const line of lines) {
+            if ((line.length !== 0) && (line.charAt(0) !== " ")) {
+                return content;
+            }
+        }
+
+        return lines.map(s => s.substr(1)).join("\n");
+    }
+
+    function parseTestData(basePath: string, contents: string, fileName: string): FourSlashData {
+        // Regex for parsing options in the format "@Alpha: Value of any sort"
+        const optionRegex = /^\s*@(\w+): (.*)\s*/;
+
+        // List of all the subfiles we've parsed out
+        const files: FourSlashFile[] = [];
+        // Global options
+        const globalOptions: { [s: string]: string; } = {};
+        // Marker positions
+
+        // Split up the input file by line
+        // Note: IE JS engine incorrectly handles consecutive delimiters here when using RegExp split, so
+        // we have to string-based splitting instead and try to figure out the delimiting chars
+        const lines = contents.split("\n");
+
+        const markerPositions = ts.createMap<Marker>();
+        const markers: Marker[] = [];
+        const ranges: Range[] = [];
+
+        // Stuff related to the subfile we're parsing
+        let currentFileContent: string | undefined;
+        let currentFileName = fileName;
+        let currentFileSymlinks: string[] | undefined;
+        let currentFileOptions: { [s: string]: string } = {};
+
+        function nextFile() {
+            if (currentFileContent === undefined) return;
+
+            const file = parseFileContent(currentFileContent, currentFileName, markerPositions, markers, ranges);
+            file.fileOptions = currentFileOptions;
+            file.symlinks = currentFileSymlinks;
+
+            // Store result file
+            files.push(file);
+
+            currentFileContent = undefined;
+            currentFileOptions = {};
+            currentFileName = fileName;
+            currentFileSymlinks = undefined;
+        }
+
+        for (let line of lines) {
+            if (line.length > 0 && line.charAt(line.length - 1) === "\r") {
+                line = line.substr(0, line.length - 1);
+            }
+
+            if (line.substr(0, 4) === "////") {
+                const text = line.substr(4);
+                currentFileContent = currentFileContent === undefined ? text : currentFileContent + "\n" + text;
+            }
+            else if (line.substr(0, 2) === "//") {
+                // Comment line, check for global/file @options and record them
+                const match = optionRegex.exec(line.substr(2));
+                if (match) {
+                    const [key, value] = match.slice(1);
+                    if (!ts.contains(fileMetadataNames, key)) {
+                        // Check if the match is already existed in the global options
+                        if (globalOptions[key] !== undefined) {
+                            throw new Error(`Global option '${key}' already exists`);
+                        }
+                        globalOptions[key] = value;
+                    }
+                    else {
+                        switch (key) {
+                            case MetadataOptionNames.fileName:
+                                // Found an @FileName directive, if this is not the first then create a new subfile
+                                nextFile();
+                                currentFileName = ts.isRootedDiskPath(value) ? value : basePath + "/" + value;
+                                currentFileOptions[key] = value;
+                                break;
+                            case MetadataOptionNames.symlink:
+                                currentFileSymlinks = ts.append(currentFileSymlinks, value);
+                                break;
+                            default:
+                                // Add other fileMetadata flag
+                                currentFileOptions[key] = value;
+                        }
+                    }
+                }
+            }
+            // Previously blank lines between fourslash content caused it to be considered as 2 files,
+            // Remove this behavior since it just causes errors now
+            else if (line !== "") {
+                // Code line, terminate current subfile if there is one
+                nextFile();
+            }
+        }
+
+        // @Filename is the only directive that can be used in a test that contains tsconfig.json file.
+        const config = ts.find(files, isConfig);
+        if (config) {
+            let directive = getNonFileNameOptionInFileList(files);
+            if (!directive) {
+                directive = getNonFileNameOptionInObject(globalOptions);
+            }
+            if (directive) {
+                throw Error(`It is not allowed to use ${config.fileName} along with directive '${directive}'`);
+            }
+        }
+
+        return {
+            markerPositions,
+            markers,
+            globalOptions,
+            files,
+            ranges
+        };
+    }
+
+    function isConfig(file: FourSlashFile): boolean {
+        return Harness.getConfigNameFromFileName(file.fileName) !== undefined;
+    }
+
+    function getNonFileNameOptionInFileList(files: FourSlashFile[]): string | undefined {
+        return ts.forEach(files, f => getNonFileNameOptionInObject(f.fileOptions));
+    }
+
+    function getNonFileNameOptionInObject(optionObject: { [s: string]: string }): string | undefined {
+        for (const option in optionObject) {
+            switch (option) {
+                case MetadataOptionNames.fileName:
+                case MetadataOptionNames.baselineFile:
+                case MetadataOptionNames.emitThisFile:
+                    break;
+                default:
+                    return option;
+            }
+        }
+        return undefined;
+    }
+
+    const enum State {
+        none,
+        inSlashStarMarker,
+        inObjectMarker
+    }
+
+    function reportError(fileName: string, line: number, col: number, message: string) {
+        const errorMessage = fileName + "(" + line + "," + col + "): " + message;
+        throw new Error(errorMessage);
+    }
+
+    function recordObjectMarker(fileName: string, location: LocationInformation, text: string, markerMap: ts.Map<Marker>, markers: Marker[]): Marker | undefined {
+        let markerValue: any;
+        try {
+            // Attempt to parse the marker value as JSON
+            markerValue = JSON.parse("{ " + text + " }");
+        }
+        catch (e) {
+            reportError(fileName, location.sourceLine, location.sourceColumn, "Unable to parse marker text " + e.message);
+        }
+
+        if (markerValue === undefined) {
+            reportError(fileName, location.sourceLine, location.sourceColumn, "Object markers can not be empty");
+            return undefined;
+        }
+
+        const marker: Marker = {
+            fileName,
+            position: location.position,
+            data: markerValue
+        };
+
+        // Object markers can be anonymous
+        if (markerValue.name) {
+            markerMap.set(markerValue.name, marker);
+        }
+
+        markers.push(marker);
+
+        return marker;
+    }
+
+    function recordMarker(fileName: string, location: LocationInformation, name: string, markerMap: ts.Map<Marker>, markers: Marker[]): Marker | undefined {
+        const marker: Marker = {
+            fileName,
+            position: location.position
+        };
+
+        // Verify markers for uniqueness
+        if (markerMap.has(name)) {
+            const message = "Marker '" + name + "' is duplicated in the source file contents.";
+            reportError(marker.fileName, location.sourceLine, location.sourceColumn, message);
+            return undefined;
+        }
+        else {
+            markerMap.set(name, marker);
+            markers.push(marker);
+            return marker;
+        }
+    }
+
+    function parseFileContent(content: string, fileName: string, markerMap: ts.Map<Marker>, markers: Marker[], ranges: Range[]): FourSlashFile {
+        content = chompLeadingSpace(content);
+
+        // Any slash-star comment with a character not in this string is not a marker.
+        const validMarkerChars = "ABCDEFGHIJKLMNOPQRSTUVWXYZabcdefghijklmnopqrstuvwxyz$1234567890_";
+
+        /// The file content (minus metacharacters) so far
+        let output = "";
+
+        /// The current marker (or maybe multi-line comment?) we're parsing, possibly
+        let openMarker: LocationInformation | undefined;
+
+        /// A stack of the open range markers that are still unclosed
+        const openRanges: RangeLocationInformation[] = [];
+
+        /// A list of ranges we've collected so far */
+        let localRanges: Range[] = [];
+
+        /// The latest position of the start of an unflushed plain text area
+        let lastNormalCharPosition = 0;
+
+        /// The total number of metacharacters removed from the file (so far)
+        let difference = 0;
+
+        /// The fourslash file state object we are generating
+        let state: State = State.none;
+
+        /// Current position data
+        let line = 1;
+        let column = 1;
+
+        const flush = (lastSafeCharIndex: number | undefined) => {
+            output = output + content.substr(lastNormalCharPosition, lastSafeCharIndex === undefined ? undefined : lastSafeCharIndex - lastNormalCharPosition);
+        };
+
+        if (content.length > 0) {
+            let previousChar = content.charAt(0);
+            for (let i = 1; i < content.length; i++) {
+                const currentChar = content.charAt(i);
+                switch (state) {
+                    case State.none:
+                        if (previousChar === "[" && currentChar === "|") {
+                            // found a range start
+                            openRanges.push({
+                                position: (i - 1) - difference,
+                                sourcePosition: i - 1,
+                                sourceLine: line,
+                                sourceColumn: column,
+                            });
+                            // copy all text up to marker position
+                            flush(i - 1);
+                            lastNormalCharPosition = i + 1;
+                            difference += 2;
+                        }
+                        else if (previousChar === "|" && currentChar === "]") {
+                            // found a range end
+                            const rangeStart = openRanges.pop();
+                            if (!rangeStart) {
+                                throw reportError(fileName, line, column, "Found range end with no matching start.");
+                            }
+
+                            const range: Range = {
+                                fileName,
+                                pos: rangeStart.position,
+                                end: (i - 1) - difference,
+                                marker: rangeStart.marker
+                            };
+                            localRanges.push(range);
+
+                            // copy all text up to range marker position
+                            flush(i - 1);
+                            lastNormalCharPosition = i + 1;
+                            difference += 2;
+                        }
+                        else if (previousChar === "/" && currentChar === "*") {
+                            // found a possible marker start
+                            state = State.inSlashStarMarker;
+                            openMarker = {
+                                position: (i - 1) - difference,
+                                sourcePosition: i - 1,
+                                sourceLine: line,
+                                sourceColumn: column,
+                            };
+                        }
+                        else if (previousChar === "{" && currentChar === "|") {
+                            // found an object marker start
+                            state = State.inObjectMarker;
+                            openMarker = {
+                                position: (i - 1) - difference,
+                                sourcePosition: i - 1,
+                                sourceLine: line,
+                                sourceColumn: column,
+                            };
+                            flush(i - 1);
+                        }
+                        break;
+
+                    case State.inObjectMarker:
+                        // Object markers are only ever terminated by |} and have no content restrictions
+                        if (previousChar === "|" && currentChar === "}") {
+                            // Record the marker
+                            const objectMarkerNameText = content.substring(openMarker!.sourcePosition + 2, i - 1).trim();
+                            const marker = recordObjectMarker(fileName, openMarker!, objectMarkerNameText, markerMap, markers);
+
+                            if (openRanges.length > 0) {
+                                openRanges[openRanges.length - 1].marker = marker;
+                            }
+
+                            // Set the current start to point to the end of the current marker to ignore its text
+                            lastNormalCharPosition = i + 1;
+                            difference += i + 1 - openMarker!.sourcePosition;
+
+                            // Reset the state
+                            openMarker = undefined;
+                            state = State.none;
+                        }
+                        break;
+
+                    case State.inSlashStarMarker:
+                        if (previousChar === "*" && currentChar === "/") {
+                            // Record the marker
+                            // start + 2 to ignore the */, -1 on the end to ignore the * (/ is next)
+                            const markerNameText = content.substring(openMarker!.sourcePosition + 2, i - 1).trim();
+                            const marker = recordMarker(fileName, openMarker!, markerNameText, markerMap, markers);
+
+                            if (openRanges.length > 0) {
+                                openRanges[openRanges.length - 1].marker = marker;
+                            }
+
+                            // Set the current start to point to the end of the current marker to ignore its text
+                            flush(openMarker!.sourcePosition);
+                            lastNormalCharPosition = i + 1;
+                            difference += i + 1 - openMarker!.sourcePosition;
+
+                            // Reset the state
+                            openMarker = undefined;
+                            state = State.none;
+                        }
+                        else if (validMarkerChars.indexOf(currentChar) < 0) {
+                            if (currentChar === "*" && i < content.length - 1 && content.charAt(i + 1) === "/") {
+                                // The marker is about to be closed, ignore the 'invalid' char
+                            }
+                            else {
+                                // We've hit a non-valid marker character, so we were actually in a block comment
+                                // Bail out the text we've gathered so far back into the output
+                                flush(i);
+                                lastNormalCharPosition = i;
+                                openMarker = undefined;
+
+                                state = State.none;
+                            }
+                        }
+                        break;
+                }
+
+                if (currentChar === "\n" && previousChar === "\r") {
+                    // Ignore trailing \n after a \r
+                    continue;
+                }
+                else if (currentChar === "\n" || currentChar === "\r") {
+                    line++;
+                    column = 1;
+                    continue;
+                }
+
+                column++;
+                previousChar = currentChar;
+            }
+        }
+
+        // Add the remaining text
+        flush(/*lastSafeCharIndex*/ undefined);
+
+        if (openRanges.length > 0) {
+            const openRange = openRanges[0];
+            reportError(fileName, openRange.sourceLine, openRange.sourceColumn, "Unterminated range.");
+        }
+
+        if (openMarker) {
+            reportError(fileName, openMarker.sourceLine, openMarker.sourceColumn, "Unterminated marker.");
+        }
+
+        // put ranges in the correct order
+        localRanges = localRanges.sort((a, b) => a.pos < b.pos ? -1 : a.pos === b.pos && a.end > b.end ? -1 : 1);
+        localRanges.forEach((r) => { ranges.push(r); });
+
+        return {
+            content: output,
+            fileOptions: {},
+            version: 0,
+            fileName,
+        };
+    }
+
+    function stringify(data: any, replacer?: (key: string, value: any) => any): string {
+        return JSON.stringify(data, replacer, 2);
+    }
+
+    /** Collects an array of unique outputs. */
+    function unique<T>(inputs: ReadonlyArray<T>, getOutput: (t: T) => string): string[] {
+        const set = ts.createMap<true>();
+        for (const input of inputs) {
+            const out = getOutput(input);
+            set.set(out, true);
+        }
+        return ts.arrayFrom(set.keys());
+    }
+
+    function toArray<T>(x: ArrayOrSingle<T>): ReadonlyArray<T> {
+        return ts.isArray(x) ? x : [x];
+    }
+
+    function makeWhitespaceVisible(text: string) {
+        return text.replace(/ /g, "\u00B7").replace(/\r/g, "\u00B6").replace(/\n/g, "\u2193\n").replace(/\t/g, "\u2192\   ");
+    }
+
+    function showTextDiff(expected: string, actual: string): string {
+        // Only show whitespace if the difference is whitespace-only.
+        if (differOnlyByWhitespace(expected, actual)) {
+            expected = makeWhitespaceVisible(expected);
+            actual = makeWhitespaceVisible(actual);
+        }
+        return displayExpectedAndActualString(expected, actual);
+    }
+
+    function differOnlyByWhitespace(a: string, b: string) {
+        return stripWhitespace(a) === stripWhitespace(b);
+    }
+
+    function stripWhitespace(s: string): string {
+        return s.replace(/\s/g, "");
+    }
+
+    function findDuplicatedElement<T>(a: ReadonlyArray<T>, equal: (a: T, b: T) => boolean): T | undefined {
+        for (let i = 0; i < a.length; i++) {
+            for (let j = i + 1; j < a.length; j++) {
+                if (equal(a[i], a[j])) {
+                    return a[i];
+                }
+            }
+        }
+    }
+
+    function displayExpectedAndActualString(expected: string, actual: string, quoted = false) {
+        const expectMsg = "\x1b[1mExpected\x1b[0m\x1b[31m";
+        const actualMsg = "\x1b[1mActual\x1b[0m\x1b[31m";
+        const expectedString = quoted ? "\"" + expected + "\"" : expected;
+        const actualString = quoted ? "\"" + actual + "\"" : actual;
+        return `\n${expectMsg}:\n${expectedString}\n\n${actualMsg}:\n${actualString}`;
+    }
+}
+
+namespace FourSlashInterface {
+    export class Test {
+        constructor(private state: FourSlash.TestState) {
+        }
+
+        public markers(): FourSlash.Marker[] {
+            return this.state.getMarkers();
+        }
+
+        public markerNames(): string[] {
+            return this.state.getMarkerNames();
+        }
+
+        public marker(name: string): FourSlash.Marker {
+            return this.state.getMarkerByName(name);
+        }
+
+        public markerName(m: FourSlash.Marker) {
+            return this.state.markerName(m);
+        }
+
+        public ranges(): FourSlash.Range[] {
+            return this.state.getRanges();
+        }
+
+        public spans(): ts.TextSpan[] {
+            return this.ranges().map(r => ts.createTextSpan(r.pos, r.end - r.pos));
+        }
+
+        public rangesByText(): ts.Map<FourSlash.Range[]> {
+            return this.state.rangesByText();
+        }
+
+        public markerByName(s: string): FourSlash.Marker {
+            return this.state.getMarkerByName(s);
+        }
+
+        public symbolsInScope(range: FourSlash.Range): ts.Symbol[] {
+            return this.state.symbolsInScope(range);
+        }
+
+        public setTypesRegistry(map: ts.MapLike<void>): void {
+            this.state.setTypesRegistry(map);
+        }
+    }
+
+    export class Plugins {
+        constructor(private state: FourSlash.TestState) {
+        }
+
+        public configurePlugin(pluginName: string, configuration: any): void {
+            this.state.configurePlugin(pluginName, configuration);
+        }
+    }
+
+    export class GoTo {
+        constructor(private state: FourSlash.TestState) {
+        }
+        // Moves the caret to the specified marker,
+        // or the anonymous marker ('/**/') if no name
+        // is given
+        public marker(name?: string | FourSlash.Marker) {
+            this.state.goToMarker(name);
+        }
+
+        public eachMarker(markers: ReadonlyArray<string>, action: (marker: FourSlash.Marker, index: number) => void): void;
+        public eachMarker(action: (marker: FourSlash.Marker, index: number) => void): void;
+        public eachMarker(a: ReadonlyArray<string> | ((marker: FourSlash.Marker, index: number) => void), b?: (marker: FourSlash.Marker, index: number) => void): void {
+            const markers = typeof a === "function" ? this.state.getMarkers() : a.map(m => this.state.getMarkerByName(m));
+            this.state.goToEachMarker(markers, typeof a === "function" ? a : b!);
+        }
+
+
+        public rangeStart(range: FourSlash.Range) {
+            this.state.goToRangeStart(range);
+        }
+
+        public eachRange(action: (range: FourSlash.Range) => void) {
+            this.state.goToEachRange(action);
+        }
+
+        public bof() {
+            this.state.goToBOF();
+        }
+
+        public eof() {
+            this.state.goToEOF();
+        }
+
+        public implementation() {
+            this.state.goToImplementation();
+        }
+
+        public position(position: number, fileNameOrIndex?: string | number): void {
+            if (fileNameOrIndex !== undefined) {
+                this.file(fileNameOrIndex);
+            }
+            this.state.goToPosition(position);
+        }
+
+        // Opens a file, given either its index as it
+        // appears in the test source, or its filename
+        // as specified in the test metadata
+        public file(indexOrName: number | string, content?: string, scriptKindName?: string): void {
+            this.state.openFile(indexOrName, content, scriptKindName);
+        }
+
+        public select(startMarker: string, endMarker: string) {
+            this.state.select(startMarker, endMarker);
+        }
+
+        public selectAllInFile(fileName: string) {
+            this.state.selectAllInFile(fileName);
+        }
+
+        public selectRange(range: FourSlash.Range): void {
+            this.state.selectRange(range);
+        }
+    }
+
+    export class VerifyNegatable {
+        public not: VerifyNegatable | undefined;
+
+        constructor(protected state: FourSlash.TestState, private negative = false) {
+            if (!negative) {
+                this.not = new VerifyNegatable(state, true);
+            }
+        }
+
+        public assertHasRanges(ranges: FourSlash.Range[]) {
+            assert(ranges.length !== 0, "Array of ranges is expected to be non-empty");
+        }
+
+        public noSignatureHelp(...markers: (string | FourSlash.Marker)[]): void {
+            this.state.verifySignatureHelpPresence(/*expectPresent*/ false, /*triggerReason*/ undefined, markers);
+        }
+
+        public noSignatureHelpForTriggerReason(reason: ts.SignatureHelpTriggerReason, ...markers: (string | FourSlash.Marker)[]): void {
+            this.state.verifySignatureHelpPresence(/*expectPresent*/ false, reason, markers);
+        }
+
+        public signatureHelpPresentForTriggerReason(reason: ts.SignatureHelpTriggerReason, ...markers: (string | FourSlash.Marker)[]): void {
+            this.state.verifySignatureHelpPresence(/*expectPresent*/ true, reason, markers);
+        }
+
+        public signatureHelp(...options: VerifySignatureHelpOptions[]): void {
+            this.state.verifySignatureHelp(options);
+        }
+
+        public errorExistsBetweenMarkers(startMarker: string, endMarker: string) {
+            this.state.verifyErrorExistsBetweenMarkers(startMarker, endMarker, !this.negative);
+        }
+
+        public errorExistsAfterMarker(markerName = "") {
+            this.state.verifyErrorExistsAfterMarker(markerName, !this.negative, /*after*/ true);
+        }
+
+        public errorExistsBeforeMarker(markerName = "") {
+            this.state.verifyErrorExistsAfterMarker(markerName, !this.negative, /*after*/ false);
+        }
+
+        public quickInfoExists() {
+            this.state.verifyQuickInfoExists(this.negative);
+        }
+
+        public typeDefinitionCountIs(expectedCount: number) {
+            this.state.verifyTypeDefinitionsCount(this.negative, expectedCount);
+        }
+
+        public implementationListIsEmpty() {
+            this.state.verifyImplementationListIsEmpty(this.negative);
+        }
+
+        public isValidBraceCompletionAtPosition(openingBrace: string) {
+            this.state.verifyBraceCompletionAtPosition(this.negative, openingBrace);
+        }
+
+        public jsxClosingTag(map: { [markerName: string]: ts.JsxClosingTagInfo | undefined }): void {
+            this.state.verifyJsxClosingTag(map);
+        }
+
+        public isInCommentAtPosition(onlyMultiLineDiverges?: boolean) {
+            this.state.verifySpanOfEnclosingComment(this.negative, onlyMultiLineDiverges);
+        }
+
+        public codeFix(options: VerifyCodeFixOptions) {
+            this.state.verifyCodeFix(options);
+        }
+
+        public codeFixAvailable(options?: VerifyCodeFixAvailableOptions[]) {
+            this.state.verifyCodeFixAvailable(this.negative, options);
+        }
+
+        public applicableRefactorAvailableAtMarker(markerName: string) {
+            this.state.verifyApplicableRefactorAvailableAtMarker(this.negative, markerName);
+        }
+
+        public applicableRefactorAvailableForRange() {
+            this.state.verifyApplicableRefactorAvailableForRange(this.negative);
+        }
+
+        public refactorsAvailable(names: ReadonlyArray<string>): void {
+            this.state.verifyRefactorsAvailable(names);
+        }
+
+        public refactorAvailable(name: string, actionName?: string) {
+            this.state.verifyRefactorAvailable(this.negative, name, actionName);
+        }
+    }
+
+    export class Verify extends VerifyNegatable {
+        constructor(state: FourSlash.TestState) {
+            super(state);
+        }
+
+        public completions(...optionsArray: VerifyCompletionsOptions[]) {
+            for (const options of optionsArray) {
+                this.state.verifyCompletions(options);
+            }
+        }
+
+        public quickInfoIs(expectedText: string, expectedDocumentation?: string) {
+            this.state.verifyQuickInfoString(expectedText, expectedDocumentation);
+        }
+
+        public quickInfoAt(markerName: string | FourSlash.Range, expectedText: string, expectedDocumentation?: string) {
+            this.state.verifyQuickInfoAt(markerName, expectedText, expectedDocumentation);
+        }
+
+        public quickInfos(namesAndTexts: { [name: string]: string }) {
+            this.state.verifyQuickInfos(namesAndTexts);
+        }
+
+        public caretAtMarker(markerName?: string) {
+            this.state.verifyCaretAtMarker(markerName);
+        }
+
+        public indentationIs(numberOfSpaces: number) {
+            this.state.verifyIndentationAtCurrentPosition(numberOfSpaces);
+        }
+
+        public indentationAtPositionIs(fileName: string, position: number, numberOfSpaces: number, indentStyle = ts.IndentStyle.Smart, baseIndentSize = 0) {
+            this.state.verifyIndentationAtPosition(fileName, position, numberOfSpaces, indentStyle, baseIndentSize);
+        }
+
+        public textAtCaretIs(text: string) {
+            this.state.verifyTextAtCaretIs(text);
+        }
+
+        /**
+         * Compiles the current file and evaluates 'expr' in a context containing
+         * the emitted output, then compares (using ===) the result of that expression
+         * to 'value'. Do not use this function with external modules as it is not supported.
+         */
+        public eval(expr: string, value: any) {
+            this.state.verifyEval(expr, value);
+        }
+
+        public currentLineContentIs(text: string) {
+            this.state.verifyCurrentLineContent(text);
+        }
+
+        public currentFileContentIs(text: string) {
+            this.state.verifyCurrentFileContent(text);
+        }
+
+        public formatDocumentChangesNothing(): void {
+            this.state.verifyFormatDocumentChangesNothing();
+        }
+
+        public goToDefinitionIs(endMarkers: ArrayOrSingle<string>) {
+            this.state.verifyGoToDefinitionIs(endMarkers);
+        }
+
+        public goToDefinition(startMarkerName: ArrayOrSingle<string>, endMarkerName: ArrayOrSingle<string>, range?: FourSlash.Range): void;
+        public goToDefinition(startsAndEnds: [ArrayOrSingle<string>, ArrayOrSingle<string>][] | { [startMarkerName: string]: ArrayOrSingle<string> }): void;
+        public goToDefinition(arg0: any, endMarkerName?: ArrayOrSingle<string>) {
+            this.state.verifyGoToDefinition(arg0, endMarkerName);
+        }
+
+        public goToType(startMarkerName: ArrayOrSingle<string>, endMarkerName: ArrayOrSingle<string>): void;
+        public goToType(startsAndEnds: [ArrayOrSingle<string>, ArrayOrSingle<string>][] | { [startMarkerName: string]: ArrayOrSingle<string> }): void;
+        public goToType(arg0: any, endMarkerName?: ArrayOrSingle<string>) {
+            this.state.verifyGoToType(arg0, endMarkerName);
+        }
+
+        public goToDefinitionForMarkers(...markerNames: string[]) {
+            this.state.verifyGoToDefinitionForMarkers(markerNames);
+        }
+
+        public goToDefinitionName(name: string, containerName: string) {
+            this.state.verifyGoToDefinitionName(name, containerName);
+        }
+
+        public verifyGetEmitOutputForCurrentFile(expected: string): void {
+            this.state.verifyGetEmitOutputForCurrentFile(expected);
+        }
+
+        public verifyGetEmitOutputContentsForCurrentFile(expected: ts.OutputFile[]): void {
+            this.state.verifyGetEmitOutputContentsForCurrentFile(expected);
+        }
+
+        public symbolAtLocation(startRange: FourSlash.Range, ...declarationRanges: FourSlash.Range[]) {
+            this.state.verifySymbolAtLocation(startRange, declarationRanges);
+        }
+
+        public typeOfSymbolAtLocation(range: FourSlash.Range, symbol: ts.Symbol, expected: string) {
+            this.state.verifyTypeOfSymbolAtLocation(range, symbol, expected);
+        }
+
+        public referenceGroups(starts: ArrayOrSingle<string> | ArrayOrSingle<FourSlash.Range>, parts: ReferenceGroup[]) {
+            this.state.verifyReferenceGroups(starts, parts);
+        }
+
+        public noReferences(markerNameOrRange?: string | FourSlash.Range) {
+            this.state.verifyNoReferences(markerNameOrRange);
+        }
+
+        public getReferencesForServerTest(expected: ReadonlyArray<ts.ReferenceEntry>) {
+            this.state.verifyGetReferencesForServerTest(expected);
+        }
+
+        public singleReferenceGroup(definition: ReferenceGroupDefinition, ranges?: FourSlash.Range[] | string) {
+            this.state.verifySingleReferenceGroup(definition, ranges);
+        }
+
+        public findReferencesDefinitionDisplayPartsAtCaretAre(expected: ts.SymbolDisplayPart[]) {
+            this.state.verifyDisplayPartsOfReferencedSymbol(expected);
+        }
+
+        public noErrors() {
+            this.state.verifyNoErrors();
+        }
+
+        public errorExistsAtRange(range: FourSlash.Range, code: number, message?: string) {
+            this.state.verifyErrorExistsAtRange(range, code, message);
+        }
+
+        public numberOfErrorsInCurrentFile(expected: number) {
+            this.state.verifyNumberOfErrorsInCurrentFile(expected);
+        }
+
+        public baselineCurrentFileBreakpointLocations() {
+            this.state.baselineCurrentFileBreakpointLocations();
+        }
+
+        public baselineCurrentFileNameOrDottedNameSpans() {
+            this.state.baselineCurrentFileNameOrDottedNameSpans();
+        }
+
+        public getEmitOutput(expectedOutputFiles: ReadonlyArray<string>): void {
+            this.state.verifyGetEmitOutput(expectedOutputFiles);
+        }
+
+        public baselineGetEmitOutput() {
+            this.state.baselineGetEmitOutput();
+        }
+
+        public baselineQuickInfo() {
+            this.state.baselineQuickInfo();
+        }
+
+        public baselineSmartSelection() {
+            this.state.baselineSmartSelection();
+        }
+
+        public nameOrDottedNameSpanTextIs(text: string) {
+            this.state.verifyCurrentNameOrDottedNameSpanText(text);
+        }
+
+        public outliningSpansInCurrentFile(spans: FourSlash.Range[], kind?: "comment" | "region" | "code" | "imports") {
+            this.state.verifyOutliningSpans(spans, kind);
+        }
+
+        public outliningHintSpansInCurrentFile(spans: FourSlash.Range[]) {
+            this.state.verifyOutliningHintSpans(spans);
+        }
+
+        public todoCommentsInCurrentFile(descriptors: string[]) {
+            this.state.verifyTodoComments(descriptors, this.state.getRanges());
+        }
+
+        public matchingBracePositionInCurrentFile(bracePosition: number, expectedMatchPosition: number) {
+            this.state.verifyMatchingBracePosition(bracePosition, expectedMatchPosition);
+        }
+
+        public noMatchingBracePositionInCurrentFile(bracePosition: number) {
+            this.state.verifyNoMatchingBracePosition(bracePosition);
+        }
+
+        public docCommentTemplateAt(marker: string | FourSlash.Marker, expectedOffset: number, expectedText: string) {
+            this.state.goToMarker(marker);
+            this.state.verifyDocCommentTemplate({ newText: expectedText.replace(/\r?\n/g, "\r\n"), caretOffset: expectedOffset });
+        }
+
+        public noDocCommentTemplateAt(marker: string | FourSlash.Marker) {
+            this.state.goToMarker(marker);
+            this.state.verifyDocCommentTemplate(/*expected*/ undefined);
+        }
+
+        public rangeAfterCodeFix(expectedText: string, includeWhiteSpace?: boolean, errorCode?: number, index?: number): void {
+            this.state.verifyRangeAfterCodeFix(expectedText, includeWhiteSpace, errorCode, index);
+        }
+
+        public codeFixAll(options: VerifyCodeFixAllOptions): void {
+            this.state.verifyCodeFixAll(options);
+        }
+
+        public fileAfterApplyingRefactorAtMarker(markerName: string, expectedContent: string, refactorNameToApply: string, actionName: string, formattingOptions?: ts.FormatCodeSettings): void {
+            this.state.verifyFileAfterApplyingRefactorAtMarker(markerName, expectedContent, refactorNameToApply, actionName, formattingOptions);
+        }
+
+        public rangeIs(expectedText: string, includeWhiteSpace?: boolean): void {
+            this.state.verifyRangeIs(expectedText, includeWhiteSpace);
+        }
+
+        public getAndApplyCodeFix(errorCode?: number, index?: number): void {
+            this.state.getAndApplyCodeActions(errorCode, index);
+        }
+
+        public applyCodeActionFromCompletion(markerName: string, options: VerifyCompletionActionOptions): void {
+            this.state.applyCodeActionFromCompletion(markerName, options);
+        }
+
+        public importFixAtPosition(expectedTextArray: string[], errorCode?: number, preferences?: ts.UserPreferences): void {
+            this.state.verifyImportFixAtPosition(expectedTextArray, errorCode, preferences);
+        }
+
+        public navigationBar(json: any, options?: { checkSpans?: boolean }) {
+            this.state.verifyNavigationBar(json, options);
+        }
+
+        public navigationTree(json: any, options?: { checkSpans?: boolean }) {
+            this.state.verifyNavigationTree(json, options);
+        }
+
+        public navigateTo(...options: VerifyNavigateToOptions[]): void {
+            this.state.verifyNavigateTo(options);
+        }
+
+        public occurrencesAtPositionContains(range: FourSlash.Range, isWriteAccess?: boolean) {
+            this.state.verifyOccurrencesAtPositionListContains(range.fileName, range.pos, range.end, isWriteAccess);
+        }
+
+        public occurrencesAtPositionCount(expectedCount: number) {
+            this.state.verifyOccurrencesAtPositionListCount(expectedCount);
+        }
+
+        public rangesAreOccurrences(isWriteAccess?: boolean, ranges?: FourSlash.Range[]) {
+            this.state.verifyRangesAreOccurrences(isWriteAccess, ranges);
+        }
+
+        public rangesWithSameTextAreRenameLocations(...texts: string[]) {
+            this.state.verifyRangesWithSameTextAreRenameLocations(...texts);
+        }
+
+        public rangesAreRenameLocations(options?: FourSlash.Range[] | { findInStrings?: boolean, findInComments?: boolean, ranges?: FourSlash.Range[] }) {
+            this.state.verifyRangesAreRenameLocations(options);
+        }
+
+        public rangesAreDocumentHighlights(ranges?: FourSlash.Range[], options?: VerifyDocumentHighlightsOptions) {
+            this.state.verifyRangesAreDocumentHighlights(ranges, options);
+        }
+
+        public rangesWithSameTextAreDocumentHighlights() {
+            this.state.verifyRangesWithSameTextAreDocumentHighlights();
+        }
+
+        public documentHighlightsOf(startRange: FourSlash.Range, ranges: FourSlash.Range[], options?: VerifyDocumentHighlightsOptions) {
+            this.state.verifyDocumentHighlightsOf(startRange, ranges, options);
+        }
+
+        public noDocumentHighlights(startRange: FourSlash.Range) {
+            this.state.verifyNoDocumentHighlights(startRange);
+        }
+
+        /**
+         * This method *requires* a contiguous, complete, and ordered stream of classifications for a file.
+         */
+        public syntacticClassificationsAre(...classifications: { classificationType: string; text: string }[]) {
+            this.state.verifySyntacticClassifications(classifications);
+        }
+
+        /**
+         * This method *requires* an ordered stream of classifications for a file, and spans are highly recommended.
+         */
+        public semanticClassificationsAre(...classifications: Classification[]) {
+            this.state.verifySemanticClassifications(classifications);
+        }
+
+        public renameInfoSucceeded(displayName?: string, fullDisplayName?: string, kind?: string, kindModifiers?: string, fileToRename?: string, expectedRange?: FourSlash.Range, options?: ts.RenameInfoOptions) {
+            this.state.verifyRenameInfoSucceeded(displayName, fullDisplayName, kind, kindModifiers, fileToRename, expectedRange, options);
+        }
+
+        public renameInfoFailed(message?: string, allowRenameOfImportPath?: boolean) {
+            this.state.verifyRenameInfoFailed(message, allowRenameOfImportPath);
+        }
+
+        public renameLocations(startRanges: ArrayOrSingle<FourSlash.Range>, options: RenameLocationsOptions) {
+            this.state.verifyRenameLocations(startRanges, options);
+        }
+
+        public verifyQuickInfoDisplayParts(kind: string, kindModifiers: string, textSpan: FourSlash.TextSpan,
+            displayParts: ts.SymbolDisplayPart[], documentation: ts.SymbolDisplayPart[], tags: ts.JSDocTagInfo[]) {
+            this.state.verifyQuickInfoDisplayParts(kind, kindModifiers, textSpan, displayParts, documentation, tags);
+        }
+
+        public getSyntacticDiagnostics(expected: ReadonlyArray<Diagnostic>) {
+            this.state.getSyntacticDiagnostics(expected);
+        }
+
+        public getSemanticDiagnostics(expected: ReadonlyArray<Diagnostic>) {
+            this.state.getSemanticDiagnostics(expected);
+        }
+
+        public getSuggestionDiagnostics(expected: ReadonlyArray<Diagnostic>) {
+            this.state.getSuggestionDiagnostics(expected);
+        }
+
+        public ProjectInfo(expected: string[]) {
+            this.state.verifyProjectInfo(expected);
+        }
+
+        public allRangesAppearInImplementationList(markerName: string) {
+            this.state.verifyRangesInImplementationList(markerName);
+        }
+
+        public getEditsForFileRename(options: GetEditsForFileRenameOptions) {
+            this.state.getEditsForFileRename(options);
+        }
+
+        public moveToNewFile(options: MoveToNewFileOptions): void {
+            this.state.moveToNewFile(options);
+        }
+        public noMoveToNewFile(): void {
+            this.state.noMoveToNewFile();
+        }
+    }
+
+    export class Edit {
+        constructor(private state: FourSlash.TestState) {
+        }
+        public backspace(count?: number) {
+            this.state.deleteCharBehindMarker(count);
+        }
+
+        public deleteAtCaret(times?: number) {
+            this.state.deleteChar(times);
+        }
+
+        public replace(start: number, length: number, text: string) {
+            this.state.replace(start, length, text);
+        }
+
+        public paste(text: string) {
+            this.state.paste(text);
+        }
+
+        public insert(text: string) {
+            this.insertLines(text);
+        }
+
+        public insertLine(text: string) {
+            this.insertLines(text + "\n");
+        }
+
+        public insertLines(...lines: string[]) {
+            this.state.type(lines.join("\n"));
+        }
+
+        public moveRight(count?: number) {
+            this.state.moveCaretRight(count);
+        }
+
+        public moveLeft(count?: number) {
+            if (typeof count === "undefined") {
+                count = 1;
+            }
+            this.state.moveCaretRight(count * -1);
+        }
+
+        public enableFormatting() {
+            this.state.enableFormatting = true;
+        }
+
+        public disableFormatting() {
+            this.state.enableFormatting = false;
+        }
+
+        public applyRefactor(options: ApplyRefactorOptions) {
+            this.state.applyRefactor(options);
+        }
+    }
+
+    export class Debug {
+        constructor(private state: FourSlash.TestState) {
+        }
+
+        public printCurrentParameterHelp() {
+            this.state.printCurrentParameterHelp();
+        }
+
+        public printCurrentFileState() {
+            this.state.printCurrentFileState(/*showWhitespace*/ false, /*makeCaretVisible*/ true);
+        }
+
+        public printCurrentFileStateWithWhitespace() {
+            this.state.printCurrentFileState(/*showWhitespace*/ true, /*makeCaretVisible*/ true);
+        }
+
+        public printCurrentFileStateWithoutCaret() {
+            this.state.printCurrentFileState(/*showWhitespace*/ false, /*makeCaretVisible*/ false);
+        }
+
+        public printCurrentQuickInfo() {
+            this.state.printCurrentQuickInfo();
+        }
+
+        public printCurrentSignatureHelp() {
+            this.state.printCurrentSignatureHelp();
+        }
+
+        public printCompletionListMembers(options: ts.UserPreferences | undefined) {
+            this.state.printCompletionListMembers(options);
+        }
+
+        public printAvailableCodeFixes() {
+            this.state.printAvailableCodeFixes();
+        }
+
+        public printBreakpointLocation(pos: number) {
+            this.state.printBreakpointLocation(pos);
+        }
+        public printBreakpointAtCurrentLocation() {
+            this.state.printBreakpointAtCurrentLocation();
+        }
+
+        public printNameOrDottedNameSpans(pos: number) {
+            this.state.printNameOrDottedNameSpans(pos);
+        }
+
+        public printErrorList() {
+            this.state.printErrorList();
+        }
+
+        public printNavigationItems(searchValue = ".*") {
+            this.state.printNavigationItems(searchValue);
+        }
+
+        public printNavigationBar() {
+            this.state.printNavigationBar();
+        }
+
+        public printContext() {
+            this.state.printContext();
+        }
+
+        public printOutliningSpans() {
+            this.state.printOutliningSpans();
+        }
+    }
+
+    export class Format {
+        constructor(private state: FourSlash.TestState) {
+        }
+
+        public document() {
+            this.state.formatDocument();
+        }
+
+        public copyFormatOptions(): ts.FormatCodeSettings {
+            return this.state.copyFormatOptions();
+        }
+
+        public setFormatOptions(options: ts.FormatCodeOptions) {
+            return this.state.setFormatOptions(options);
+        }
+
+        public selection(startMarker: string, endMarker: string) {
+            this.state.formatSelection(this.state.getMarkerByName(startMarker).position, this.state.getMarkerByName(endMarker).position);
+        }
+
+        public onType(posMarker: string, key: string) {
+            this.state.formatOnType(this.state.getMarkerByName(posMarker).position, key);
+        }
+
+        public setOption(name: keyof ts.FormatCodeSettings, value: number | string | boolean): void {
+            this.state.formatCodeSettings = { ...this.state.formatCodeSettings, [name]: value };
+        }
+    }
+
+    export class Cancellation {
+        constructor(private state: FourSlash.TestState) {
+        }
+
+        public resetCancelled() {
+            this.state.resetCancelled();
+        }
+
+        public setCancelled(numberOfCalls = 0) {
+            this.state.setCancelled(numberOfCalls);
+        }
+    }
+
+    interface Classification {
+        classificationType: ts.ClassificationTypeNames;
+        text: string;
+        textSpan?: FourSlash.TextSpan;
+    }
+    export namespace Classification {
+        export function comment(text: string, position?: number): Classification {
+            return getClassification(ts.ClassificationTypeNames.comment, text, position);
+        }
+
+        export function identifier(text: string, position?: number): Classification {
+            return getClassification(ts.ClassificationTypeNames.identifier, text, position);
+        }
+
+        export function keyword(text: string, position?: number): Classification {
+            return getClassification(ts.ClassificationTypeNames.keyword, text, position);
+        }
+
+        export function numericLiteral(text: string, position?: number): Classification {
+            return getClassification(ts.ClassificationTypeNames.numericLiteral, text, position);
+        }
+
+        export function operator(text: string, position?: number): Classification {
+            return getClassification(ts.ClassificationTypeNames.operator, text, position);
+        }
+
+        export function stringLiteral(text: string, position?: number): Classification {
+            return getClassification(ts.ClassificationTypeNames.stringLiteral, text, position);
+        }
+
+        export function whiteSpace(text: string, position?: number): Classification {
+            return getClassification(ts.ClassificationTypeNames.whiteSpace, text, position);
+        }
+
+        export function text(text: string, position?: number): Classification {
+            return getClassification(ts.ClassificationTypeNames.text, text, position);
+        }
+
+        export function punctuation(text: string, position?: number): Classification {
+            return getClassification(ts.ClassificationTypeNames.punctuation, text, position);
+        }
+
+        export function docCommentTagName(text: string, position?: number): Classification {
+            return getClassification(ts.ClassificationTypeNames.docCommentTagName, text, position);
+        }
+
+        export function className(text: string, position?: number): Classification {
+            return getClassification(ts.ClassificationTypeNames.className, text, position);
+        }
+
+        export function enumName(text: string, position?: number): Classification {
+            return getClassification(ts.ClassificationTypeNames.enumName, text, position);
+        }
+
+        export function interfaceName(text: string, position?: number): Classification {
+            return getClassification(ts.ClassificationTypeNames.interfaceName, text, position);
+        }
+
+        export function moduleName(text: string, position?: number): Classification {
+            return getClassification(ts.ClassificationTypeNames.moduleName, text, position);
+        }
+
+        export function typeParameterName(text: string, position?: number): Classification {
+            return getClassification(ts.ClassificationTypeNames.typeParameterName, text, position);
+        }
+
+        export function parameterName(text: string, position?: number): Classification {
+            return getClassification(ts.ClassificationTypeNames.parameterName, text, position);
+        }
+
+        export function typeAliasName(text: string, position?: number): Classification {
+            return getClassification(ts.ClassificationTypeNames.typeAliasName, text, position);
+        }
+
+        export function jsxOpenTagName(text: string, position?: number): Classification {
+            return getClassification(ts.ClassificationTypeNames.jsxOpenTagName, text, position);
+        }
+
+        export function jsxCloseTagName(text: string, position?: number): Classification {
+            return getClassification(ts.ClassificationTypeNames.jsxCloseTagName, text, position);
+        }
+
+        export function jsxSelfClosingTagName(text: string, position?: number): Classification {
+            return getClassification(ts.ClassificationTypeNames.jsxSelfClosingTagName, text, position);
+        }
+
+        export function jsxAttribute(text: string, position?: number): Classification {
+            return getClassification(ts.ClassificationTypeNames.jsxAttribute, text, position);
+        }
+
+        export function jsxText(text: string, position?: number): Classification {
+            return getClassification(ts.ClassificationTypeNames.jsxText, text, position);
+        }
+
+        export function jsxAttributeStringLiteralValue(text: string, position?: number): Classification {
+            return getClassification(ts.ClassificationTypeNames.jsxAttributeStringLiteralValue, text, position);
+        }
+
+        function getClassification(classificationType: ts.ClassificationTypeNames, text: string, position?: number): Classification {
+            const textSpan = position === undefined ? undefined : { start: position, end: position + text.length };
+            return { classificationType, text, textSpan };
+        }
+    }
+    export namespace Completion {
+        export import SortText = ts.Completions.SortText;
+
+        const functionEntry = (name: string): ExpectedCompletionEntryObject => ({
+            name,
+            kind: "function",
+            kindModifiers: "declare",
+            sortText: SortText.GlobalsOrKeywords
+        });
+        const varEntry = (name: string): ExpectedCompletionEntryObject => ({
+            name,
+            kind: "var",
+            kindModifiers: "declare",
+            sortText: SortText.GlobalsOrKeywords
+        });
+        const moduleEntry = (name: string): ExpectedCompletionEntryObject => ({
+            name,
+            kind: "module",
+            kindModifiers: "declare",
+            sortText: SortText.GlobalsOrKeywords
+        });
+        const keywordEntry = (name: string): ExpectedCompletionEntryObject => ({
+            name,
+            kind: "keyword",
+            sortText: SortText.GlobalsOrKeywords
+        });
+        const methodEntry = (name: string): ExpectedCompletionEntryObject => ({
+            name,
+            kind: "method",
+            kindModifiers: "declare",
+            sortText: SortText.LocationPriority
+        });
+        const propertyEntry = (name: string): ExpectedCompletionEntryObject => ({
+            name,
+            kind: "property",
+            kindModifiers: "declare",
+            sortText: SortText.LocationPriority
+        });
+        const interfaceEntry = (name: string): ExpectedCompletionEntryObject => ({
+            name,
+            kind: "interface",
+            kindModifiers: "declare",
+            sortText: SortText.GlobalsOrKeywords
+        });
+        const typeEntry = (name: string): ExpectedCompletionEntryObject => ({
+            name,
+            kind: "type",
+            kindModifiers: "declare",
+            sortText: SortText.GlobalsOrKeywords
+        });
+
+        const res: ExpectedCompletionEntryObject[] = [];
+        for (let i = ts.SyntaxKind.FirstKeyword; i <= ts.SyntaxKind.LastKeyword; i++) {
+            res.push({
+                name: ts.Debug.assertDefined(ts.tokenToString(i)),
+                kind: "keyword",
+                sortText: SortText.GlobalsOrKeywords
+            });
+        }
+        export const keywordsWithUndefined: ReadonlyArray<ExpectedCompletionEntryObject> = res;
+        export const keywords: ReadonlyArray<ExpectedCompletionEntryObject> = keywordsWithUndefined.filter(k => k.name !== "undefined");
+
+        export const typeKeywords: ReadonlyArray<ExpectedCompletionEntryObject> =
+            ["false", "null", "true", "void", "any", "boolean", "keyof", "never", "readonly", "number", "object", "string", "symbol", "undefined", "unique", "unknown", "bigint"].map(keywordEntry);
+
+        const globalTypeDecls: ReadonlyArray<ExpectedCompletionEntryObject> = [
+            interfaceEntry("Symbol"),
+            typeEntry("PropertyKey"),
+            interfaceEntry("PropertyDescriptor"),
+            interfaceEntry("PropertyDescriptorMap"),
+            varEntry("Object"),
+            interfaceEntry("ObjectConstructor"),
+            varEntry("Function"),
+            interfaceEntry("FunctionConstructor"),
+            typeEntry("ThisParameterType"),
+            typeEntry("OmitThisParameter"),
+            interfaceEntry("CallableFunction"),
+            interfaceEntry("NewableFunction"),
+            interfaceEntry("IArguments"),
+            varEntry("String"),
+            interfaceEntry("StringConstructor"),
+            varEntry("Boolean"),
+            interfaceEntry("BooleanConstructor"),
+            varEntry("Number"),
+            interfaceEntry("NumberConstructor"),
+            interfaceEntry("TemplateStringsArray"),
+            interfaceEntry("ImportMeta"),
+            varEntry("Math"),
+            varEntry("Date"),
+            interfaceEntry("DateConstructor"),
+            interfaceEntry("RegExpMatchArray"),
+            interfaceEntry("RegExpExecArray"),
+            varEntry("RegExp"),
+            interfaceEntry("RegExpConstructor"),
+            varEntry("Error"),
+            interfaceEntry("ErrorConstructor"),
+            varEntry("EvalError"),
+            interfaceEntry("EvalErrorConstructor"),
+            varEntry("RangeError"),
+            interfaceEntry("RangeErrorConstructor"),
+            varEntry("ReferenceError"),
+            interfaceEntry("ReferenceErrorConstructor"),
+            varEntry("SyntaxError"),
+            interfaceEntry("SyntaxErrorConstructor"),
+            varEntry("TypeError"),
+            interfaceEntry("TypeErrorConstructor"),
+            varEntry("URIError"),
+            interfaceEntry("URIErrorConstructor"),
+            varEntry("JSON"),
+            interfaceEntry("ReadonlyArray"),
+            interfaceEntry("ConcatArray"),
+            varEntry("Array"),
+            interfaceEntry("ArrayConstructor"),
+            interfaceEntry("TypedPropertyDescriptor"),
+            typeEntry("ClassDecorator"),
+            typeEntry("PropertyDecorator"),
+            typeEntry("MethodDecorator"),
+            typeEntry("ParameterDecorator"),
+            typeEntry("PromiseConstructorLike"),
+            interfaceEntry("PromiseLike"),
+            interfaceEntry("Promise"),
+            interfaceEntry("ArrayLike"),
+            typeEntry("Partial"),
+            typeEntry("Required"),
+            typeEntry("Readonly"),
+            typeEntry("Pick"),
+            typeEntry("Record"),
+            typeEntry("Exclude"),
+            typeEntry("Extract"),
+            typeEntry("Omit"),
+            typeEntry("NonNullable"),
+            typeEntry("Parameters"),
+            typeEntry("ConstructorParameters"),
+            typeEntry("ReturnType"),
+            typeEntry("InstanceType"),
+            interfaceEntry("ThisType"),
+            varEntry("ArrayBuffer"),
+            interfaceEntry("ArrayBufferTypes"),
+            typeEntry("ArrayBufferLike"),
+            interfaceEntry("ArrayBufferConstructor"),
+            interfaceEntry("ArrayBufferView"),
+            varEntry("DataView"),
+            interfaceEntry("DataViewConstructor"),
+            varEntry("Int8Array"),
+            interfaceEntry("Int8ArrayConstructor"),
+            varEntry("Uint8Array"),
+            interfaceEntry("Uint8ArrayConstructor"),
+            varEntry("Uint8ClampedArray"),
+            interfaceEntry("Uint8ClampedArrayConstructor"),
+            varEntry("Int16Array"),
+            interfaceEntry("Int16ArrayConstructor"),
+            varEntry("Uint16Array"),
+            interfaceEntry("Uint16ArrayConstructor"),
+            varEntry("Int32Array"),
+            interfaceEntry("Int32ArrayConstructor"),
+            varEntry("Uint32Array"),
+            interfaceEntry("Uint32ArrayConstructor"),
+            varEntry("Float32Array"),
+            interfaceEntry("Float32ArrayConstructor"),
+            varEntry("Float64Array"),
+            interfaceEntry("Float64ArrayConstructor"),
+            moduleEntry("Intl"),
+        ];
+
+        export const globalThisEntry: ExpectedCompletionEntry = {
+            name: "globalThis",
+            kind: "module",
+            sortText: SortText.GlobalsOrKeywords
+        };
+        export const globalTypes = globalTypesPlus([]);
+        export function globalTypesPlus(plus: ReadonlyArray<ExpectedCompletionEntry>): ReadonlyArray<ExpectedCompletionEntry> {
+            return [
+                globalThisEntry,
+                ...globalTypeDecls,
+                ...plus,
+                ...typeKeywords,
+            ];
+        }
+
+        export const typeAssertionKeywords: ReadonlyArray<ExpectedCompletionEntry> =
+            globalTypesPlus([keywordEntry("const")]);
+
+        function getInJsKeywords(keywords: ReadonlyArray<ExpectedCompletionEntryObject>): ReadonlyArray<ExpectedCompletionEntryObject> {
+            return keywords.filter(keyword => {
+                switch (keyword.name) {
+                    case "enum":
+                    case "interface":
+                    case "implements":
+                    case "private":
+                    case "protected":
+                    case "public":
+                    case "abstract":
+                    case "any":
+                    case "boolean":
+                    case "declare":
+                    case "infer":
+                    case "is":
+                    case "keyof":
+                    case "module":
+                    case "namespace":
+                    case "never":
+                    case "readonly":
+                    case "number":
+                    case "object":
+                    case "string":
+                    case "symbol":
+                    case "type":
+                    case "unique":
+                    case "unknown":
+                    case "global":
+                    case "bigint":
+                        return false;
+                    default:
+                        return true;
+                }
+            });
+        }
+
+        export const classElementKeywords: ReadonlyArray<ExpectedCompletionEntryObject> =
+            ["private", "protected", "public", "static", "abstract", "async", "constructor", "get", "readonly", "set"].map(keywordEntry);
+
+        export const classElementInJsKeywords = getInJsKeywords(classElementKeywords);
+
+        export const constructorParameterKeywords: ReadonlyArray<ExpectedCompletionEntryObject> =
+            ["private", "protected", "public", "readonly"].map((name): ExpectedCompletionEntryObject => ({
+                name,
+                kind: "keyword",
+                sortText: SortText.GlobalsOrKeywords
+            }));
+
+        export const functionMembers: ReadonlyArray<ExpectedCompletionEntryObject> = [
+            methodEntry("apply"),
+            methodEntry("call"),
+            methodEntry("bind"),
+            methodEntry("toString"),
+            propertyEntry("length"),
+            { name: "arguments", kind: "property", kindModifiers: "declare", text: "(property) Function.arguments: any" },
+            propertyEntry("caller"),
+        ];
+
+        export const stringMembers: ReadonlyArray<ExpectedCompletionEntryObject> = [
+            methodEntry("toString"),
+            methodEntry("charAt"),
+            methodEntry("charCodeAt"),
+            methodEntry("concat"),
+            methodEntry("indexOf"),
+            methodEntry("lastIndexOf"),
+            methodEntry("localeCompare"),
+            methodEntry("match"),
+            methodEntry("replace"),
+            methodEntry("search"),
+            methodEntry("slice"),
+            methodEntry("split"),
+            methodEntry("substring"),
+            methodEntry("toLowerCase"),
+            methodEntry("toLocaleLowerCase"),
+            methodEntry("toUpperCase"),
+            methodEntry("toLocaleUpperCase"),
+            methodEntry("trim"),
+            propertyEntry("length"),
+            methodEntry("substr"),
+            methodEntry("valueOf"),
+        ];
+
+        export const functionMembersWithPrototype: ReadonlyArray<ExpectedCompletionEntryObject> = [
+            ...functionMembers.slice(0, 4),
+            propertyEntry("prototype"),
+            ...functionMembers.slice(4),
+        ];
+
+        // TODO: Shouldn't propose type keywords in statement position
+        export const statementKeywordsWithTypes: ReadonlyArray<ExpectedCompletionEntryObject> = [
+            "break",
+            "case",
+            "catch",
+            "class",
+            "const",
+            "continue",
+            "debugger",
+            "default",
+            "delete",
+            "do",
+            "else",
+            "enum",
+            "export",
+            "extends",
+            "false",
+            "finally",
+            "for",
+            "function",
+            "if",
+            "import",
+            "in",
+            "instanceof",
+            "new",
+            "null",
+            "return",
+            "super",
+            "switch",
+            "this",
+            "throw",
+            "true",
+            "try",
+            "typeof",
+            "var",
+            "void",
+            "while",
+            "with",
+            "implements",
+            "interface",
+            "let",
+            "package",
+            "yield",
+            "any",
+            "async",
+            "await",
+            "boolean",
+            "declare",
+            "keyof",
+            "module",
+            "never",
+            "readonly",
+            "number",
+            "object",
+            "string",
+            "symbol",
+            "unique",
+            "unknown",
+            "bigint",
+        ].map(keywordEntry);
+
+        export const statementKeywords: ReadonlyArray<ExpectedCompletionEntryObject> = statementKeywordsWithTypes.filter(k => {
+            const name = k.name;
+            switch (name) {
+                case "false":
+                case "true":
+                case "null":
+                case "void":
+                    return true;
+                case "declare":
+                case "module":
+                    return false;
+                default:
+                    return !ts.contains(typeKeywords, k);
+            }
+        });
+
+        export const statementInJsKeywords = getInJsKeywords(statementKeywords);
+
+        export const globalsVars: ReadonlyArray<ExpectedCompletionEntryObject> = [
+            functionEntry("eval"),
+            functionEntry("parseInt"),
+            functionEntry("parseFloat"),
+            functionEntry("isNaN"),
+            functionEntry("isFinite"),
+            functionEntry("decodeURI"),
+            functionEntry("decodeURIComponent"),
+            functionEntry("encodeURI"),
+            functionEntry("encodeURIComponent"),
+            functionEntry("escape"),
+            functionEntry("unescape"),
+            varEntry("NaN"),
+            varEntry("Infinity"),
+            varEntry("Object"),
+            varEntry("Function"),
+            varEntry("String"),
+            varEntry("Boolean"),
+            varEntry("Number"),
+            varEntry("Math"),
+            varEntry("Date"),
+            varEntry("RegExp"),
+            varEntry("Error"),
+            varEntry("EvalError"),
+            varEntry("RangeError"),
+            varEntry("ReferenceError"),
+            varEntry("SyntaxError"),
+            varEntry("TypeError"),
+            varEntry("URIError"),
+            varEntry("JSON"),
+            varEntry("Array"),
+            varEntry("ArrayBuffer"),
+            varEntry("DataView"),
+            varEntry("Int8Array"),
+            varEntry("Uint8Array"),
+            varEntry("Uint8ClampedArray"),
+            varEntry("Int16Array"),
+            varEntry("Uint16Array"),
+            varEntry("Int32Array"),
+            varEntry("Uint32Array"),
+            varEntry("Float32Array"),
+            varEntry("Float64Array"),
+            moduleEntry("Intl"),
+        ];
+
+        const globalKeywordsInsideFunction: ReadonlyArray<ExpectedCompletionEntryObject> = [
+            "break",
+            "case",
+            "catch",
+            "class",
+            "const",
+            "continue",
+            "debugger",
+            "default",
+            "delete",
+            "do",
+            "else",
+            "enum",
+            "export",
+            "extends",
+            "false",
+            "finally",
+            "for",
+            "function",
+            "if",
+            "import",
+            "in",
+            "instanceof",
+            "new",
+            "null",
+            "return",
+            "super",
+            "switch",
+            "this",
+            "throw",
+            "true",
+            "try",
+            "typeof",
+            "var",
+            "void",
+            "while",
+            "with",
+            "implements",
+            "interface",
+            "let",
+            "package",
+            "yield",
+            "async",
+            "await",
+        ].map(keywordEntry);
+
+        export const undefinedVarEntry: ExpectedCompletionEntry = {
+            name: "undefined",
+            kind: "var",
+            sortText: SortText.GlobalsOrKeywords
+        };
+        // TODO: many of these are inappropriate to always provide
+        export const globalsInsideFunction = (plus: ReadonlyArray<ExpectedCompletionEntry>): ReadonlyArray<ExpectedCompletionEntry> => [
+            { name: "arguments", kind: "local var" },
+            ...plus,
+            globalThisEntry,
+            ...globalsVars,
+            undefinedVarEntry,
+            ...globalKeywordsInsideFunction,
+        ];
+
+        const globalInJsKeywordsInsideFunction = getInJsKeywords(globalKeywordsInsideFunction);
+
+        // TODO: many of these are inappropriate to always provide
+        export const globalsInJsInsideFunction = (plus: ReadonlyArray<ExpectedCompletionEntry>): ReadonlyArray<ExpectedCompletionEntry> => [
+            { name: "arguments", kind: "local var" },
+            globalThisEntry,
+            ...globalsVars,
+            ...plus,
+            undefinedVarEntry,
+            ...globalInJsKeywordsInsideFunction,
+        ];
+
+        // TODO: many of these are inappropriate to always provide
+        export const globalKeywords: ReadonlyArray<ExpectedCompletionEntryObject> = [
+            "break",
+            "case",
+            "catch",
+            "class",
+            "const",
+            "continue",
+            "debugger",
+            "default",
+            "delete",
+            "do",
+            "else",
+            "enum",
+            "export",
+            "extends",
+            "false",
+            "finally",
+            "for",
+            "function",
+            "if",
+            "import",
+            "in",
+            "instanceof",
+            "new",
+            "null",
+            "return",
+            "super",
+            "switch",
+            "this",
+            "throw",
+            "true",
+            "try",
+            "typeof",
+            "var",
+            "void",
+            "while",
+            "with",
+            "implements",
+            "interface",
+            "let",
+            "package",
+            "yield",
+            "any",
+            "async",
+            "await",
+            "boolean",
+            "declare",
+            "keyof",
+            "module",
+            "never",
+            "readonly",
+            "number",
+            "object",
+            "string",
+            "symbol",
+            "unique",
+            "unknown",
+            "bigint",
+        ].map(keywordEntry);
+
+        export const globalInJsKeywords = getInJsKeywords(globalKeywords);
+
+        export const insideMethodKeywords: ReadonlyArray<ExpectedCompletionEntryObject> = [
+            "break",
+            "case",
+            "catch",
+            "class",
+            "const",
+            "continue",
+            "debugger",
+            "default",
+            "delete",
+            "do",
+            "else",
+            "enum",
+            "export",
+            "extends",
+            "false",
+            "finally",
+            "for",
+            "function",
+            "if",
+            "import",
+            "in",
+            "instanceof",
+            "new",
+            "null",
+            "return",
+            "super",
+            "switch",
+            "this",
+            "throw",
+            "true",
+            "try",
+            "typeof",
+            "var",
+            "void",
+            "while",
+            "with",
+            "implements",
+            "interface",
+            "let",
+            "package",
+            "yield",
+            "async",
+            "await",
+        ].map(keywordEntry);
+
+        export const insideMethodInJsKeywords = getInJsKeywords(insideMethodKeywords);
+
+        export const globals: ReadonlyArray<ExpectedCompletionEntryObject> = [
+            globalThisEntry,
+            ...globalsVars,
+            undefinedVarEntry,
+            ...globalKeywords
+        ];
+
+        export const globalsInJs: ReadonlyArray<ExpectedCompletionEntryObject> = [
+            globalThisEntry,
+            ...globalsVars,
+            undefinedVarEntry,
+            ...globalInJsKeywords
+        ];
+
+        export function globalsPlus(plus: ReadonlyArray<ExpectedCompletionEntry>): ReadonlyArray<ExpectedCompletionEntry> {
+            return [
+                globalThisEntry,
+                ...globalsVars,
+                ...plus,
+                undefinedVarEntry,
+                ...globalKeywords];
+        }
+
+        export function globalsInJsPlus(plus: ReadonlyArray<ExpectedCompletionEntry>): ReadonlyArray<ExpectedCompletionEntry> {
+            return [
+                globalThisEntry,
+                ...globalsVars,
+                ...plus,
+                undefinedVarEntry,
+                ...globalInJsKeywords];
+        }
+    }
+
+    export interface ReferenceGroup {
+        definition: ReferenceGroupDefinition;
+        ranges: FourSlash.Range[];
+    }
+
+    export type ReferenceGroupDefinition = string | { text: string, range: FourSlash.Range };
+
+    export interface ApplyRefactorOptions {
+        refactorName: string;
+        actionName: string;
+        actionDescription: string;
+        newContent: NewFileContent;
+    }
+
+    export type ExpectedCompletionEntry = string | ExpectedCompletionEntryObject;
+    export interface ExpectedCompletionEntryObject {
+        readonly name: string;
+        readonly source?: string;
+        readonly insertText?: string;
+        readonly replacementSpan?: FourSlash.Range;
+        readonly hasAction?: boolean; // If not specified, will assert that this is false.
+        readonly isRecommended?: boolean; // If not specified, will assert that this is false.
+        readonly kind?: string; // If not specified, won't assert about this
+        readonly kindModifiers?: string; // Must be paired with 'kind'
+        readonly text?: string;
+        readonly documentation?: string;
+        readonly sourceDisplay?: string;
+        readonly tags?: ReadonlyArray<ts.JSDocTagInfo>;
+        readonly sortText?: ts.Completions.SortText;
+    }
+
+    export interface VerifyCompletionsOptions {
+        readonly marker?: ArrayOrSingle<string | FourSlash.Marker>;
+        readonly isNewIdentifierLocation?: boolean; // Always tested
+        readonly isGlobalCompletion?: boolean; // Only tested if set
+        readonly exact?: ArrayOrSingle<ExpectedCompletionEntry>;
+        readonly includes?: ArrayOrSingle<ExpectedCompletionEntry>;
+        readonly excludes?: ArrayOrSingle<string>;
+        readonly preferences?: ts.UserPreferences;
+        readonly triggerCharacter?: ts.CompletionsTriggerCharacter;
+    }
+
+    export interface VerifySignatureHelpOptions {
+        readonly marker?: ArrayOrSingle<string | FourSlash.Marker>;
+        /** @default 1 */
+        readonly overloadsCount?: number;
+        /** @default undefined */
+        readonly docComment?: string;
+        readonly text?: string;
+        readonly parameterName?: string;
+        readonly parameterSpan?: string;
+        /** @default undefined */
+        readonly parameterDocComment?: string;
+        readonly parameterCount?: number;
+        readonly argumentCount?: number;
+        /** @default false */
+        readonly isVariadic?: boolean;
+        /** @default ts.emptyArray */
+        readonly tags?: ReadonlyArray<ts.JSDocTagInfo>;
+        readonly triggerReason?: ts.SignatureHelpTriggerReason;
+    }
+
+    export interface VerifyNavigateToOptions {
+        readonly pattern: string;
+        readonly fileName?: string;
+        readonly expected: ReadonlyArray<ExpectedNavigateToItem>;
+    }
+
+    export interface ExpectedNavigateToItem {
+        readonly name: string;
+        readonly kind: ts.ScriptElementKind;
+        readonly kindModifiers?: string;
+        readonly matchKind?: keyof typeof ts.PatternMatchKind;
+        readonly isCaseSensitive?: boolean;
+        readonly range: FourSlash.Range;
+        readonly containerName?: string;
+        readonly containerKind?: ts.ScriptElementKind;
+    }
+
+    export type ArrayOrSingle<T> = T | ReadonlyArray<T>;
+
+    export interface VerifyCompletionListContainsOptions extends ts.UserPreferences {
+        triggerCharacter?: ts.CompletionsTriggerCharacter;
+        sourceDisplay: string;
+        isRecommended?: true;
+        insertText?: string;
+        replacementSpan?: FourSlash.Range;
+    }
+
+    export interface VerifyDocumentHighlightsOptions {
+        filesToSearch?: ReadonlyArray<string>;
+    }
+
+    export type NewFileContent = string | { readonly [filename: string]: string };
+
+    export interface NewContentOptions {
+        // Exactly one of these should be defined.
+        newFileContent?: NewFileContent;
+        newRangeContent?: string;
+    }
+
+    export interface VerifyCodeFixOptions extends NewContentOptions {
+        readonly description: string;
+        readonly errorCode?: number;
+        readonly index?: number;
+        readonly preferences?: ts.UserPreferences;
+        readonly applyChanges?: boolean;
+        readonly commands?: ReadonlyArray<ts.CodeActionCommand>;
+    }
+
+    export interface VerifyCodeFixAvailableOptions {
+        description: string;
+        commands?: ts.CodeActionCommand[];
+    }
+
+    export interface VerifyCodeFixAllOptions {
+        fixId: string;
+        fixAllDescription: string;
+        newFileContent: NewFileContent;
+        commands: ReadonlyArray<{}>;
+    }
+
+    export interface VerifyRefactorOptions {
+        name: string;
+        actionName: string;
+        refactors: ReadonlyArray<ts.ApplicableRefactorInfo>;
+    }
+
+    export interface VerifyCompletionActionOptions extends NewContentOptions {
+        name: string;
+        source?: string;
+        description: string;
+        preferences?: ts.UserPreferences;
+    }
+
+    export interface Diagnostic {
+        message: string;
+        range?: FourSlash.Range;
+        code: number;
+        reportsUnnecessary?: true;
+    }
+
+    export interface GetEditsForFileRenameOptions {
+        readonly oldPath: string;
+        readonly newPath: string;
+        readonly newFileContents: { readonly [fileName: string]: string };
+        readonly preferences?: ts.UserPreferences;
+    }
+
+    export interface MoveToNewFileOptions {
+        readonly newFileContents: { readonly [fileName: string]: string };
+        readonly preferences?: ts.UserPreferences;
+    }
+
+    export type RenameLocationsOptions = ReadonlyArray<RenameLocationOptions> | {
+        readonly findInStrings?: boolean;
+        readonly findInComments?: boolean;
+        readonly ranges: ReadonlyArray<RenameLocationOptions>;
+        readonly providePrefixAndSuffixTextForRename?: boolean;
+    };
+    export type RenameLocationOptions = FourSlash.Range | { readonly range: FourSlash.Range, readonly prefixText?: string, readonly suffixText?: string };
+}