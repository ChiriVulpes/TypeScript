--- conflicted
+++ resolved
@@ -1,270 +1,267 @@
-/// <reference path="..\..\compiler\emitter.ts" />
-/// <reference path="..\harness.ts" />
-
-namespace ts {
-    describe("PrinterAPI", () => {
-        function makePrintsCorrectly(prefix: string) {
-            return function printsCorrectly(name: string, options: PrinterOptions, printCallback: (printer: Printer) => string) {
-                it(name, () => {
-                    Harness.Baseline.runBaseline(`printerApi/${prefix}.${name}.js`, () =>
-                        printCallback(createPrinter({ newLine: NewLineKind.CarriageReturnLineFeed, ...options })));
-                });
-            };
-        }
-
-        describe("printFile", () => {
-            const printsCorrectly = makePrintsCorrectly("printsFileCorrectly");
-            // Avoid eagerly creating the sourceFile so that `createSourceFile` doesn't run unless one of these tests is run.
-            let sourceFile: SourceFile;
-            before(() => sourceFile = createSourceFile("source.ts", `
-                interface A<T> {
-                    // comment1
-                    readonly prop?: T;
-
-                    // comment2
-                    method(): void;
-
-                    // comment3
-                    new <T>(): A<T>;
-
-                    // comment4
-                    <T>(): A<T>;
-                }
-
-                // comment5
-                type B = number | string | object;
-                type C = A<number> & { x: string; }; // comment6
-
-                // comment7
-                enum E1 {
-                    // comment8
-                    first
-                }
-
-                const enum E2 {
-                    second
-                }
-
-                // comment9
-                console.log(1 + 2);
-
-                // comment10
-                function functionWithDefaultArgValue(argument: string = "defaultValue"): void { }
-            `, ScriptTarget.ES2015));
-            printsCorrectly("default", {}, printer => printer.printFile(sourceFile));
-            printsCorrectly("removeComments", { removeComments: true }, printer => printer.printFile(sourceFile));
-
-            // github #14948
-            printsCorrectly("templateLiteral", {}, printer => printer.printFile(createSourceFile("source.ts", "let greeting = `Hi ${name}, how are you?`;", ScriptTarget.ES2017)));
-
-            // github #18071
-            printsCorrectly("regularExpressionLiteral", {}, printer => printer.printFile(createSourceFile("source.ts", "let regex = /abc/;", ScriptTarget.ES2017)));
-        });
-
-        describe("printBundle", () => {
-            const printsCorrectly = makePrintsCorrectly("printsBundleCorrectly");
-            let bundle: Bundle;
-            before(() => bundle = createBundle([
-                createSourceFile("a.ts", `
-                    /*! [a.ts] */
-
-                    // comment0
-                    const a = 1;
-                `, ScriptTarget.ES2015),
-                createSourceFile("b.ts", `
-                    /*! [b.ts] */
-
-                    // comment1
-                    const b = 2;
-                `, ScriptTarget.ES2015)
-            ]));
-            printsCorrectly("default", {}, printer => printer.printBundle(bundle));
-            printsCorrectly("removeComments", { removeComments: true }, printer => printer.printBundle(bundle));
-        });
-
-        describe("printNode", () => {
-            const printsCorrectly = makePrintsCorrectly("printsNodeCorrectly");
-            printsCorrectly("class", {}, printer => printer.printNode(
-                EmitHint.Unspecified,
-                createClassDeclaration(
-                    /*decorators*/ undefined,
-                    /*modifiers*/ undefined,
-                    /*name*/ createIdentifier("C"),
-                    /*typeParameters*/ undefined,
-                    /*heritageClauses*/ undefined,
-                    [createProperty(
-                        /*decorators*/ undefined,
-                        createNodeArray([createToken(SyntaxKind.PublicKeyword)]),
-                        createIdentifier("prop"),
-                        /*questionToken*/ undefined,
-                        /*type*/ undefined,
-                        /*initializer*/ undefined
-                    )]
-                ),
-                createSourceFile("source.ts", "", ScriptTarget.ES2015)
-            ));
-
-            printsCorrectly("namespaceExportDeclaration", {}, printer => printer.printNode(
-                EmitHint.Unspecified,
-                createNamespaceExportDeclaration("B"),
-                createSourceFile("source.ts", "", ScriptTarget.ES2015)
-            ));
-
-<<<<<<< HEAD
-            printsCorrectly("newExpressionWithPropertyAccessOnCallExpression", {}, printer => printer.printNode(
-                EmitHint.Unspecified,
-                createNew(
-                    createPropertyAccess(
-                        createCall(
-                            createIdentifier("f"), /*typeArguments*/ undefined, /*argumentsArray*/ undefined),
-                            "x"),
-                    /*typeArguments*/ undefined,
-                    /*argumentsArray*/ undefined
-                ),
-                createSourceFile("source.ts", "", ScriptTarget.ESNext))
-            );
-
-            printsCorrectly("newExpressionOnConditionalExpression", {}, printer => printer.printNode(
-                EmitHint.Unspecified,
-                createNew(
-                    createConditional(
-                        createIdentifier("x"), createToken(SyntaxKind.QuestionToken),
-                        createIdentifier("y"), createToken(SyntaxKind.ColonToken),
-                        createIdentifier("z")),
-                    /*typeArguments*/ undefined,
-                    /*argumentsArray*/ undefined
-                ),
-                createSourceFile("source.ts", "", ScriptTarget.ESNext))
-            );
-=======
-
-            printsCorrectly("emptyGlobalAugmentation", {}, printer => printer.printNode(
-                EmitHint.Unspecified,
-                createModuleDeclaration(
-                    /*decorators*/ undefined,
-                    /*modifiers*/ [createToken(SyntaxKind.DeclareKeyword)],
-                    createIdentifier("global"),
-                    createModuleBlock(emptyArray),
-                    NodeFlags.GlobalAugmentation),
-                createSourceFile("source.ts", "", ScriptTarget.ES2015)
-            ));
-
-            printsCorrectly("emptyGlobalAugmentationWithNoDeclareKeyword", {}, printer => printer.printNode(
-                EmitHint.Unspecified,
-                createModuleDeclaration(
-                    /*decorators*/ undefined,
-                    /*modifiers*/ undefined,
-                    createIdentifier("global"),
-                    createModuleBlock(emptyArray),
-                    NodeFlags.GlobalAugmentation),
-                createSourceFile("source.ts", "", ScriptTarget.ES2015)
-            ));
->>>>>>> 8f972481
-
-            // https://github.com/Microsoft/TypeScript/issues/15971
-            printsCorrectly("classWithOptionalMethodAndProperty", {}, printer => printer.printNode(
-                EmitHint.Unspecified,
-                createClassDeclaration(
-                    /*decorators*/ undefined,
-                    /*modifiers*/ [createToken(SyntaxKind.DeclareKeyword)],
-                    /*name*/ createIdentifier("X"),
-                    /*typeParameters*/ undefined,
-                    /*heritageClauses*/ undefined,
-                    [
-                        createMethod(
-                            /*decorators*/ undefined,
-                            /*modifiers*/ undefined,
-                            /*asteriskToken*/ undefined,
-                            /*name*/ createIdentifier("method"),
-                            /*questionToken*/ createToken(SyntaxKind.QuestionToken),
-                            /*typeParameters*/ undefined,
-                            [],
-                            /*type*/ createKeywordTypeNode(SyntaxKind.VoidKeyword),
-                            /*body*/ undefined
-                        ),
-                        createProperty(
-                            /*decorators*/ undefined,
-                            /*modifiers*/ undefined,
-                            /*name*/ createIdentifier("property"),
-                            /*questionToken*/ createToken(SyntaxKind.QuestionToken),
-                            /*type*/ createKeywordTypeNode(SyntaxKind.StringKeyword),
-                            /*initializer*/ undefined
-                        ),
-                    ]
-                ),
-                createSourceFile("source.ts", "", ScriptTarget.ES2015)
-            ));
-
-            // https://github.com/Microsoft/TypeScript/issues/15651
-            printsCorrectly("functionTypes", {}, printer => printer.printNode(
-                EmitHint.Unspecified,
-                createTupleTypeNode([
-                    createFunctionTypeNode(
-                        /*typeArguments*/ undefined,
-                        [createParameter(
-                            /*decorators*/ undefined,
-                            /*modifiers*/ undefined,
-                            /*dotDotDotToken*/ undefined,
-                            createIdentifier("args")
-                        )],
-                        createKeywordTypeNode(SyntaxKind.AnyKeyword)
-                    ),
-                    createFunctionTypeNode(
-                        [createTypeParameterDeclaration("T")],
-                        [createParameter(
-                            /*decorators*/ undefined,
-                            /*modifiers*/ undefined,
-                            /*dotDotDotToken*/ undefined,
-                            createIdentifier("args")
-                        )],
-                        createKeywordTypeNode(SyntaxKind.AnyKeyword)
-                    ),
-                    createFunctionTypeNode(
-                        /*typeArguments*/ undefined,
-                        [createParameter(
-                            /*decorators*/ undefined,
-                            /*modifiers*/ undefined,
-                            createToken(SyntaxKind.DotDotDotToken),
-                            createIdentifier("args")
-                        )],
-                        createKeywordTypeNode(SyntaxKind.AnyKeyword)
-                    ),
-                    createFunctionTypeNode(
-                        /*typeArguments*/ undefined,
-                        [createParameter(
-                            /*decorators*/ undefined,
-                            /*modifiers*/ undefined,
-                            /*dotDotDotToken*/ undefined,
-                            createIdentifier("args"),
-                            createToken(SyntaxKind.QuestionToken)
-                        )],
-                        createKeywordTypeNode(SyntaxKind.AnyKeyword)
-                    ),
-                    createFunctionTypeNode(
-                        /*typeArguments*/ undefined,
-                        [createParameter(
-                            /*decorators*/ undefined,
-                            /*modifiers*/ undefined,
-                            /*dotDotDotToken*/ undefined,
-                            createIdentifier("args"),
-                            /*questionToken*/ undefined,
-                            createKeywordTypeNode(SyntaxKind.AnyKeyword)
-                        )],
-                        createKeywordTypeNode(SyntaxKind.AnyKeyword)
-                    ),
-                    createFunctionTypeNode(
-                        /*typeArguments*/ undefined,
-                        [createParameter(
-                            /*decorators*/ undefined,
-                            /*modifiers*/ undefined,
-                            /*dotDotDotToken*/ undefined,
-                            createObjectBindingPattern([])
-                        )],
-                        createKeywordTypeNode(SyntaxKind.AnyKeyword)
-                    ),
-                ]),
-                createSourceFile("source.ts", "", ScriptTarget.ES2015)
-            ));
-        });
-    });
-}
+/// <reference path="..\..\compiler\emitter.ts" />
+/// <reference path="..\harness.ts" />
+
+namespace ts {
+    describe("PrinterAPI", () => {
+        function makePrintsCorrectly(prefix: string) {
+            return function printsCorrectly(name: string, options: PrinterOptions, printCallback: (printer: Printer) => string) {
+                it(name, () => {
+                    Harness.Baseline.runBaseline(`printerApi/${prefix}.${name}.js`, () =>
+                        printCallback(createPrinter({ newLine: NewLineKind.CarriageReturnLineFeed, ...options })));
+                });
+            };
+        }
+
+        describe("printFile", () => {
+            const printsCorrectly = makePrintsCorrectly("printsFileCorrectly");
+            // Avoid eagerly creating the sourceFile so that `createSourceFile` doesn't run unless one of these tests is run.
+            let sourceFile: SourceFile;
+            before(() => sourceFile = createSourceFile("source.ts", `
+                interface A<T> {
+                    // comment1
+                    readonly prop?: T;
+
+                    // comment2
+                    method(): void;
+
+                    // comment3
+                    new <T>(): A<T>;
+
+                    // comment4
+                    <T>(): A<T>;
+                }
+
+                // comment5
+                type B = number | string | object;
+                type C = A<number> & { x: string; }; // comment6
+
+                // comment7
+                enum E1 {
+                    // comment8
+                    first
+                }
+
+                const enum E2 {
+                    second
+                }
+
+                // comment9
+                console.log(1 + 2);
+
+                // comment10
+                function functionWithDefaultArgValue(argument: string = "defaultValue"): void { }
+            `, ScriptTarget.ES2015));
+            printsCorrectly("default", {}, printer => printer.printFile(sourceFile));
+            printsCorrectly("removeComments", { removeComments: true }, printer => printer.printFile(sourceFile));
+
+            // github #14948
+            printsCorrectly("templateLiteral", {}, printer => printer.printFile(createSourceFile("source.ts", "let greeting = `Hi ${name}, how are you?`;", ScriptTarget.ES2017)));
+
+            // github #18071
+            printsCorrectly("regularExpressionLiteral", {}, printer => printer.printFile(createSourceFile("source.ts", "let regex = /abc/;", ScriptTarget.ES2017)));
+        });
+
+        describe("printBundle", () => {
+            const printsCorrectly = makePrintsCorrectly("printsBundleCorrectly");
+            let bundle: Bundle;
+            before(() => bundle = createBundle([
+                createSourceFile("a.ts", `
+                    /*! [a.ts] */
+
+                    // comment0
+                    const a = 1;
+                `, ScriptTarget.ES2015),
+                createSourceFile("b.ts", `
+                    /*! [b.ts] */
+
+                    // comment1
+                    const b = 2;
+                `, ScriptTarget.ES2015)
+            ]));
+            printsCorrectly("default", {}, printer => printer.printBundle(bundle));
+            printsCorrectly("removeComments", { removeComments: true }, printer => printer.printBundle(bundle));
+        });
+
+        describe("printNode", () => {
+            const printsCorrectly = makePrintsCorrectly("printsNodeCorrectly");
+            printsCorrectly("class", {}, printer => printer.printNode(
+                EmitHint.Unspecified,
+                createClassDeclaration(
+                    /*decorators*/ undefined,
+                    /*modifiers*/ undefined,
+                    /*name*/ createIdentifier("C"),
+                    /*typeParameters*/ undefined,
+                    /*heritageClauses*/ undefined,
+                    [createProperty(
+                        /*decorators*/ undefined,
+                        createNodeArray([createToken(SyntaxKind.PublicKeyword)]),
+                        createIdentifier("prop"),
+                        /*questionToken*/ undefined,
+                        /*type*/ undefined,
+                        /*initializer*/ undefined
+                    )]
+                ),
+                createSourceFile("source.ts", "", ScriptTarget.ES2015)
+            ));
+
+            printsCorrectly("namespaceExportDeclaration", {}, printer => printer.printNode(
+                EmitHint.Unspecified,
+                createNamespaceExportDeclaration("B"),
+                createSourceFile("source.ts", "", ScriptTarget.ES2015)
+            ));
+
+            printsCorrectly("newExpressionWithPropertyAccessOnCallExpression", {}, printer => printer.printNode(
+                EmitHint.Unspecified,
+                createNew(
+                    createPropertyAccess(
+                        createCall(
+                            createIdentifier("f"), /*typeArguments*/ undefined, /*argumentsArray*/ undefined),
+                            "x"),
+                    /*typeArguments*/ undefined,
+                    /*argumentsArray*/ undefined
+                ),
+                createSourceFile("source.ts", "", ScriptTarget.ESNext))
+            );
+
+            printsCorrectly("newExpressionOnConditionalExpression", {}, printer => printer.printNode(
+                EmitHint.Unspecified,
+                createNew(
+                    createConditional(
+                        createIdentifier("x"), createToken(SyntaxKind.QuestionToken),
+                        createIdentifier("y"), createToken(SyntaxKind.ColonToken),
+                        createIdentifier("z")),
+                    /*typeArguments*/ undefined,
+                    /*argumentsArray*/ undefined
+                ),
+                createSourceFile("source.ts", "", ScriptTarget.ESNext))
+            );
+
+            printsCorrectly("emptyGlobalAugmentation", {}, printer => printer.printNode(
+                EmitHint.Unspecified,
+                createModuleDeclaration(
+                    /*decorators*/ undefined,
+                    /*modifiers*/ [createToken(SyntaxKind.DeclareKeyword)],
+                    createIdentifier("global"),
+                    createModuleBlock(emptyArray),
+                    NodeFlags.GlobalAugmentation),
+                createSourceFile("source.ts", "", ScriptTarget.ES2015)
+            ));
+
+            printsCorrectly("emptyGlobalAugmentationWithNoDeclareKeyword", {}, printer => printer.printNode(
+                EmitHint.Unspecified,
+                createModuleDeclaration(
+                    /*decorators*/ undefined,
+                    /*modifiers*/ undefined,
+                    createIdentifier("global"),
+                    createModuleBlock(emptyArray),
+                    NodeFlags.GlobalAugmentation),
+                createSourceFile("source.ts", "", ScriptTarget.ES2015)
+            ));
+
+            // https://github.com/Microsoft/TypeScript/issues/15971
+            printsCorrectly("classWithOptionalMethodAndProperty", {}, printer => printer.printNode(
+                EmitHint.Unspecified,
+                createClassDeclaration(
+                    /*decorators*/ undefined,
+                    /*modifiers*/ [createToken(SyntaxKind.DeclareKeyword)],
+                    /*name*/ createIdentifier("X"),
+                    /*typeParameters*/ undefined,
+                    /*heritageClauses*/ undefined,
+                    [
+                        createMethod(
+                            /*decorators*/ undefined,
+                            /*modifiers*/ undefined,
+                            /*asteriskToken*/ undefined,
+                            /*name*/ createIdentifier("method"),
+                            /*questionToken*/ createToken(SyntaxKind.QuestionToken),
+                            /*typeParameters*/ undefined,
+                            [],
+                            /*type*/ createKeywordTypeNode(SyntaxKind.VoidKeyword),
+                            /*body*/ undefined
+                        ),
+                        createProperty(
+                            /*decorators*/ undefined,
+                            /*modifiers*/ undefined,
+                            /*name*/ createIdentifier("property"),
+                            /*questionToken*/ createToken(SyntaxKind.QuestionToken),
+                            /*type*/ createKeywordTypeNode(SyntaxKind.StringKeyword),
+                            /*initializer*/ undefined
+                        ),
+                    ]
+                ),
+                createSourceFile("source.ts", "", ScriptTarget.ES2015)
+            ));
+
+            // https://github.com/Microsoft/TypeScript/issues/15651
+            printsCorrectly("functionTypes", {}, printer => printer.printNode(
+                EmitHint.Unspecified,
+                createTupleTypeNode([
+                    createFunctionTypeNode(
+                        /*typeArguments*/ undefined,
+                        [createParameter(
+                            /*decorators*/ undefined,
+                            /*modifiers*/ undefined,
+                            /*dotDotDotToken*/ undefined,
+                            createIdentifier("args")
+                        )],
+                        createKeywordTypeNode(SyntaxKind.AnyKeyword)
+                    ),
+                    createFunctionTypeNode(
+                        [createTypeParameterDeclaration("T")],
+                        [createParameter(
+                            /*decorators*/ undefined,
+                            /*modifiers*/ undefined,
+                            /*dotDotDotToken*/ undefined,
+                            createIdentifier("args")
+                        )],
+                        createKeywordTypeNode(SyntaxKind.AnyKeyword)
+                    ),
+                    createFunctionTypeNode(
+                        /*typeArguments*/ undefined,
+                        [createParameter(
+                            /*decorators*/ undefined,
+                            /*modifiers*/ undefined,
+                            createToken(SyntaxKind.DotDotDotToken),
+                            createIdentifier("args")
+                        )],
+                        createKeywordTypeNode(SyntaxKind.AnyKeyword)
+                    ),
+                    createFunctionTypeNode(
+                        /*typeArguments*/ undefined,
+                        [createParameter(
+                            /*decorators*/ undefined,
+                            /*modifiers*/ undefined,
+                            /*dotDotDotToken*/ undefined,
+                            createIdentifier("args"),
+                            createToken(SyntaxKind.QuestionToken)
+                        )],
+                        createKeywordTypeNode(SyntaxKind.AnyKeyword)
+                    ),
+                    createFunctionTypeNode(
+                        /*typeArguments*/ undefined,
+                        [createParameter(
+                            /*decorators*/ undefined,
+                            /*modifiers*/ undefined,
+                            /*dotDotDotToken*/ undefined,
+                            createIdentifier("args"),
+                            /*questionToken*/ undefined,
+                            createKeywordTypeNode(SyntaxKind.AnyKeyword)
+                        )],
+                        createKeywordTypeNode(SyntaxKind.AnyKeyword)
+                    ),
+                    createFunctionTypeNode(
+                        /*typeArguments*/ undefined,
+                        [createParameter(
+                            /*decorators*/ undefined,
+                            /*modifiers*/ undefined,
+                            /*dotDotDotToken*/ undefined,
+                            createObjectBindingPattern([])
+                        )],
+                        createKeywordTypeNode(SyntaxKind.AnyKeyword)
+                    ),
+                ]),
+                createSourceFile("source.ts", "", ScriptTarget.ES2015)
+            ));
+        });
+    });
+}