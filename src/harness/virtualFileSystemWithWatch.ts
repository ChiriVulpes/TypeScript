namespace ts.VirtualFS {
    export const libFile: File = {
        path: "/a/lib/lib.d.ts",
        content: `/// <reference no-default-lib="true"/>
interface Boolean {}
interface Function {}
interface CallableFunction {}
interface NewableFunction {}
interface IArguments {}
interface Number { toExponential: any; }
interface Object {}
interface RegExp {}
interface String { charAt: any; }
interface Array<T> { length: number; [n: number]: T; }`
    };

    function getExecutingFilePathFromLibFile(): string {
        return combinePaths(getDirectoryPath(libFile.path), "tsc.js");
    }

    export interface TestServerHostCreationParameters {
        useCaseSensitiveFileNames?: boolean;
        executingFilePath?: string;
        currentDirectory?: string;
        newLine?: string;
        windowsStyleRoot?: string;
        environmentVariables?: ESMap<string, string>;
        runWithoutRecursiveWatches?: boolean;
        runWithFallbackPolling?: boolean;
<<<<<<< HEAD
        withSafeList?: boolean;
    }

    export function createVirtualServerHost(params: VirtualServerHostCreationParameters): VirtualServerHost {
        const host = new VirtualServerHost(params);
        // Just like sys, patch the host to use writeFile
        patchWriteFileEnsuringDirectory(host);
        return host;
=======
        inodeWatching?: boolean;
>>>>>>> e6808c42
    }

    export function createWatchedSystem(fileOrFolderList: FileOrFolderOrSymLinkMap | readonly FileOrFolderOrSymLink[], params?: TestServerHostCreationParameters): TestServerHost {
        return new TestServerHost(fileOrFolderList, params);
    }

    export function createServerHost(fileOrFolderList: FileOrFolderOrSymLinkMap | readonly FileOrFolderOrSymLink[], params?: TestServerHostCreationParameters): TestServerHost {
        const host = new TestServerHost(fileOrFolderList, params);
        // Just like sys, patch the host to use writeFile
        patchWriteFileEnsuringDirectory(host);
        return host;
    }

<<<<<<< HEAD
    interface CallbackData {
        cb: TimeOutCallback;
        args: any[];
        ms: number | undefined;
        time: number;
=======
    export interface File {
        path: string;
        content: string;
        fileSize?: number;
    }

    export interface Folder {
        path: string;
    }

    export interface SymLink {
        /** Location of the symlink. */
        path: string;
        /** Relative path to the real file. */
        symLink: string;
    }

    export type FileOrFolderOrSymLink = File | Folder | SymLink;
    export interface FileOrFolderOrSymLinkMap {
        [path: string]: string | Omit<FileOrFolderOrSymLink, "path">;
    }
    export function isFile(fileOrFolderOrSymLink: FileOrFolderOrSymLink): fileOrFolderOrSymLink is File {
        return isString((fileOrFolderOrSymLink as File).content);
    }

    export function isSymLink(fileOrFolderOrSymLink: FileOrFolderOrSymLink): fileOrFolderOrSymLink is SymLink {
        return isString((fileOrFolderOrSymLink as SymLink).symLink);
    }

    interface FSEntryBase {
        path: Path;
        fullPath: string;
        modifiedTime: Date;
>>>>>>> e6808c42
    }
    class Callbacks {
        private map: { cb: TimeOutCallback; args: any[]; ms: number | undefined; time: number; }[] = [];
        private nextId = 1;

        constructor(private host: TestServerHost) {
        }

        getNextId() {
            return this.nextId;
        }

        register(cb: TimeOutCallback, args: any[], ms?: number) {
            const timeoutId = this.nextId;
            this.nextId++;
            this.map[timeoutId] = { cb, args, ms, time: this.host.getTime() };
            return timeoutId;
        }

        unregister(id: any) {
            if (typeof id === "number") {
                delete this.map[id];
            }
        }

        count() {
            let n = 0;
            for (const _ in this.map) {
                n++;
            }
            return n;
        }

        private invokeCallback({ cb, args, ms, time }: CallbackData) {
            if (ms !== undefined) {
                const newTime = ms + time;
                if (this.host.getTime() < newTime) {
                    this.host.setTime(newTime);
                }
            }
            cb(...args);
        }

        invoke(invokeKey?: number) {
            if (invokeKey) {
                this.invokeCallback(this.map[invokeKey]);
                delete this.map[invokeKey];
                return;
            }

            // Note: invoking a callback may result in new callbacks been queued,
            // so do not clear the entire callback list regardless. Only remove the
            // ones we have invoked.
            for (const key in this.map) {
                this.invokeCallback(this.map[key]);
                delete this.map[key];
            }
        }
    }

    type TimeOutCallback = (...args: any[]) => void;

    export function getDiffInKeys<T>(map: ESMap<string, T>, expectedKeys: readonly string[]) {
        if (map.size === expectedKeys.length) {
            return "";
        }
        const notInActual: string[] = [];
        const duplicates: string[] = [];
        const seen = new Map<string, true>();
        forEach(expectedKeys, expectedKey => {
            if (seen.has(expectedKey)) {
                duplicates.push(expectedKey);
                return;
            }
            seen.set(expectedKey, true);
            if (!map.has(expectedKey)) {
                notInActual.push(expectedKey);
            }
        });
        const inActualNotExpected: string[] = [];
        map.forEach((_value, key) => {
            if (!seen.has(key)) {
                inActualNotExpected.push(key);
            }
            seen.set(key, true);
        });
        return `\n\nNotInActual: ${notInActual}\nDuplicates: ${duplicates}\nInActualButNotInExpected: ${inActualNotExpected}`;
    }

    export function verifyMapSize(caption: string, map: ESMap<string, any>, expectedKeys: readonly string[]) {
        assert.equal(map.size, expectedKeys.length, `${caption}: incorrect size of map: Actual keys: ${arrayFrom(map.keys())} Expected: ${expectedKeys}${getDiffInKeys(map, expectedKeys)}`);
    }

    export type MapValueTester<T, U> = [ESMap<string, U[]> | undefined, (value: T) => U];

    export function checkMap<T, U = undefined>(caption: string, actual: MultiMap<string, T>, expectedKeys: ReadonlyESMap<string, number>, valueTester?: MapValueTester<T,U>): void;
    export function checkMap<T, U = undefined>(caption: string, actual: MultiMap<string, T>, expectedKeys: readonly string[], eachKeyCount: number, valueTester?: MapValueTester<T, U>): void;
    export function checkMap<T>(caption: string, actual: ESMap<string, T> | MultiMap<string, T>, expectedKeys: readonly string[], eachKeyCount: undefined): void;
    export function checkMap<T, U = undefined>(
        caption: string,
        actual: ESMap<string, T> | MultiMap<string, T>,
        expectedKeysMapOrArray: ReadonlyESMap<string, number> | readonly string[],
        eachKeyCountOrValueTester?: number | MapValueTester<T, U>,
        valueTester?: MapValueTester<T, U>) {
        const expectedKeys = isArray(expectedKeysMapOrArray) ? arrayToMap(expectedKeysMapOrArray, s => s, () => eachKeyCountOrValueTester as number) : expectedKeysMapOrArray;
        verifyMapSize(caption, actual, isArray(expectedKeysMapOrArray) ? expectedKeysMapOrArray : arrayFrom(expectedKeys.keys()));
        if (!isNumber(eachKeyCountOrValueTester)) {
            valueTester = eachKeyCountOrValueTester;
        }
        const [expectedValues, valueMapper] = valueTester || [undefined, undefined!];
        expectedKeys.forEach((count, name) => {
            assert.isTrue(actual.has(name), `${caption}: expected to contain ${name}, actual keys: ${arrayFrom(actual.keys())}`);
            // Check key information only if eachKeyCount is provided
            if (!isArray(expectedKeysMapOrArray) || eachKeyCountOrValueTester !== undefined) {
                assert.equal((actual as MultiMap<string, T>).get(name)!.length, count, `${caption}: Expected to be have ${count} entries for ${name}. Actual entry: ${JSON.stringify(actual.get(name))}`);
                if (expectedValues) {
                    assert.deepEqual(
                        (actual as MultiMap<string, T>).get(name)!.map(valueMapper),
                        expectedValues.get(name),
                        `${caption}:: expected values mismatch for ${name}`
                    );
                }
            }
        });
    }

    export function checkArray(caption: string, actual: readonly string[], expected: readonly string[]) {
        checkMap(caption, arrayToMap(actual, identity), expected, /*eachKeyCount*/ undefined);
    }

    export function checkOutputContains(host: TestServerHost, expected: readonly string[]) {
        const mapExpected = new Set(expected);
        const mapSeen = new Set<string>();
        for (const f of host.getOutput()) {
            assert.isFalse(mapSeen.has(f), `Already found ${f} in ${JSON.stringify(host.getOutput())}`);
            if (mapExpected.has(f)) {
                mapExpected.delete(f);
                mapSeen.add(f);
            }
        }
        assert.equal(mapExpected.size, 0, `Output has missing ${JSON.stringify(arrayFrom(mapExpected.keys()))} in ${JSON.stringify(host.getOutput())}`);
    }

    export function checkOutputDoesNotContain(host: TestServerHost, expectedToBeAbsent: string[] | readonly string[]) {
        const mapExpectedToBeAbsent = new Set(expectedToBeAbsent);
        for (const f of host.getOutput()) {
            assert.isFalse(mapExpectedToBeAbsent.has(f), `Contains ${f} in ${JSON.stringify(host.getOutput())}`);
        }
    }

<<<<<<< HEAD
    export const timeIncrements = 1000;
=======
    interface CallbackData {
        cb: TimeOutCallback;
        args: any[];
        ms: number | undefined;
        time: number;
    }
    class Callbacks {
        private map: { cb: TimeOutCallback; args: any[]; ms: number | undefined; time: number; }[] = [];
        private nextId = 1;

        constructor(private host: TestServerHost) {
        }

        getNextId() {
            return this.nextId;
        }

        register(cb: TimeOutCallback, args: any[], ms?: number) {
            const timeoutId = this.nextId;
            this.nextId++;
            this.map[timeoutId] = { cb, args, ms, time: this.host.getTime() };
            return timeoutId;
        }

        unregister(id: any) {
            if (typeof id === "number") {
                delete this.map[id];
            }
        }

        count() {
            let n = 0;
            for (const _ in this.map) {
                n++;
            }
            return n;
        }

        private invokeCallback({ cb, args, ms, time }: CallbackData) {
            if (ms !== undefined) {
                const newTime = ms + time;
                if (this.host.getTime() < newTime) {
                    this.host.setTime(newTime);
                }
            }
            cb(...args);
        }

        invoke(invokeKey?: number) {
            if (invokeKey) {
                this.invokeCallback(this.map[invokeKey]);
                delete this.map[invokeKey];
                return;
            }

            // Note: invoking a callback may result in new callbacks been queued,
            // so do not clear the entire callback list regardless. Only remove the
            // ones we have invoked.
            for (const key in this.map) {
                this.invokeCallback(this.map[key]);
                delete this.map[key];
            }
        }
    }

    type TimeOutCallback = (...args: any[]) => void;

    export interface TestFileWatcher {
        cb: FileWatcherCallback;
        fileName: string;
        pollingInterval: PollingInterval;
    }

    export interface TestFsWatcher {
        cb: FsWatchCallback;
        directoryName: string;
        inode: number | undefined;
    }

    export interface WatchInvokeOptions {
        /** Invokes the directory watcher for the parent instead of the file changed */
        invokeDirectoryWatcherInsteadOfFileChanged: boolean;
        /** When new file is created, do not invoke watches for it */
        ignoreWatchInvokedWithTriggerAsFileCreate: boolean;
        /** Invoke the file delete, followed by create instead of file changed */
        invokeFileDeleteCreateAsPartInsteadOfChange: boolean;
        /** Dont invoke delete watches */
        ignoreDelete: boolean;
        /** Skip inode check on file or folder create*/
        skipInodeCheckOnCreate: boolean;
        /** When invoking rename event on fs watch, send event with file name suffixed with tilde */
        useTildeAsSuffixInRenameEventFileName: boolean;
    }

    export enum Tsc_WatchFile {
        DynamicPolling = "DynamicPriorityPolling",
        SingleFileWatcherPerName = "SingleFileWatcherPerName"
    }

    export enum Tsc_WatchDirectory {
        WatchFile = "RecursiveDirectoryUsingFsWatchFile",
        NonRecursiveWatchDirectory = "RecursiveDirectoryUsingNonRecursiveWatchDirectory",
        DynamicPolling = "RecursiveDirectoryUsingDynamicPriorityPolling"
    }

    export const timeIncrements = 1000;
    export interface TestServerHostOptions {
        useCaseSensitiveFileNames: boolean;
        executingFilePath: string;
        currentDirectory: string;
        newLine?: string;
        useWindowsStylePaths?: boolean;
        environmentVariables?: ESMap<string, string>;
    }

    export class TestServerHost implements server.ServerHost, FormatDiagnosticsHost, ModuleResolutionHost {
        args: string[] = [];
>>>>>>> e6808c42

    export class TestServerHost extends VirtualServerHost implements server.ServerHost {
        private readonly output: string[] = [];
        private time = timeIncrements;
        private timeoutCallbacks = new Callbacks(this);
        private immediateCallbacks = new Callbacks(this);
        readonly screenClears: number[] = [];
        private readonly environmentVariables?: ESMap<string, string>;
        public require: ((initialPath: string, moduleName: string) => RequireResult) | undefined;
        runWithFallbackPolling: boolean;
        public defaultWatchFileKind?: () => WatchFileKind | undefined;
<<<<<<< HEAD

        constructor(
            public withSafeList: boolean,
            fileOrFolderOrSymLinkList: readonly FileOrFolderOrSymLink[],
            options: TestServerHostCreationParameters = {}) {
            super({
                ...options,
                executingFilePath: options.executingFilePath || getExecutingFilePathFromLibFile(),
            },
            options,
            () => this.defaultWatchFileKind?.());
            const { environmentVariables, runWithFallbackPolling } = options;
            fileOrFolderOrSymLinkList = fileOrFolderOrSymLinkList.concat(withSafeList ? safeList : []);
            this.runWithFallbackPolling = !!runWithFallbackPolling;
            this.environmentVariables = environmentVariables;
            this.reloadFS(fileOrFolderOrSymLinkList);
=======
        public storeFilesChangingSignatureDuringEmit = true;
        watchFile: HostWatchFile;
        private inodeWatching: boolean | undefined;
        private readonly inodes?: ESMap<Path, number>;
        watchDirectory: HostWatchDirectory;
        constructor(
            fileOrFolderorSymLinkList: FileOrFolderOrSymLinkMap | readonly FileOrFolderOrSymLink[],
            {
                useCaseSensitiveFileNames, executingFilePath, currentDirectory,
                newLine, windowsStyleRoot, environmentVariables,
                runWithoutRecursiveWatches, runWithFallbackPolling,
                inodeWatching,
            }: TestServerHostCreationParameters = {}) {
            this.useCaseSensitiveFileNames = !!useCaseSensitiveFileNames;
            this.newLine = newLine || "\n";
            this.windowsStyleRoot = windowsStyleRoot;
            this.environmentVariables = environmentVariables;
            currentDirectory = currentDirectory || "/";
            this.getCanonicalFileName = createGetCanonicalFileName(!!useCaseSensitiveFileNames);
            this.toPath = s => toPath(s, currentDirectory, this.getCanonicalFileName);
            this.executingFilePath = this.getHostSpecificPath(executingFilePath || getExecutingFilePathFromLibFile());
            this.currentDirectory = this.getHostSpecificPath(currentDirectory);
            this.runWithFallbackPolling = !!runWithFallbackPolling;
            const tscWatchFile = this.environmentVariables && this.environmentVariables.get("TSC_WATCHFILE");
            const tscWatchDirectory = this.environmentVariables && this.environmentVariables.get("TSC_WATCHDIRECTORY");
            if (inodeWatching) {
                this.inodeWatching = true;
                this.inodes = new Map();
            }

            const { watchFile, watchDirectory } = createSystemWatchFunctions({
                // We dont have polling watch file
                // it is essentially fsWatch but lets get that separate from fsWatch and
                // into watchedFiles for easier testing
                pollingWatchFile: tscWatchFile === Tsc_WatchFile.SingleFileWatcherPerName ?
                    createSingleFileWatcherPerName(
                        this.watchFileWorker.bind(this),
                        this.useCaseSensitiveFileNames
                    ) :
                    this.watchFileWorker.bind(this),
                getModifiedTime: this.getModifiedTime.bind(this),
                setTimeout: this.setTimeout.bind(this),
                clearTimeout: this.clearTimeout.bind(this),
                fsWatchWorker: this.fsWatchWorker.bind(this),
                fileSystemEntryExists: this.fileSystemEntryExists.bind(this),
                useCaseSensitiveFileNames: this.useCaseSensitiveFileNames,
                getCurrentDirectory: this.getCurrentDirectory.bind(this),
                fsSupportsRecursiveFsWatch: tscWatchDirectory ? false : !runWithoutRecursiveWatches,
                getAccessibleSortedChildDirectories: path => this.getDirectories(path),
                realpath: this.realpath.bind(this),
                tscWatchFile,
                tscWatchDirectory,
                defaultWatchFileKind: () => this.defaultWatchFileKind?.(),
                inodeWatching: !!this.inodeWatching,
                sysLog: s => this.write(s + this.newLine),
            });
            this.watchFile = watchFile;
            this.watchDirectory = watchDirectory;
            this.reloadFS(fileOrFolderorSymLinkList);
>>>>>>> e6808c42
        }

        private nextInode = 0;
        private setInode(path: Path) {
            if (this.inodes) this.inodes.set(path, this.nextInode++);
        }

        // Output is pretty
        writeOutputIsTTY() {
            return true;
        }

        override now() {
            this.time += timeIncrements;
            return new Date(this.time);
        }

        getTime() {
            return this.time;
        }

        setTime(time: number) {
            this.time = time;
        }

        private reloadFS(fileOrFolderOrSymLinkList: FileOrFolderOrSymLinkMap | readonly FileOrFolderOrSymLink[]) {
            Debug.assert(this.fs.size === 0);
<<<<<<< HEAD
            const filesOrFoldersToLoad: readonly FileOrFolderOrSymLink[] = !this.windowsStyleRoot ? fileOrFolderOrSymLinkList :
                fileOrFolderOrSymLinkList.map<FileOrFolderOrSymLink>(f => {
                    const result = clone(f);
                    result.path = this.getHostSpecificPath(f.path);
                    return result;
                });
            for (const fileOrDirectory of filesOrFoldersToLoad) {
                const path = this.toFullPath(fileOrDirectory.path);
                // If its a change
                const currentEntry = this.fs.get(path);
                if (currentEntry) {
                    if (isFsFile(currentEntry)) {
                        if (isFile(fileOrDirectory)) {
                            // Update file
                            if (currentEntry.content !== fileOrDirectory.content) {
                                this.modifyFile(fileOrDirectory.path, fileOrDirectory.content, options);
                            }
                        }
                        else {
                            // TODO: Changing from file => folder/Symlink
                        }
                    }
                    else if (isFsSymLink(currentEntry)) {
                        // TODO: update symlinks
                    }
                    else {
                        // Folder
                        if (isFile(fileOrDirectory)) {
                            // TODO: Changing from folder => file
=======
            if (isArray(fileOrFolderOrSymLinkList)) {
                fileOrFolderOrSymLinkList.forEach(f => this.ensureFileOrFolder(!this.windowsStyleRoot ?
                    f :
                    { ...f, path: this.getHostSpecificPath(f.path) }
                ));
            }
            else {
                for (const key in fileOrFolderOrSymLinkList) {
                    if (hasProperty(fileOrFolderOrSymLinkList, key)) {
                        const path = this.getHostSpecificPath(key);
                        const value = fileOrFolderOrSymLinkList[key];
                        if (isString(value)) {
                            this.ensureFileOrFolder({ path, content: value });
>>>>>>> e6808c42
                        }
                        else {
                            this.ensureFileOrFolder({ path, ...value });
                        }
                    }
                }
            }
        }

<<<<<<< HEAD
=======
        modifyFile(filePath: string, content: string, options?: Partial<WatchInvokeOptions>) {
            const path = this.toFullPath(filePath);
            const currentEntry = this.fs.get(path);
            if (!currentEntry || !isFsFile(currentEntry)) {
                throw new Error(`file not present: ${filePath}`);
            }

            if (options && options.invokeFileDeleteCreateAsPartInsteadOfChange) {
                this.removeFileOrFolder(currentEntry, /*isRenaming*/ false, options);
                this.ensureFileOrFolder({ path: filePath, content }, /*ignoreWatchInvokedWithTriggerAsFileCreate*/ undefined, /*ignoreParentWatch*/ undefined, options);
            }
            else {
                currentEntry.content = content;
                currentEntry.modifiedTime = this.now();
                this.fs.get(getDirectoryPath(currentEntry.path))!.modifiedTime = this.now();
                if (options && options.invokeDirectoryWatcherInsteadOfFileChanged) {
                    const directoryFullPath = getDirectoryPath(currentEntry.fullPath);
                    this.invokeFileWatcher(directoryFullPath, FileWatcherEventKind.Changed, currentEntry.modifiedTime, /*useFileNameInCallback*/ true);
                    this.invokeFsWatchesCallbacks(directoryFullPath, "rename", currentEntry.modifiedTime, currentEntry.fullPath, options.useTildeAsSuffixInRenameEventFileName);
                    this.invokeRecursiveFsWatches(directoryFullPath, "rename", currentEntry.modifiedTime, currentEntry.fullPath, options.useTildeAsSuffixInRenameEventFileName);
                }
                else {
                    this.invokeFileAndFsWatches(currentEntry.fullPath, FileWatcherEventKind.Changed, currentEntry.modifiedTime, options?.useTildeAsSuffixInRenameEventFileName);
                }
            }
        }

>>>>>>> e6808c42
        renameFile(fileName: string, newFileName: string) {
            const fullPath = getNormalizedAbsolutePath(fileName, this.currentDirectory);
            const path = this.toPath(fullPath);
            const file = this.fs.get(path) as FsFile;
            Debug.assert(!!file);

            // Only remove the file
<<<<<<< HEAD
            this.removeFileOrFolder(file, /*isRemoveableLeafFolder*/ false, /*isRenaming*/ true);
=======
            this.removeFileOrFolder(file, /*isRenaming*/ true);
>>>>>>> e6808c42

            // Add updated folder with new folder name
            const newFullPath = getNormalizedAbsolutePath(newFileName, this.currentDirectory);
            const newFile = this.toFsFile({ path: newFullPath, content: file.content });
            const newPath = newFile.path;
            const basePath = getDirectoryPath(path);
            Debug.assert(basePath !== path);
            Debug.assert(basePath === getDirectoryPath(newPath));
            const baseFolder = this.fs.get(basePath) as FsFolder;
            this.addFileOrFolderInFolder(baseFolder, newFile);
        }

        renameFolder(folderName: string, newFolderName: string) {
            const fullPath = getNormalizedAbsolutePath(folderName, this.currentDirectory);
            const path = this.toPath(fullPath);
            const folder = this.fs.get(path) as FsFolder;
            Debug.assert(!!folder);

            // Only remove the folder
<<<<<<< HEAD
            this.removeFileOrFolder(folder, /*isRemoveableLeafFolder*/ false, /*isRenaming*/ true);
=======
            this.removeFileOrFolder(folder, /*isRenaming*/ true);
>>>>>>> e6808c42

            // Add updated folder with new folder name
            const newFullPath = getNormalizedAbsolutePath(newFolderName, this.currentDirectory);
            const newFolder = this.toFsFolder(newFullPath);
            const newPath = newFolder.path;
            const basePath = getDirectoryPath(path);
            Debug.assert(basePath !== path);
            Debug.assert(basePath === getDirectoryPath(newPath));
            const baseFolder = this.fs.get(basePath) as FsFolder;
            this.addFileOrFolderInFolder(baseFolder, newFolder);

            // Invoke watches for files in the folder as deleted (from old path)
            this.renameFolderEntries(folder, newFolder);
        }

        private renameFolderEntries(oldFolder: FsFolder, newFolder: FsFolder) {
            for (const entry of oldFolder.entries) {
                this.fs.delete(entry.path);
                this.invokeFileAndFsWatches(entry.fullPath, FileWatcherEventKind.Deleted);

                entry.fullPath = combinePaths(newFolder.fullPath, getBaseFileName(entry.fullPath));
                entry.path = this.toPath(entry.fullPath);
                if (newFolder !== oldFolder) {
                    newFolder.entries.push(entry);
                }
                this.fs.set(entry.path, entry);
                this.setInode(entry.path);
                this.invokeFileAndFsWatches(entry.fullPath, FileWatcherEventKind.Created);
                if (isFsFolder(entry)) {
                    this.renameFolderEntries(entry, entry);
                }
            }
        }

<<<<<<< HEAD
=======
        ensureFileOrFolder(fileOrDirectoryOrSymLink: FileOrFolderOrSymLink, ignoreWatchInvokedWithTriggerAsFileCreate?: boolean, ignoreParentWatch?: boolean, options?: Partial<WatchInvokeOptions>) {
            if (isFile(fileOrDirectoryOrSymLink)) {
                const file = this.toFsFile(fileOrDirectoryOrSymLink);
                // file may already exist when updating existing type declaration file
                if (!this.fs.get(file.path)) {
                    const baseFolder = this.ensureFolder(getDirectoryPath(file.fullPath), ignoreParentWatch, options);
                    this.addFileOrFolderInFolder(baseFolder, file, ignoreWatchInvokedWithTriggerAsFileCreate, options);
                }
            }
            else if (isSymLink(fileOrDirectoryOrSymLink)) {
                const symLink = this.toFsSymLink(fileOrDirectoryOrSymLink);
                Debug.assert(!this.fs.get(symLink.path));
                const baseFolder = this.ensureFolder(getDirectoryPath(symLink.fullPath), ignoreParentWatch, options);
                this.addFileOrFolderInFolder(baseFolder, symLink, ignoreWatchInvokedWithTriggerAsFileCreate, options);
            }
            else {
                const fullPath = getNormalizedAbsolutePath(fileOrDirectoryOrSymLink.path, this.currentDirectory);
                this.ensureFolder(getDirectoryPath(fullPath), ignoreParentWatch, options);
                this.ensureFolder(fullPath, ignoreWatchInvokedWithTriggerAsFileCreate, options);
            }
        }

        private ensureFolder(fullPath: string, ignoreWatch: boolean | undefined, options: Partial<WatchInvokeOptions> | undefined): FsFolder {
            const path = this.toPath(fullPath);
            let folder = this.fs.get(path) as FsFolder;
            if (!folder) {
                folder = this.toFsFolder(fullPath);
                const baseFullPath = getDirectoryPath(fullPath);
                if (fullPath !== baseFullPath) {
                    // Add folder in the base folder
                    const baseFolder = this.ensureFolder(baseFullPath, ignoreWatch, options);
                    this.addFileOrFolderInFolder(baseFolder, folder, ignoreWatch, options);
                }
                else {
                    // root folder
                    Debug.assert(this.fs.size === 0 || !!this.windowsStyleRoot);
                    this.fs.set(path, folder);
                    this.setInode(path);
                }
            }
            Debug.assert(isFsFolder(folder));
            return folder;
        }

        private addFileOrFolderInFolder(folder: FsFolder, fileOrDirectory: FsFile | FsFolder | FsSymLink, ignoreWatch?: boolean, options?: Partial<WatchInvokeOptions>) {
            if (!this.fs.has(fileOrDirectory.path)) {
                insertSorted(folder.entries, fileOrDirectory, (a, b) => compareStringsCaseSensitive(getBaseFileName(a.path), getBaseFileName(b.path)));
            }
            folder.modifiedTime = this.now();
            this.fs.set(fileOrDirectory.path, fileOrDirectory);
            this.setInode(fileOrDirectory.path);

            if (ignoreWatch) {
                return;
            }
            const inodeWatching = this.inodeWatching;
            if (options?.skipInodeCheckOnCreate) this.inodeWatching = false;
            this.invokeFileAndFsWatches(fileOrDirectory.fullPath, FileWatcherEventKind.Created, fileOrDirectory.modifiedTime, options?.useTildeAsSuffixInRenameEventFileName);
            this.invokeFileAndFsWatches(folder.fullPath, FileWatcherEventKind.Changed, fileOrDirectory.modifiedTime, options?.useTildeAsSuffixInRenameEventFileName);
            this.inodeWatching = inodeWatching;
        }

        private removeFileOrFolder(fileOrDirectory: FsFile | FsFolder | FsSymLink, isRenaming?: boolean, options?: Partial<WatchInvokeOptions>) {
            const basePath = getDirectoryPath(fileOrDirectory.path);
            const baseFolder = this.fs.get(basePath) as FsFolder;
            if (basePath !== fileOrDirectory.path) {
                Debug.assert(!!baseFolder);
                baseFolder.modifiedTime = this.now();
                filterMutate(baseFolder.entries, entry => entry !== fileOrDirectory);
            }
            this.fs.delete(fileOrDirectory.path);

            if (isFsFolder(fileOrDirectory)) {
                Debug.assert(fileOrDirectory.entries.length === 0 || isRenaming);
            }
            if (!options?.ignoreDelete) this.invokeFileAndFsWatches(fileOrDirectory.fullPath, FileWatcherEventKind.Deleted, /*modifiedTime*/ undefined, options?.useTildeAsSuffixInRenameEventFileName);
            this.inodes?.delete(fileOrDirectory.path);
            if (!options?.ignoreDelete) this.invokeFileAndFsWatches(baseFolder.fullPath, FileWatcherEventKind.Changed, baseFolder.modifiedTime, options?.useTildeAsSuffixInRenameEventFileName);
        }

        deleteFile(filePath: string) {
            const path = this.toFullPath(filePath);
            const currentEntry = this.fs.get(path) as FsFile;
            Debug.assert(isFsFile(currentEntry));
            this.removeFileOrFolder(currentEntry);
        }

>>>>>>> e6808c42
        deleteFolder(folderPath: string, recursive?: boolean) {
            const path = this.toFullPath(folderPath);
            const currentEntry = this.fs.get(path) as FsFolder;
            Debug.assert(isFsFolder(currentEntry));
            if (recursive && currentEntry.entries.length) {
                const subEntries = currentEntry.entries.slice();
                subEntries.forEach(fsEntry => {
                    if (isFsFolder(fsEntry)) {
                        this.deleteFolder(fsEntry.fullPath, recursive);
                    }
                    else {
<<<<<<< HEAD
                        this.removeFileOrFolder(fsEntry, /*isRemoveableLeafFolder*/ false);
                    }
                });
            }
            this.removeFileOrFolder(currentEntry, /*isRemoveableLeafFolder*/ false);
        }

        protected override fsWatch(
=======
                        this.removeFileOrFolder(fsEntry);
                    }
                });
            }
            this.removeFileOrFolder(currentEntry);
        }

        private watchFileWorker(fileName: string, cb: FileWatcherCallback, pollingInterval: PollingInterval) {
            return createWatcher(
                this.watchedFiles,
                this.toFullPath(fileName),
                { fileName, cb, pollingInterval }
            );
        }

        private fsWatchWorker(
>>>>>>> e6808c42
            fileOrDirectory: string,
            recursive: boolean,
            cb: FsWatchCallback,
        ) {
            if (this.runWithFallbackPolling) throw new Error("Need to use fallback polling instead of file system native watching");
            const path = this.toFullPath(fileOrDirectory);
            // Error if the path does not exist
            if (this.inodeWatching && !this.inodes?.has(path)) throw new Error();
            const result = createWatcher(
                recursive ? this.fsWatchesRecursive : this.fsWatches,
                path,
                {
                    directoryName: fileOrDirectory,
                    cb,
                    inode: this.inodes?.get(path)
                }
            ) as FsWatchWorkerWatcher;
            result.on = noop;
            return result;
        }

<<<<<<< HEAD
=======
        invokeFileWatcher(fileFullPath: string, eventKind: FileWatcherEventKind, modifiedTime?: Date, useFileNameInCallback?: boolean) {
            invokeWatcherCallbacks(this.watchedFiles.get(this.toPath(fileFullPath)), ({ cb, fileName }) => cb(useFileNameInCallback ? fileName : fileFullPath, eventKind, modifiedTime));
        }

        private fsWatchCallback(map: MultiMap<Path, TestFsWatcher>, fullPath: string, eventName: "rename" | "change", modifiedTime: Date | undefined, entryFullPath: string | undefined, useTildeSuffix: boolean | undefined) {
            const path = this.toPath(fullPath);
            const currentInode = this.inodes?.get(path);
            invokeWatcherCallbacks(map.get(path), ({ cb, inode }) => {
                // TODO::
                if (this.inodeWatching && inode !== undefined && inode !== currentInode) return;
                let relativeFileName = (entryFullPath ? this.getRelativePathToDirectory(fullPath, entryFullPath) : "");
                if (useTildeSuffix) relativeFileName = (relativeFileName ? relativeFileName : getBaseFileName(fullPath)) + "~";
                cb(eventName, relativeFileName, modifiedTime);
            });
        }

        invokeFsWatchesCallbacks(fullPath: string, eventName: "rename" | "change", modifiedTime?: Date, entryFullPath?: string, useTildeSuffix?: boolean) {
            this.fsWatchCallback(this.fsWatches, fullPath, eventName, modifiedTime, entryFullPath, useTildeSuffix);
        }

        invokeFsWatchesRecursiveCallbacks(fullPath: string, eventName: "rename" | "change", modifiedTime?: Date, entryFullPath?: string, useTildeSuffix?: boolean) {
            this.fsWatchCallback(this.fsWatchesRecursive, fullPath, eventName, modifiedTime, entryFullPath, useTildeSuffix);
        }

        private getRelativePathToDirectory(directoryFullPath: string, fileFullPath: string) {
            return getRelativePathToDirectoryOrUrl(directoryFullPath, fileFullPath, this.currentDirectory, this.getCanonicalFileName, /*isAbsolutePathAnUrl*/ false);
        }

        private invokeRecursiveFsWatches(fullPath: string, eventName: "rename" | "change", modifiedTime?: Date, entryFullPath?: string, useTildeSuffix?: boolean) {
            this.invokeFsWatchesRecursiveCallbacks(fullPath, eventName, modifiedTime, entryFullPath, useTildeSuffix);
            const basePath = getDirectoryPath(fullPath);
            if (this.getCanonicalFileName(fullPath) !== this.getCanonicalFileName(basePath)) {
                this.invokeRecursiveFsWatches(basePath, eventName, modifiedTime, entryFullPath || fullPath, useTildeSuffix);
            }
        }

        private invokeFsWatches(fullPath: string, eventName: "rename" | "change", modifiedTime: Date | undefined, useTildeSuffix: boolean | undefined) {
            this.invokeFsWatchesCallbacks(fullPath, eventName, modifiedTime, fullPath, useTildeSuffix);
            this.invokeFsWatchesCallbacks(getDirectoryPath(fullPath), eventName, modifiedTime, fullPath, useTildeSuffix);
            this.invokeRecursiveFsWatches(fullPath, eventName, modifiedTime, /*entryFullPath*/ undefined, useTildeSuffix);
        }

        private invokeFileAndFsWatches(fileOrFolderFullPath: string, eventKind: FileWatcherEventKind, modifiedTime?: Date, useTildeSuffix?: boolean) {
            this.invokeFileWatcher(fileOrFolderFullPath, eventKind, modifiedTime);
            this.invokeFsWatches(fileOrFolderFullPath, eventKind === FileWatcherEventKind.Changed ? "change" : "rename", modifiedTime, useTildeSuffix);
        }

        private toFsEntry(path: string): FSEntryBase {
            const fullPath = getNormalizedAbsolutePath(path, this.currentDirectory);
            return {
                path: this.toPath(fullPath),
                fullPath,
                modifiedTime: this.now()
            };
        }

        private toFsFile(file: File): FsFile {
            const fsFile = this.toFsEntry(file.path) as FsFile;
            fsFile.content = file.content;
            fsFile.fileSize = file.fileSize;
            return fsFile;
        }

        private toFsSymLink(symLink: SymLink): FsSymLink {
            const fsSymLink = this.toFsEntry(symLink.path) as FsSymLink;
            fsSymLink.symLink = getNormalizedAbsolutePath(symLink.symLink, getDirectoryPath(fsSymLink.fullPath));
            return fsSymLink;
        }

        private toFsFolder(path: string): FsFolder {
            const fsFolder = this.toFsEntry(path) as FsFolder;
            fsFolder.entries = [] as FSEntry[] as SortedArray<FSEntry>; // https://github.com/Microsoft/TypeScript/issues/19873
            return fsFolder;
        }

        private getRealFsEntry<T extends FSEntry>(isFsEntry: (fsEntry: FSEntry) => fsEntry is T, path: Path, fsEntry = this.fs.get(path)!): T | undefined {
            if (isFsEntry(fsEntry)) {
                return fsEntry;
            }

            if (isFsSymLink(fsEntry)) {
                return this.getRealFsEntry(isFsEntry, this.toPath(fsEntry.symLink));
            }

            if (fsEntry) {
                // This fs entry is something else
                return undefined;
            }

            const realpath = this.toPath(this.realpath(path));
            if (path !== realpath) {
                return this.getRealFsEntry(isFsEntry, realpath);
            }

            return undefined;
        }

        private isFsFile(fsEntry: FSEntry) {
            return !!this.getRealFile(fsEntry.path, fsEntry);
        }

        private getRealFile(path: Path, fsEntry?: FSEntry): FsFile | undefined {
            return this.getRealFsEntry(isFsFile, path, fsEntry);
        }

        private isFsFolder(fsEntry: FSEntry) {
            return !!this.getRealFolder(fsEntry.path, fsEntry);
        }

        private getRealFolder(path: Path, fsEntry = this.fs.get(path)): FsFolder | undefined {
            return this.getRealFsEntry(isFsFolder, path, fsEntry);
        }

        fileSystemEntryExists(s: string, entryKind: FileSystemEntryKind) {
            return entryKind === FileSystemEntryKind.File ? this.fileExists(s) : this.directoryExists(s);
        }

        fileExists(s: string) {
            const path = this.toFullPath(s);
            return !!this.getRealFile(path);
        }

        getModifiedTime(s: string) {
            const path = this.toFullPath(s);
            const fsEntry = this.fs.get(path);
            return (fsEntry && fsEntry.modifiedTime)!; // TODO: GH#18217
        }

        setModifiedTime(s: string, date: Date) {
            const path = this.toFullPath(s);
            const fsEntry = this.fs.get(path);
            if (fsEntry) {
                fsEntry.modifiedTime = date;
                this.invokeFileAndFsWatches(fsEntry.fullPath, FileWatcherEventKind.Changed, fsEntry.modifiedTime);
            }
        }

        readFile(s: string): string | undefined {
            const fsEntry = this.getRealFile(this.toFullPath(s));
            return fsEntry ? fsEntry.content : undefined;
        }

        getFileSize(s: string) {
            const path = this.toFullPath(s);
            const entry = this.fs.get(path)!;
            if (isFsFile(entry)) {
                return entry.fileSize ? entry.fileSize : entry.content.length;
            }
            return undefined!; // TODO: GH#18217
        }

        directoryExists(s: string) {
            const path = this.toFullPath(s);
            return !!this.getRealFolder(path);
        }

        getDirectories(s: string): string[] {
            const path = this.toFullPath(s);
            const folder = this.getRealFolder(path);
            if (folder) {
                return mapDefined(folder.entries, entry => this.isFsFolder(entry) ? getBaseFileName(entry.fullPath) : undefined);
            }
            Debug.fail(folder ? "getDirectories called on file" : "getDirectories called on missing folder");
            return [];
        }

        readDirectory(path: string, extensions?: readonly string[], exclude?: readonly string[], include?: readonly string[], depth?: number): string[] {
            return matchFiles(path, extensions, exclude, include, this.useCaseSensitiveFileNames, this.getCurrentDirectory(), depth, (dir) => {
                const directories: string[] = [];
                const files: string[] = [];
                const folder = this.getRealFolder(this.toPath(dir));
                if (folder) {
                    folder.entries.forEach((entry) => {
                        if (this.isFsFolder(entry)) {
                            directories.push(getBaseFileName(entry.fullPath));
                        }
                        else if (this.isFsFile(entry)) {
                            files.push(getBaseFileName(entry.fullPath));
                        }
                        else {
                            Debug.fail("Unknown entry");
                        }
                    });
                }
                return { directories, files };
            }, path => this.realpath(path));
        }

>>>>>>> e6808c42
        createHash(s: string): string {
            return `${generateDjb2Hash(s)}-${s}`;
        }

        createSHA256Hash(s: string): string {
            return sys.createSHA256Hash!(s);
        }

        // TODO: record and invoke callbacks to simulate timer events
        setTimeout(callback: TimeOutCallback, ms: number, ...args: any[]) {
            return this.timeoutCallbacks.register(callback, args, ms);
        }

        getNextTimeoutId() {
            return this.timeoutCallbacks.getNextId();
        }

        clearTimeout(timeoutId: any): void {
            this.timeoutCallbacks.unregister(timeoutId);
        }

        clearScreen(): void {
            this.screenClears.push(this.output.length);
        }

        checkTimeoutQueueLengthAndRun(expected: number) {
            this.checkTimeoutQueueLength(expected);
            this.runQueuedTimeoutCallbacks();
        }

        checkTimeoutQueueLength(expected: number) {
            const callbacksCount = this.timeoutCallbacks.count();
            assert.equal(callbacksCount, expected, `expected ${expected} timeout callbacks queued but found ${callbacksCount}.`);
        }

        runQueuedTimeoutCallbacks(timeoutId?: number) {
            try {
                this.timeoutCallbacks.invoke(timeoutId);
            }
            catch (e) {
                if (e.message === this.exitMessage) {
                    return;
                }
                throw e;
            }
        }

        runQueuedImmediateCallbacks(checkCount?: number) {
            if (checkCount !== undefined) {
                assert.equal(this.immediateCallbacks.count(), checkCount);
            }
            this.immediateCallbacks.invoke();
        }

        setImmediate(callback: TimeOutCallback, ...args: any[]) {
            return this.immediateCallbacks.register(callback, args);
        }

        clearImmediate(timeoutId: any): void {
            this.immediateCallbacks.unregister(timeoutId);
        }

<<<<<<< HEAD
        prependFile(path: string, content: string, options?: Partial<ReloadWatchInvokeOptions>): void {
=======
        createDirectory(directoryName: string): void {
            const folder = this.toFsFolder(directoryName);

            // base folder has to be present
            const base = getDirectoryPath(folder.path);
            const baseFolder = this.fs.get(base) as FsFolder;
            Debug.assert(isFsFolder(baseFolder));

            Debug.assert(!this.fs.get(folder.path));
            this.addFileOrFolderInFolder(baseFolder, folder);
        }

        writeFile(path: string, content: string): void {
            const file = this.toFsFile({ path, content });

            // base folder has to be present
            const base = getDirectoryPath(file.path);
            const folder = Debug.checkDefined(this.getRealFolder(base));

            if (folder.path === base) {
                if (!this.fs.has(file.path)) {
                    this.addFileOrFolderInFolder(folder, file);
                }
                else {
                    this.modifyFile(path, content);
                }
            }
            else {
                this.writeFile(this.realpath(path), content);
            }
        }

        prependFile(path: string, content: string, options?: Partial<WatchInvokeOptions>): void {
>>>>>>> e6808c42
            this.modifyFile(path, content + this.readFile(path), options);
        }

        appendFile(path: string, content: string, options?: Partial<WatchInvokeOptions>): void {
            this.modifyFile(path, this.readFile(path) + content, options);
        }

        override write(message: string) {
            this.output.push(message);
        }

        getOutput(): readonly string[] {
            return this.output;
        }

        clearOutput() {
            clear(this.output);
            this.screenClears.length = 0;
        }

        serializeOutput(baseline: string[]) {
            const output = this.getOutput();
            let start = 0;
            baseline.push("Output::");
            for (const screenClear of this.screenClears) {
                baselineOutputs(baseline, output, start, screenClear);
                start = screenClear;
                baseline.push(">> Screen clear");
            }
            baselineOutputs(baseline, output, start);
            baseline.push("");
            this.clearOutput();
        }

<<<<<<< HEAD
        serializeWatches(baseline: string[]) {
=======
        snap(): ESMap<Path, FSEntry> {
            const result = new Map<Path, FSEntry>();
            this.fs.forEach((value, key) => {
                const cloneValue = clone(value);
                if (isFsFolder(cloneValue)) {
                    cloneValue.entries = cloneValue.entries.map(clone) as SortedArray<FSEntry>;
                }
                result.set(key, cloneValue);
            });

            return result;
        }

        writtenFiles?: ESMap<Path, number>;
        diff(baseline: string[], base: ESMap<Path, FSEntry> = new Map()) {
            this.fs.forEach((newFsEntry, path) => {
                diffFsEntry(baseline, base.get(path), newFsEntry, this.inodes?.get(path), this.writtenFiles);
            });
            base.forEach((oldFsEntry, path) => {
                const newFsEntry = this.fs.get(path);
                if (!newFsEntry) {
                    diffFsEntry(baseline, oldFsEntry, newFsEntry, this.inodes?.get(path), this.writtenFiles);
                }
            });
            baseline.push("");
        }

        serializeWatches(baseline: string[] = []) {
>>>>>>> e6808c42
            serializeMultiMap(baseline, "WatchedFiles", this.watchedFiles, ({ fileName, pollingInterval }) => ({ fileName, pollingInterval }));
            baseline.push("");
            serializeMultiMap(baseline, "FsWatches", this.fsWatches, serializeTestFsWatcher);
            baseline.push("");
            serializeMultiMap(baseline, "FsWatchesRecursive", this.fsWatchesRecursive, serializeTestFsWatcher);
            baseline.push("");
            return baseline;
        }

        override getEnvironmentVariable(name: string) {
            return this.environmentVariables && this.environmentVariables.get(name) || "";
        }
    }

    export function snap(fshost: VirtualFS.VirtualServerHost): ESMap<Path, FSEntry> {
        const result = new Map<Path, FSEntry>();
        fshost.fs.forEach((value, key) => {
            const cloneValue = clone(value);
            if (isFsFolder(cloneValue)) {
                cloneValue.entries = cloneValue.entries.map(clone) as SortedArray<FSEntry>;
            }
            result.set(key, cloneValue);
        });

        return result;
    }

    export function diff(fshost: VirtualFS.VirtualServerHost, baseline: string[], base: ESMap<string, FSEntry> = new Map()) {
        fshost.fs.forEach(newFsEntry => {
            diffFsEntry(baseline, base.get(newFsEntry.path), newFsEntry, fshost.writtenFiles);
        });
        base.forEach(oldFsEntry => {
            const newFsEntry = fshost.fs.get(oldFsEntry.path);
            if (!newFsEntry) {
                diffFsEntry(baseline, oldFsEntry, newFsEntry, fshost.writtenFiles);
            }
        });
        baseline.push("");
    }

    function diffFsFile(baseline: string[], fsEntry: FsFile, newInode: number | undefined) {
        baseline.push(`//// [${fsEntry.fullPath}]${inodeString(newInode)}\r\n${fsEntry.content}`, "");
    }
    function diffFsSymLink(baseline: string[], fsEntry: FsSymLink, newInode: number | undefined) {
        baseline.push(`//// [${fsEntry.fullPath}] symlink(${fsEntry.symLink})${inodeString(newInode)}`);
    }
<<<<<<< HEAD

    function diffFsSymLink(baseline: string[], fsEntry: FsSymLink) {
        baseline.push(`//// [${fsEntry.fullPath}] symlink(${fsEntry.symLink})`);
    }

    function diffFsEntry(baseline: string[], oldFsEntry: FSEntry | undefined, newFsEntry: FSEntry | undefined, writtenFiles: ESMap<string, any> | undefined): void {
=======
    function inodeString(inode: number | undefined) {
        return inode !== undefined ? ` Inode:: ${inode}` : "";
    }
    function diffFsEntry(baseline: string[], oldFsEntry: FSEntry | undefined, newFsEntry: FSEntry | undefined, newInode: number | undefined, writtenFiles: ESMap<string, any> | undefined): void {
>>>>>>> e6808c42
        const file = newFsEntry && newFsEntry.fullPath;
        if (isFsFile(oldFsEntry)) {
            if (isFsFile(newFsEntry)) {
                if (oldFsEntry.content !== newFsEntry.content) {
                    diffFsFile(baseline, newFsEntry, newInode);
                }
                else if (oldFsEntry.modifiedTime !== newFsEntry.modifiedTime) {
                    if (oldFsEntry.fullPath !== newFsEntry.fullPath) {
                        baseline.push(`//// [${file}] file was renamed from file ${oldFsEntry.fullPath}${inodeString(newInode)}`);
                    }
                    else if (writtenFiles && !writtenFiles.has(newFsEntry.path)) {
                        baseline.push(`//// [${file}] file changed its modified time${inodeString(newInode)}`);
                    }
                    else {
                        baseline.push(`//// [${file}] file written with same contents${inodeString(newInode)}`);
                    }
                }
            }
            else {
                baseline.push(`//// [${oldFsEntry.fullPath}] deleted`);
                if (isFsSymLink(newFsEntry)) {
                    diffFsSymLink(baseline, newFsEntry, newInode);
                }
            }
        }
        else if (isFsSymLink(oldFsEntry)) {
            if (isFsSymLink(newFsEntry)) {
                if (oldFsEntry.symLink !== newFsEntry.symLink) {
                    diffFsSymLink(baseline, newFsEntry, newInode);
                }
                else if (oldFsEntry.modifiedTime !== newFsEntry.modifiedTime) {
                    if (oldFsEntry.fullPath !== newFsEntry.fullPath) {
                        baseline.push(`//// [${file}] symlink was renamed from symlink ${oldFsEntry.fullPath}${inodeString(newInode)}`);
                    }
                    else if (writtenFiles && !writtenFiles.has(newFsEntry.path)) {
                        baseline.push(`//// [${file}] symlink changed its modified time${inodeString(newInode)}`);
                    }
                    else {
                        baseline.push(`//// [${file}] symlink written with same link${inodeString(newInode)}`);
                    }
                }
            }
            else {
                baseline.push(`//// [${oldFsEntry.fullPath}] deleted symlink`);
                if (isFsFile(newFsEntry)) {
                    diffFsFile(baseline, newFsEntry, newInode);
                }
            }
        }
        else if (isFsFile(newFsEntry)) {
            diffFsFile(baseline, newFsEntry, newInode);
        }
        else if (isFsSymLink(newFsEntry)) {
            diffFsSymLink(baseline, newFsEntry, newInode);
        }
    }

<<<<<<< HEAD
    function serializeTestFsWatcher({ directoryName, fallbackPollingInterval, fallbackOptions }: VirtualFsWatcher) {
=======
    function serializeTestFsWatcher({ directoryName, inode }: TestFsWatcher) {
>>>>>>> e6808c42
        return {
            directoryName,
            inode,
        };
    }

    function serializeMultiMap<T, U>(baseline: string[], caption: string, multiMap: MultiMap<string, T>, valueMapper: (value: T) => U) {
        baseline.push(`${caption}::`);
        multiMap.forEach((values, key) => {
            baseline.push(`${key}:`);
            for (const value of values) {
                baseline.push(`  ${JSON.stringify(valueMapper(value))}`);
            }
        });
    }

    function baselineOutputs(baseline: string[], output: readonly string[], start: number, end = output.length) {
        let baselinedOutput: string[] | undefined;
        for (let i = start; i < end; i++) {
            (baselinedOutput ||= []).push(output[i].replace(/Elapsed::\s[0-9]+(?:\.\d+)?ms/g, "Elapsed:: *ms"));
        }
        if (baselinedOutput) baseline.push(baselinedOutput.join(""));
    }

    export type TestServerHostTrackingWrittenFiles = TestServerHost & { writtenFiles: ESMap<Path, number>; };

    export function changeToHostTrackingWrittenFiles(inputHost: TestServerHost) {
        const host = inputHost as TestServerHostTrackingWrittenFiles;
        const originalWriteFile = host.writeFile;
        host.writtenFiles = new Map<Path, number>();
        host.writeFile = (fileName, content) => {
            originalWriteFile.call(host, fileName, content);
            const path = host.toFullPath(fileName);
            host.writtenFiles.set(path, (host.writtenFiles.get(path) || 0) + 1);
        };
        return host;
    }
    export const tsbuildProjectsLocation = "/user/username/projects";
    export function getTsBuildProjectFilePath(project: string, file: string) {
        return `${tsbuildProjectsLocation}/${project}/${file}`;
    }

    export function getTsBuildProjectFile(project: string, file: string): File {
        return {
            path: getTsBuildProjectFilePath(project, file),
            content: Harness.IO.readFile(`${Harness.IO.getWorkspaceRoot()}/tests/projects/${project}/${file}`)!
        };
    }
}
<|MERGE_RESOLUTION|>--- conflicted
+++ resolved
@@ -1,1311 +1,650 @@
-namespace ts.VirtualFS {
-    export const libFile: File = {
-        path: "/a/lib/lib.d.ts",
-        content: `/// <reference no-default-lib="true"/>
-interface Boolean {}
-interface Function {}
-interface CallableFunction {}
-interface NewableFunction {}
-interface IArguments {}
-interface Number { toExponential: any; }
-interface Object {}
-interface RegExp {}
-interface String { charAt: any; }
-interface Array<T> { length: number; [n: number]: T; }`
-    };
-
-    function getExecutingFilePathFromLibFile(): string {
-        return combinePaths(getDirectoryPath(libFile.path), "tsc.js");
-    }
-
-    export interface TestServerHostCreationParameters {
-        useCaseSensitiveFileNames?: boolean;
-        executingFilePath?: string;
-        currentDirectory?: string;
-        newLine?: string;
-        windowsStyleRoot?: string;
-        environmentVariables?: ESMap<string, string>;
-        runWithoutRecursiveWatches?: boolean;
-        runWithFallbackPolling?: boolean;
-<<<<<<< HEAD
-        withSafeList?: boolean;
-    }
-
-    export function createVirtualServerHost(params: VirtualServerHostCreationParameters): VirtualServerHost {
-        const host = new VirtualServerHost(params);
-        // Just like sys, patch the host to use writeFile
-        patchWriteFileEnsuringDirectory(host);
-        return host;
-=======
-        inodeWatching?: boolean;
->>>>>>> e6808c42
-    }
-
-    export function createWatchedSystem(fileOrFolderList: FileOrFolderOrSymLinkMap | readonly FileOrFolderOrSymLink[], params?: TestServerHostCreationParameters): TestServerHost {
-        return new TestServerHost(fileOrFolderList, params);
-    }
-
-    export function createServerHost(fileOrFolderList: FileOrFolderOrSymLinkMap | readonly FileOrFolderOrSymLink[], params?: TestServerHostCreationParameters): TestServerHost {
-        const host = new TestServerHost(fileOrFolderList, params);
-        // Just like sys, patch the host to use writeFile
-        patchWriteFileEnsuringDirectory(host);
-        return host;
-    }
-
-<<<<<<< HEAD
-    interface CallbackData {
-        cb: TimeOutCallback;
-        args: any[];
-        ms: number | undefined;
-        time: number;
-=======
-    export interface File {
-        path: string;
-        content: string;
-        fileSize?: number;
-    }
-
-    export interface Folder {
-        path: string;
-    }
-
-    export interface SymLink {
-        /** Location of the symlink. */
-        path: string;
-        /** Relative path to the real file. */
-        symLink: string;
-    }
-
-    export type FileOrFolderOrSymLink = File | Folder | SymLink;
-    export interface FileOrFolderOrSymLinkMap {
-        [path: string]: string | Omit<FileOrFolderOrSymLink, "path">;
-    }
-    export function isFile(fileOrFolderOrSymLink: FileOrFolderOrSymLink): fileOrFolderOrSymLink is File {
-        return isString((fileOrFolderOrSymLink as File).content);
-    }
-
-    export function isSymLink(fileOrFolderOrSymLink: FileOrFolderOrSymLink): fileOrFolderOrSymLink is SymLink {
-        return isString((fileOrFolderOrSymLink as SymLink).symLink);
-    }
-
-    interface FSEntryBase {
-        path: Path;
-        fullPath: string;
-        modifiedTime: Date;
->>>>>>> e6808c42
-    }
-    class Callbacks {
-        private map: { cb: TimeOutCallback; args: any[]; ms: number | undefined; time: number; }[] = [];
-        private nextId = 1;
-
-        constructor(private host: TestServerHost) {
-        }
-
-        getNextId() {
-            return this.nextId;
-        }
-
-        register(cb: TimeOutCallback, args: any[], ms?: number) {
-            const timeoutId = this.nextId;
-            this.nextId++;
-            this.map[timeoutId] = { cb, args, ms, time: this.host.getTime() };
-            return timeoutId;
-        }
-
-        unregister(id: any) {
-            if (typeof id === "number") {
-                delete this.map[id];
-            }
-        }
-
-        count() {
-            let n = 0;
-            for (const _ in this.map) {
-                n++;
-            }
-            return n;
-        }
-
-        private invokeCallback({ cb, args, ms, time }: CallbackData) {
-            if (ms !== undefined) {
-                const newTime = ms + time;
-                if (this.host.getTime() < newTime) {
-                    this.host.setTime(newTime);
-                }
-            }
-            cb(...args);
-        }
-
-        invoke(invokeKey?: number) {
-            if (invokeKey) {
-                this.invokeCallback(this.map[invokeKey]);
-                delete this.map[invokeKey];
-                return;
-            }
-
-            // Note: invoking a callback may result in new callbacks been queued,
-            // so do not clear the entire callback list regardless. Only remove the
-            // ones we have invoked.
-            for (const key in this.map) {
-                this.invokeCallback(this.map[key]);
-                delete this.map[key];
-            }
-        }
-    }
-
-    type TimeOutCallback = (...args: any[]) => void;
-
-    export function getDiffInKeys<T>(map: ESMap<string, T>, expectedKeys: readonly string[]) {
-        if (map.size === expectedKeys.length) {
-            return "";
-        }
-        const notInActual: string[] = [];
-        const duplicates: string[] = [];
-        const seen = new Map<string, true>();
-        forEach(expectedKeys, expectedKey => {
-            if (seen.has(expectedKey)) {
-                duplicates.push(expectedKey);
-                return;
-            }
-            seen.set(expectedKey, true);
-            if (!map.has(expectedKey)) {
-                notInActual.push(expectedKey);
-            }
-        });
-        const inActualNotExpected: string[] = [];
-        map.forEach((_value, key) => {
-            if (!seen.has(key)) {
-                inActualNotExpected.push(key);
-            }
-            seen.set(key, true);
-        });
-        return `\n\nNotInActual: ${notInActual}\nDuplicates: ${duplicates}\nInActualButNotInExpected: ${inActualNotExpected}`;
-    }
-
-    export function verifyMapSize(caption: string, map: ESMap<string, any>, expectedKeys: readonly string[]) {
-        assert.equal(map.size, expectedKeys.length, `${caption}: incorrect size of map: Actual keys: ${arrayFrom(map.keys())} Expected: ${expectedKeys}${getDiffInKeys(map, expectedKeys)}`);
-    }
-
-    export type MapValueTester<T, U> = [ESMap<string, U[]> | undefined, (value: T) => U];
-
-    export function checkMap<T, U = undefined>(caption: string, actual: MultiMap<string, T>, expectedKeys: ReadonlyESMap<string, number>, valueTester?: MapValueTester<T,U>): void;
-    export function checkMap<T, U = undefined>(caption: string, actual: MultiMap<string, T>, expectedKeys: readonly string[], eachKeyCount: number, valueTester?: MapValueTester<T, U>): void;
-    export function checkMap<T>(caption: string, actual: ESMap<string, T> | MultiMap<string, T>, expectedKeys: readonly string[], eachKeyCount: undefined): void;
-    export function checkMap<T, U = undefined>(
-        caption: string,
-        actual: ESMap<string, T> | MultiMap<string, T>,
-        expectedKeysMapOrArray: ReadonlyESMap<string, number> | readonly string[],
-        eachKeyCountOrValueTester?: number | MapValueTester<T, U>,
-        valueTester?: MapValueTester<T, U>) {
-        const expectedKeys = isArray(expectedKeysMapOrArray) ? arrayToMap(expectedKeysMapOrArray, s => s, () => eachKeyCountOrValueTester as number) : expectedKeysMapOrArray;
-        verifyMapSize(caption, actual, isArray(expectedKeysMapOrArray) ? expectedKeysMapOrArray : arrayFrom(expectedKeys.keys()));
-        if (!isNumber(eachKeyCountOrValueTester)) {
-            valueTester = eachKeyCountOrValueTester;
-        }
-        const [expectedValues, valueMapper] = valueTester || [undefined, undefined!];
-        expectedKeys.forEach((count, name) => {
-            assert.isTrue(actual.has(name), `${caption}: expected to contain ${name}, actual keys: ${arrayFrom(actual.keys())}`);
-            // Check key information only if eachKeyCount is provided
-            if (!isArray(expectedKeysMapOrArray) || eachKeyCountOrValueTester !== undefined) {
-                assert.equal((actual as MultiMap<string, T>).get(name)!.length, count, `${caption}: Expected to be have ${count} entries for ${name}. Actual entry: ${JSON.stringify(actual.get(name))}`);
-                if (expectedValues) {
-                    assert.deepEqual(
-                        (actual as MultiMap<string, T>).get(name)!.map(valueMapper),
-                        expectedValues.get(name),
-                        `${caption}:: expected values mismatch for ${name}`
-                    );
-                }
-            }
-        });
-    }
-
-    export function checkArray(caption: string, actual: readonly string[], expected: readonly string[]) {
-        checkMap(caption, arrayToMap(actual, identity), expected, /*eachKeyCount*/ undefined);
-    }
-
-    export function checkOutputContains(host: TestServerHost, expected: readonly string[]) {
-        const mapExpected = new Set(expected);
-        const mapSeen = new Set<string>();
-        for (const f of host.getOutput()) {
-            assert.isFalse(mapSeen.has(f), `Already found ${f} in ${JSON.stringify(host.getOutput())}`);
-            if (mapExpected.has(f)) {
-                mapExpected.delete(f);
-                mapSeen.add(f);
-            }
-        }
-        assert.equal(mapExpected.size, 0, `Output has missing ${JSON.stringify(arrayFrom(mapExpected.keys()))} in ${JSON.stringify(host.getOutput())}`);
-    }
-
-    export function checkOutputDoesNotContain(host: TestServerHost, expectedToBeAbsent: string[] | readonly string[]) {
-        const mapExpectedToBeAbsent = new Set(expectedToBeAbsent);
-        for (const f of host.getOutput()) {
-            assert.isFalse(mapExpectedToBeAbsent.has(f), `Contains ${f} in ${JSON.stringify(host.getOutput())}`);
-        }
-    }
-
-<<<<<<< HEAD
-    export const timeIncrements = 1000;
-=======
-    interface CallbackData {
-        cb: TimeOutCallback;
-        args: any[];
-        ms: number | undefined;
-        time: number;
-    }
-    class Callbacks {
-        private map: { cb: TimeOutCallback; args: any[]; ms: number | undefined; time: number; }[] = [];
-        private nextId = 1;
-
-        constructor(private host: TestServerHost) {
-        }
-
-        getNextId() {
-            return this.nextId;
-        }
-
-        register(cb: TimeOutCallback, args: any[], ms?: number) {
-            const timeoutId = this.nextId;
-            this.nextId++;
-            this.map[timeoutId] = { cb, args, ms, time: this.host.getTime() };
-            return timeoutId;
-        }
-
-        unregister(id: any) {
-            if (typeof id === "number") {
-                delete this.map[id];
-            }
-        }
-
-        count() {
-            let n = 0;
-            for (const _ in this.map) {
-                n++;
-            }
-            return n;
-        }
-
-        private invokeCallback({ cb, args, ms, time }: CallbackData) {
-            if (ms !== undefined) {
-                const newTime = ms + time;
-                if (this.host.getTime() < newTime) {
-                    this.host.setTime(newTime);
-                }
-            }
-            cb(...args);
-        }
-
-        invoke(invokeKey?: number) {
-            if (invokeKey) {
-                this.invokeCallback(this.map[invokeKey]);
-                delete this.map[invokeKey];
-                return;
-            }
-
-            // Note: invoking a callback may result in new callbacks been queued,
-            // so do not clear the entire callback list regardless. Only remove the
-            // ones we have invoked.
-            for (const key in this.map) {
-                this.invokeCallback(this.map[key]);
-                delete this.map[key];
-            }
-        }
-    }
-
-    type TimeOutCallback = (...args: any[]) => void;
-
-    export interface TestFileWatcher {
-        cb: FileWatcherCallback;
-        fileName: string;
-        pollingInterval: PollingInterval;
-    }
-
-    export interface TestFsWatcher {
-        cb: FsWatchCallback;
-        directoryName: string;
-        inode: number | undefined;
-    }
-
-    export interface WatchInvokeOptions {
-        /** Invokes the directory watcher for the parent instead of the file changed */
-        invokeDirectoryWatcherInsteadOfFileChanged: boolean;
-        /** When new file is created, do not invoke watches for it */
-        ignoreWatchInvokedWithTriggerAsFileCreate: boolean;
-        /** Invoke the file delete, followed by create instead of file changed */
-        invokeFileDeleteCreateAsPartInsteadOfChange: boolean;
-        /** Dont invoke delete watches */
-        ignoreDelete: boolean;
-        /** Skip inode check on file or folder create*/
-        skipInodeCheckOnCreate: boolean;
-        /** When invoking rename event on fs watch, send event with file name suffixed with tilde */
-        useTildeAsSuffixInRenameEventFileName: boolean;
-    }
-
-    export enum Tsc_WatchFile {
-        DynamicPolling = "DynamicPriorityPolling",
-        SingleFileWatcherPerName = "SingleFileWatcherPerName"
-    }
-
-    export enum Tsc_WatchDirectory {
-        WatchFile = "RecursiveDirectoryUsingFsWatchFile",
-        NonRecursiveWatchDirectory = "RecursiveDirectoryUsingNonRecursiveWatchDirectory",
-        DynamicPolling = "RecursiveDirectoryUsingDynamicPriorityPolling"
-    }
-
-    export const timeIncrements = 1000;
-    export interface TestServerHostOptions {
-        useCaseSensitiveFileNames: boolean;
-        executingFilePath: string;
-        currentDirectory: string;
-        newLine?: string;
-        useWindowsStylePaths?: boolean;
-        environmentVariables?: ESMap<string, string>;
-    }
-
-    export class TestServerHost implements server.ServerHost, FormatDiagnosticsHost, ModuleResolutionHost {
-        args: string[] = [];
->>>>>>> e6808c42
-
-    export class TestServerHost extends VirtualServerHost implements server.ServerHost {
-        private readonly output: string[] = [];
-        private time = timeIncrements;
-        private timeoutCallbacks = new Callbacks(this);
-        private immediateCallbacks = new Callbacks(this);
-        readonly screenClears: number[] = [];
-        private readonly environmentVariables?: ESMap<string, string>;
-        public require: ((initialPath: string, moduleName: string) => RequireResult) | undefined;
-        runWithFallbackPolling: boolean;
-        public defaultWatchFileKind?: () => WatchFileKind | undefined;
-<<<<<<< HEAD
-
-        constructor(
-            public withSafeList: boolean,
-            fileOrFolderOrSymLinkList: readonly FileOrFolderOrSymLink[],
-            options: TestServerHostCreationParameters = {}) {
-            super({
-                ...options,
-                executingFilePath: options.executingFilePath || getExecutingFilePathFromLibFile(),
-            },
-            options,
-            () => this.defaultWatchFileKind?.());
-            const { environmentVariables, runWithFallbackPolling } = options;
-            fileOrFolderOrSymLinkList = fileOrFolderOrSymLinkList.concat(withSafeList ? safeList : []);
-            this.runWithFallbackPolling = !!runWithFallbackPolling;
-            this.environmentVariables = environmentVariables;
-            this.reloadFS(fileOrFolderOrSymLinkList);
-=======
-        public storeFilesChangingSignatureDuringEmit = true;
-        watchFile: HostWatchFile;
-        private inodeWatching: boolean | undefined;
-        private readonly inodes?: ESMap<Path, number>;
-        watchDirectory: HostWatchDirectory;
-        constructor(
-            fileOrFolderorSymLinkList: FileOrFolderOrSymLinkMap | readonly FileOrFolderOrSymLink[],
-            {
-                useCaseSensitiveFileNames, executingFilePath, currentDirectory,
-                newLine, windowsStyleRoot, environmentVariables,
-                runWithoutRecursiveWatches, runWithFallbackPolling,
-                inodeWatching,
-            }: TestServerHostCreationParameters = {}) {
-            this.useCaseSensitiveFileNames = !!useCaseSensitiveFileNames;
-            this.newLine = newLine || "\n";
-            this.windowsStyleRoot = windowsStyleRoot;
-            this.environmentVariables = environmentVariables;
-            currentDirectory = currentDirectory || "/";
-            this.getCanonicalFileName = createGetCanonicalFileName(!!useCaseSensitiveFileNames);
-            this.toPath = s => toPath(s, currentDirectory, this.getCanonicalFileName);
-            this.executingFilePath = this.getHostSpecificPath(executingFilePath || getExecutingFilePathFromLibFile());
-            this.currentDirectory = this.getHostSpecificPath(currentDirectory);
-            this.runWithFallbackPolling = !!runWithFallbackPolling;
-            const tscWatchFile = this.environmentVariables && this.environmentVariables.get("TSC_WATCHFILE");
-            const tscWatchDirectory = this.environmentVariables && this.environmentVariables.get("TSC_WATCHDIRECTORY");
-            if (inodeWatching) {
-                this.inodeWatching = true;
-                this.inodes = new Map();
-            }
-
-            const { watchFile, watchDirectory } = createSystemWatchFunctions({
-                // We dont have polling watch file
-                // it is essentially fsWatch but lets get that separate from fsWatch and
-                // into watchedFiles for easier testing
-                pollingWatchFile: tscWatchFile === Tsc_WatchFile.SingleFileWatcherPerName ?
-                    createSingleFileWatcherPerName(
-                        this.watchFileWorker.bind(this),
-                        this.useCaseSensitiveFileNames
-                    ) :
-                    this.watchFileWorker.bind(this),
-                getModifiedTime: this.getModifiedTime.bind(this),
-                setTimeout: this.setTimeout.bind(this),
-                clearTimeout: this.clearTimeout.bind(this),
-                fsWatchWorker: this.fsWatchWorker.bind(this),
-                fileSystemEntryExists: this.fileSystemEntryExists.bind(this),
-                useCaseSensitiveFileNames: this.useCaseSensitiveFileNames,
-                getCurrentDirectory: this.getCurrentDirectory.bind(this),
-                fsSupportsRecursiveFsWatch: tscWatchDirectory ? false : !runWithoutRecursiveWatches,
-                getAccessibleSortedChildDirectories: path => this.getDirectories(path),
-                realpath: this.realpath.bind(this),
-                tscWatchFile,
-                tscWatchDirectory,
-                defaultWatchFileKind: () => this.defaultWatchFileKind?.(),
-                inodeWatching: !!this.inodeWatching,
-                sysLog: s => this.write(s + this.newLine),
-            });
-            this.watchFile = watchFile;
-            this.watchDirectory = watchDirectory;
-            this.reloadFS(fileOrFolderorSymLinkList);
->>>>>>> e6808c42
-        }
-
-        private nextInode = 0;
-        private setInode(path: Path) {
-            if (this.inodes) this.inodes.set(path, this.nextInode++);
-        }
-
-        // Output is pretty
-        writeOutputIsTTY() {
-            return true;
-        }
-
-        override now() {
-            this.time += timeIncrements;
-            return new Date(this.time);
-        }
-
-        getTime() {
-            return this.time;
-        }
-
-        setTime(time: number) {
-            this.time = time;
-        }
-
-        private reloadFS(fileOrFolderOrSymLinkList: FileOrFolderOrSymLinkMap | readonly FileOrFolderOrSymLink[]) {
-            Debug.assert(this.fs.size === 0);
-<<<<<<< HEAD
-            const filesOrFoldersToLoad: readonly FileOrFolderOrSymLink[] = !this.windowsStyleRoot ? fileOrFolderOrSymLinkList :
-                fileOrFolderOrSymLinkList.map<FileOrFolderOrSymLink>(f => {
-                    const result = clone(f);
-                    result.path = this.getHostSpecificPath(f.path);
-                    return result;
-                });
-            for (const fileOrDirectory of filesOrFoldersToLoad) {
-                const path = this.toFullPath(fileOrDirectory.path);
-                // If its a change
-                const currentEntry = this.fs.get(path);
-                if (currentEntry) {
-                    if (isFsFile(currentEntry)) {
-                        if (isFile(fileOrDirectory)) {
-                            // Update file
-                            if (currentEntry.content !== fileOrDirectory.content) {
-                                this.modifyFile(fileOrDirectory.path, fileOrDirectory.content, options);
-                            }
-                        }
-                        else {
-                            // TODO: Changing from file => folder/Symlink
-                        }
-                    }
-                    else if (isFsSymLink(currentEntry)) {
-                        // TODO: update symlinks
-                    }
-                    else {
-                        // Folder
-                        if (isFile(fileOrDirectory)) {
-                            // TODO: Changing from folder => file
-=======
-            if (isArray(fileOrFolderOrSymLinkList)) {
-                fileOrFolderOrSymLinkList.forEach(f => this.ensureFileOrFolder(!this.windowsStyleRoot ?
-                    f :
-                    { ...f, path: this.getHostSpecificPath(f.path) }
-                ));
-            }
-            else {
-                for (const key in fileOrFolderOrSymLinkList) {
-                    if (hasProperty(fileOrFolderOrSymLinkList, key)) {
-                        const path = this.getHostSpecificPath(key);
-                        const value = fileOrFolderOrSymLinkList[key];
-                        if (isString(value)) {
-                            this.ensureFileOrFolder({ path, content: value });
->>>>>>> e6808c42
-                        }
-                        else {
-                            this.ensureFileOrFolder({ path, ...value });
-                        }
-                    }
-                }
-            }
-        }
-
-<<<<<<< HEAD
-=======
-        modifyFile(filePath: string, content: string, options?: Partial<WatchInvokeOptions>) {
-            const path = this.toFullPath(filePath);
-            const currentEntry = this.fs.get(path);
-            if (!currentEntry || !isFsFile(currentEntry)) {
-                throw new Error(`file not present: ${filePath}`);
-            }
-
-            if (options && options.invokeFileDeleteCreateAsPartInsteadOfChange) {
-                this.removeFileOrFolder(currentEntry, /*isRenaming*/ false, options);
-                this.ensureFileOrFolder({ path: filePath, content }, /*ignoreWatchInvokedWithTriggerAsFileCreate*/ undefined, /*ignoreParentWatch*/ undefined, options);
-            }
-            else {
-                currentEntry.content = content;
-                currentEntry.modifiedTime = this.now();
-                this.fs.get(getDirectoryPath(currentEntry.path))!.modifiedTime = this.now();
-                if (options && options.invokeDirectoryWatcherInsteadOfFileChanged) {
-                    const directoryFullPath = getDirectoryPath(currentEntry.fullPath);
-                    this.invokeFileWatcher(directoryFullPath, FileWatcherEventKind.Changed, currentEntry.modifiedTime, /*useFileNameInCallback*/ true);
-                    this.invokeFsWatchesCallbacks(directoryFullPath, "rename", currentEntry.modifiedTime, currentEntry.fullPath, options.useTildeAsSuffixInRenameEventFileName);
-                    this.invokeRecursiveFsWatches(directoryFullPath, "rename", currentEntry.modifiedTime, currentEntry.fullPath, options.useTildeAsSuffixInRenameEventFileName);
-                }
-                else {
-                    this.invokeFileAndFsWatches(currentEntry.fullPath, FileWatcherEventKind.Changed, currentEntry.modifiedTime, options?.useTildeAsSuffixInRenameEventFileName);
-                }
-            }
-        }
-
->>>>>>> e6808c42
-        renameFile(fileName: string, newFileName: string) {
-            const fullPath = getNormalizedAbsolutePath(fileName, this.currentDirectory);
-            const path = this.toPath(fullPath);
-            const file = this.fs.get(path) as FsFile;
-            Debug.assert(!!file);
-
-            // Only remove the file
-<<<<<<< HEAD
-            this.removeFileOrFolder(file, /*isRemoveableLeafFolder*/ false, /*isRenaming*/ true);
-=======
-            this.removeFileOrFolder(file, /*isRenaming*/ true);
->>>>>>> e6808c42
-
-            // Add updated folder with new folder name
-            const newFullPath = getNormalizedAbsolutePath(newFileName, this.currentDirectory);
-            const newFile = this.toFsFile({ path: newFullPath, content: file.content });
-            const newPath = newFile.path;
-            const basePath = getDirectoryPath(path);
-            Debug.assert(basePath !== path);
-            Debug.assert(basePath === getDirectoryPath(newPath));
-            const baseFolder = this.fs.get(basePath) as FsFolder;
-            this.addFileOrFolderInFolder(baseFolder, newFile);
-        }
-
-        renameFolder(folderName: string, newFolderName: string) {
-            const fullPath = getNormalizedAbsolutePath(folderName, this.currentDirectory);
-            const path = this.toPath(fullPath);
-            const folder = this.fs.get(path) as FsFolder;
-            Debug.assert(!!folder);
-
-            // Only remove the folder
-<<<<<<< HEAD
-            this.removeFileOrFolder(folder, /*isRemoveableLeafFolder*/ false, /*isRenaming*/ true);
-=======
-            this.removeFileOrFolder(folder, /*isRenaming*/ true);
->>>>>>> e6808c42
-
-            // Add updated folder with new folder name
-            const newFullPath = getNormalizedAbsolutePath(newFolderName, this.currentDirectory);
-            const newFolder = this.toFsFolder(newFullPath);
-            const newPath = newFolder.path;
-            const basePath = getDirectoryPath(path);
-            Debug.assert(basePath !== path);
-            Debug.assert(basePath === getDirectoryPath(newPath));
-            const baseFolder = this.fs.get(basePath) as FsFolder;
-            this.addFileOrFolderInFolder(baseFolder, newFolder);
-
-            // Invoke watches for files in the folder as deleted (from old path)
-            this.renameFolderEntries(folder, newFolder);
-        }
-
-        private renameFolderEntries(oldFolder: FsFolder, newFolder: FsFolder) {
-            for (const entry of oldFolder.entries) {
-                this.fs.delete(entry.path);
-                this.invokeFileAndFsWatches(entry.fullPath, FileWatcherEventKind.Deleted);
-
-                entry.fullPath = combinePaths(newFolder.fullPath, getBaseFileName(entry.fullPath));
-                entry.path = this.toPath(entry.fullPath);
-                if (newFolder !== oldFolder) {
-                    newFolder.entries.push(entry);
-                }
-                this.fs.set(entry.path, entry);
-                this.setInode(entry.path);
-                this.invokeFileAndFsWatches(entry.fullPath, FileWatcherEventKind.Created);
-                if (isFsFolder(entry)) {
-                    this.renameFolderEntries(entry, entry);
-                }
-            }
-        }
-
-<<<<<<< HEAD
-=======
-        ensureFileOrFolder(fileOrDirectoryOrSymLink: FileOrFolderOrSymLink, ignoreWatchInvokedWithTriggerAsFileCreate?: boolean, ignoreParentWatch?: boolean, options?: Partial<WatchInvokeOptions>) {
-            if (isFile(fileOrDirectoryOrSymLink)) {
-                const file = this.toFsFile(fileOrDirectoryOrSymLink);
-                // file may already exist when updating existing type declaration file
-                if (!this.fs.get(file.path)) {
-                    const baseFolder = this.ensureFolder(getDirectoryPath(file.fullPath), ignoreParentWatch, options);
-                    this.addFileOrFolderInFolder(baseFolder, file, ignoreWatchInvokedWithTriggerAsFileCreate, options);
-                }
-            }
-            else if (isSymLink(fileOrDirectoryOrSymLink)) {
-                const symLink = this.toFsSymLink(fileOrDirectoryOrSymLink);
-                Debug.assert(!this.fs.get(symLink.path));
-                const baseFolder = this.ensureFolder(getDirectoryPath(symLink.fullPath), ignoreParentWatch, options);
-                this.addFileOrFolderInFolder(baseFolder, symLink, ignoreWatchInvokedWithTriggerAsFileCreate, options);
-            }
-            else {
-                const fullPath = getNormalizedAbsolutePath(fileOrDirectoryOrSymLink.path, this.currentDirectory);
-                this.ensureFolder(getDirectoryPath(fullPath), ignoreParentWatch, options);
-                this.ensureFolder(fullPath, ignoreWatchInvokedWithTriggerAsFileCreate, options);
-            }
-        }
-
-        private ensureFolder(fullPath: string, ignoreWatch: boolean | undefined, options: Partial<WatchInvokeOptions> | undefined): FsFolder {
-            const path = this.toPath(fullPath);
-            let folder = this.fs.get(path) as FsFolder;
-            if (!folder) {
-                folder = this.toFsFolder(fullPath);
-                const baseFullPath = getDirectoryPath(fullPath);
-                if (fullPath !== baseFullPath) {
-                    // Add folder in the base folder
-                    const baseFolder = this.ensureFolder(baseFullPath, ignoreWatch, options);
-                    this.addFileOrFolderInFolder(baseFolder, folder, ignoreWatch, options);
-                }
-                else {
-                    // root folder
-                    Debug.assert(this.fs.size === 0 || !!this.windowsStyleRoot);
-                    this.fs.set(path, folder);
-                    this.setInode(path);
-                }
-            }
-            Debug.assert(isFsFolder(folder));
-            return folder;
-        }
-
-        private addFileOrFolderInFolder(folder: FsFolder, fileOrDirectory: FsFile | FsFolder | FsSymLink, ignoreWatch?: boolean, options?: Partial<WatchInvokeOptions>) {
-            if (!this.fs.has(fileOrDirectory.path)) {
-                insertSorted(folder.entries, fileOrDirectory, (a, b) => compareStringsCaseSensitive(getBaseFileName(a.path), getBaseFileName(b.path)));
-            }
-            folder.modifiedTime = this.now();
-            this.fs.set(fileOrDirectory.path, fileOrDirectory);
-            this.setInode(fileOrDirectory.path);
-
-            if (ignoreWatch) {
-                return;
-            }
-            const inodeWatching = this.inodeWatching;
-            if (options?.skipInodeCheckOnCreate) this.inodeWatching = false;
-            this.invokeFileAndFsWatches(fileOrDirectory.fullPath, FileWatcherEventKind.Created, fileOrDirectory.modifiedTime, options?.useTildeAsSuffixInRenameEventFileName);
-            this.invokeFileAndFsWatches(folder.fullPath, FileWatcherEventKind.Changed, fileOrDirectory.modifiedTime, options?.useTildeAsSuffixInRenameEventFileName);
-            this.inodeWatching = inodeWatching;
-        }
-
-        private removeFileOrFolder(fileOrDirectory: FsFile | FsFolder | FsSymLink, isRenaming?: boolean, options?: Partial<WatchInvokeOptions>) {
-            const basePath = getDirectoryPath(fileOrDirectory.path);
-            const baseFolder = this.fs.get(basePath) as FsFolder;
-            if (basePath !== fileOrDirectory.path) {
-                Debug.assert(!!baseFolder);
-                baseFolder.modifiedTime = this.now();
-                filterMutate(baseFolder.entries, entry => entry !== fileOrDirectory);
-            }
-            this.fs.delete(fileOrDirectory.path);
-
-            if (isFsFolder(fileOrDirectory)) {
-                Debug.assert(fileOrDirectory.entries.length === 0 || isRenaming);
-            }
-            if (!options?.ignoreDelete) this.invokeFileAndFsWatches(fileOrDirectory.fullPath, FileWatcherEventKind.Deleted, /*modifiedTime*/ undefined, options?.useTildeAsSuffixInRenameEventFileName);
-            this.inodes?.delete(fileOrDirectory.path);
-            if (!options?.ignoreDelete) this.invokeFileAndFsWatches(baseFolder.fullPath, FileWatcherEventKind.Changed, baseFolder.modifiedTime, options?.useTildeAsSuffixInRenameEventFileName);
-        }
-
-        deleteFile(filePath: string) {
-            const path = this.toFullPath(filePath);
-            const currentEntry = this.fs.get(path) as FsFile;
-            Debug.assert(isFsFile(currentEntry));
-            this.removeFileOrFolder(currentEntry);
-        }
-
->>>>>>> e6808c42
-        deleteFolder(folderPath: string, recursive?: boolean) {
-            const path = this.toFullPath(folderPath);
-            const currentEntry = this.fs.get(path) as FsFolder;
-            Debug.assert(isFsFolder(currentEntry));
-            if (recursive && currentEntry.entries.length) {
-                const subEntries = currentEntry.entries.slice();
-                subEntries.forEach(fsEntry => {
-                    if (isFsFolder(fsEntry)) {
-                        this.deleteFolder(fsEntry.fullPath, recursive);
-                    }
-                    else {
-<<<<<<< HEAD
-                        this.removeFileOrFolder(fsEntry, /*isRemoveableLeafFolder*/ false);
-                    }
-                });
-            }
-            this.removeFileOrFolder(currentEntry, /*isRemoveableLeafFolder*/ false);
-        }
-
-        protected override fsWatch(
-=======
-                        this.removeFileOrFolder(fsEntry);
-                    }
-                });
-            }
-            this.removeFileOrFolder(currentEntry);
-        }
-
-        private watchFileWorker(fileName: string, cb: FileWatcherCallback, pollingInterval: PollingInterval) {
-            return createWatcher(
-                this.watchedFiles,
-                this.toFullPath(fileName),
-                { fileName, cb, pollingInterval }
-            );
-        }
-
-        private fsWatchWorker(
->>>>>>> e6808c42
-            fileOrDirectory: string,
-            recursive: boolean,
-            cb: FsWatchCallback,
-        ) {
-            if (this.runWithFallbackPolling) throw new Error("Need to use fallback polling instead of file system native watching");
-            const path = this.toFullPath(fileOrDirectory);
-            // Error if the path does not exist
-            if (this.inodeWatching && !this.inodes?.has(path)) throw new Error();
-            const result = createWatcher(
-                recursive ? this.fsWatchesRecursive : this.fsWatches,
-                path,
-                {
-                    directoryName: fileOrDirectory,
-                    cb,
-                    inode: this.inodes?.get(path)
-                }
-            ) as FsWatchWorkerWatcher;
-            result.on = noop;
-            return result;
-        }
-
-<<<<<<< HEAD
-=======
-        invokeFileWatcher(fileFullPath: string, eventKind: FileWatcherEventKind, modifiedTime?: Date, useFileNameInCallback?: boolean) {
-            invokeWatcherCallbacks(this.watchedFiles.get(this.toPath(fileFullPath)), ({ cb, fileName }) => cb(useFileNameInCallback ? fileName : fileFullPath, eventKind, modifiedTime));
-        }
-
-        private fsWatchCallback(map: MultiMap<Path, TestFsWatcher>, fullPath: string, eventName: "rename" | "change", modifiedTime: Date | undefined, entryFullPath: string | undefined, useTildeSuffix: boolean | undefined) {
-            const path = this.toPath(fullPath);
-            const currentInode = this.inodes?.get(path);
-            invokeWatcherCallbacks(map.get(path), ({ cb, inode }) => {
-                // TODO::
-                if (this.inodeWatching && inode !== undefined && inode !== currentInode) return;
-                let relativeFileName = (entryFullPath ? this.getRelativePathToDirectory(fullPath, entryFullPath) : "");
-                if (useTildeSuffix) relativeFileName = (relativeFileName ? relativeFileName : getBaseFileName(fullPath)) + "~";
-                cb(eventName, relativeFileName, modifiedTime);
-            });
-        }
-
-        invokeFsWatchesCallbacks(fullPath: string, eventName: "rename" | "change", modifiedTime?: Date, entryFullPath?: string, useTildeSuffix?: boolean) {
-            this.fsWatchCallback(this.fsWatches, fullPath, eventName, modifiedTime, entryFullPath, useTildeSuffix);
-        }
-
-        invokeFsWatchesRecursiveCallbacks(fullPath: string, eventName: "rename" | "change", modifiedTime?: Date, entryFullPath?: string, useTildeSuffix?: boolean) {
-            this.fsWatchCallback(this.fsWatchesRecursive, fullPath, eventName, modifiedTime, entryFullPath, useTildeSuffix);
-        }
-
-        private getRelativePathToDirectory(directoryFullPath: string, fileFullPath: string) {
-            return getRelativePathToDirectoryOrUrl(directoryFullPath, fileFullPath, this.currentDirectory, this.getCanonicalFileName, /*isAbsolutePathAnUrl*/ false);
-        }
-
-        private invokeRecursiveFsWatches(fullPath: string, eventName: "rename" | "change", modifiedTime?: Date, entryFullPath?: string, useTildeSuffix?: boolean) {
-            this.invokeFsWatchesRecursiveCallbacks(fullPath, eventName, modifiedTime, entryFullPath, useTildeSuffix);
-            const basePath = getDirectoryPath(fullPath);
-            if (this.getCanonicalFileName(fullPath) !== this.getCanonicalFileName(basePath)) {
-                this.invokeRecursiveFsWatches(basePath, eventName, modifiedTime, entryFullPath || fullPath, useTildeSuffix);
-            }
-        }
-
-        private invokeFsWatches(fullPath: string, eventName: "rename" | "change", modifiedTime: Date | undefined, useTildeSuffix: boolean | undefined) {
-            this.invokeFsWatchesCallbacks(fullPath, eventName, modifiedTime, fullPath, useTildeSuffix);
-            this.invokeFsWatchesCallbacks(getDirectoryPath(fullPath), eventName, modifiedTime, fullPath, useTildeSuffix);
-            this.invokeRecursiveFsWatches(fullPath, eventName, modifiedTime, /*entryFullPath*/ undefined, useTildeSuffix);
-        }
-
-        private invokeFileAndFsWatches(fileOrFolderFullPath: string, eventKind: FileWatcherEventKind, modifiedTime?: Date, useTildeSuffix?: boolean) {
-            this.invokeFileWatcher(fileOrFolderFullPath, eventKind, modifiedTime);
-            this.invokeFsWatches(fileOrFolderFullPath, eventKind === FileWatcherEventKind.Changed ? "change" : "rename", modifiedTime, useTildeSuffix);
-        }
-
-        private toFsEntry(path: string): FSEntryBase {
-            const fullPath = getNormalizedAbsolutePath(path, this.currentDirectory);
-            return {
-                path: this.toPath(fullPath),
-                fullPath,
-                modifiedTime: this.now()
-            };
-        }
-
-        private toFsFile(file: File): FsFile {
-            const fsFile = this.toFsEntry(file.path) as FsFile;
-            fsFile.content = file.content;
-            fsFile.fileSize = file.fileSize;
-            return fsFile;
-        }
-
-        private toFsSymLink(symLink: SymLink): FsSymLink {
-            const fsSymLink = this.toFsEntry(symLink.path) as FsSymLink;
-            fsSymLink.symLink = getNormalizedAbsolutePath(symLink.symLink, getDirectoryPath(fsSymLink.fullPath));
-            return fsSymLink;
-        }
-
-        private toFsFolder(path: string): FsFolder {
-            const fsFolder = this.toFsEntry(path) as FsFolder;
-            fsFolder.entries = [] as FSEntry[] as SortedArray<FSEntry>; // https://github.com/Microsoft/TypeScript/issues/19873
-            return fsFolder;
-        }
-
-        private getRealFsEntry<T extends FSEntry>(isFsEntry: (fsEntry: FSEntry) => fsEntry is T, path: Path, fsEntry = this.fs.get(path)!): T | undefined {
-            if (isFsEntry(fsEntry)) {
-                return fsEntry;
-            }
-
-            if (isFsSymLink(fsEntry)) {
-                return this.getRealFsEntry(isFsEntry, this.toPath(fsEntry.symLink));
-            }
-
-            if (fsEntry) {
-                // This fs entry is something else
-                return undefined;
-            }
-
-            const realpath = this.toPath(this.realpath(path));
-            if (path !== realpath) {
-                return this.getRealFsEntry(isFsEntry, realpath);
-            }
-
-            return undefined;
-        }
-
-        private isFsFile(fsEntry: FSEntry) {
-            return !!this.getRealFile(fsEntry.path, fsEntry);
-        }
-
-        private getRealFile(path: Path, fsEntry?: FSEntry): FsFile | undefined {
-            return this.getRealFsEntry(isFsFile, path, fsEntry);
-        }
-
-        private isFsFolder(fsEntry: FSEntry) {
-            return !!this.getRealFolder(fsEntry.path, fsEntry);
-        }
-
-        private getRealFolder(path: Path, fsEntry = this.fs.get(path)): FsFolder | undefined {
-            return this.getRealFsEntry(isFsFolder, path, fsEntry);
-        }
-
-        fileSystemEntryExists(s: string, entryKind: FileSystemEntryKind) {
-            return entryKind === FileSystemEntryKind.File ? this.fileExists(s) : this.directoryExists(s);
-        }
-
-        fileExists(s: string) {
-            const path = this.toFullPath(s);
-            return !!this.getRealFile(path);
-        }
-
-        getModifiedTime(s: string) {
-            const path = this.toFullPath(s);
-            const fsEntry = this.fs.get(path);
-            return (fsEntry && fsEntry.modifiedTime)!; // TODO: GH#18217
-        }
-
-        setModifiedTime(s: string, date: Date) {
-            const path = this.toFullPath(s);
-            const fsEntry = this.fs.get(path);
-            if (fsEntry) {
-                fsEntry.modifiedTime = date;
-                this.invokeFileAndFsWatches(fsEntry.fullPath, FileWatcherEventKind.Changed, fsEntry.modifiedTime);
-            }
-        }
-
-        readFile(s: string): string | undefined {
-            const fsEntry = this.getRealFile(this.toFullPath(s));
-            return fsEntry ? fsEntry.content : undefined;
-        }
-
-        getFileSize(s: string) {
-            const path = this.toFullPath(s);
-            const entry = this.fs.get(path)!;
-            if (isFsFile(entry)) {
-                return entry.fileSize ? entry.fileSize : entry.content.length;
-            }
-            return undefined!; // TODO: GH#18217
-        }
-
-        directoryExists(s: string) {
-            const path = this.toFullPath(s);
-            return !!this.getRealFolder(path);
-        }
-
-        getDirectories(s: string): string[] {
-            const path = this.toFullPath(s);
-            const folder = this.getRealFolder(path);
-            if (folder) {
-                return mapDefined(folder.entries, entry => this.isFsFolder(entry) ? getBaseFileName(entry.fullPath) : undefined);
-            }
-            Debug.fail(folder ? "getDirectories called on file" : "getDirectories called on missing folder");
-            return [];
-        }
-
-        readDirectory(path: string, extensions?: readonly string[], exclude?: readonly string[], include?: readonly string[], depth?: number): string[] {
-            return matchFiles(path, extensions, exclude, include, this.useCaseSensitiveFileNames, this.getCurrentDirectory(), depth, (dir) => {
-                const directories: string[] = [];
-                const files: string[] = [];
-                const folder = this.getRealFolder(this.toPath(dir));
-                if (folder) {
-                    folder.entries.forEach((entry) => {
-                        if (this.isFsFolder(entry)) {
-                            directories.push(getBaseFileName(entry.fullPath));
-                        }
-                        else if (this.isFsFile(entry)) {
-                            files.push(getBaseFileName(entry.fullPath));
-                        }
-                        else {
-                            Debug.fail("Unknown entry");
-                        }
-                    });
-                }
-                return { directories, files };
-            }, path => this.realpath(path));
-        }
-
->>>>>>> e6808c42
-        createHash(s: string): string {
-            return `${generateDjb2Hash(s)}-${s}`;
-        }
-
-        createSHA256Hash(s: string): string {
-            return sys.createSHA256Hash!(s);
-        }
-
-        // TODO: record and invoke callbacks to simulate timer events
-        setTimeout(callback: TimeOutCallback, ms: number, ...args: any[]) {
-            return this.timeoutCallbacks.register(callback, args, ms);
-        }
-
-        getNextTimeoutId() {
-            return this.timeoutCallbacks.getNextId();
-        }
-
-        clearTimeout(timeoutId: any): void {
-            this.timeoutCallbacks.unregister(timeoutId);
-        }
-
-        clearScreen(): void {
-            this.screenClears.push(this.output.length);
-        }
-
-        checkTimeoutQueueLengthAndRun(expected: number) {
-            this.checkTimeoutQueueLength(expected);
-            this.runQueuedTimeoutCallbacks();
-        }
-
-        checkTimeoutQueueLength(expected: number) {
-            const callbacksCount = this.timeoutCallbacks.count();
-            assert.equal(callbacksCount, expected, `expected ${expected} timeout callbacks queued but found ${callbacksCount}.`);
-        }
-
-        runQueuedTimeoutCallbacks(timeoutId?: number) {
-            try {
-                this.timeoutCallbacks.invoke(timeoutId);
-            }
-            catch (e) {
-                if (e.message === this.exitMessage) {
-                    return;
-                }
-                throw e;
-            }
-        }
-
-        runQueuedImmediateCallbacks(checkCount?: number) {
-            if (checkCount !== undefined) {
-                assert.equal(this.immediateCallbacks.count(), checkCount);
-            }
-            this.immediateCallbacks.invoke();
-        }
-
-        setImmediate(callback: TimeOutCallback, ...args: any[]) {
-            return this.immediateCallbacks.register(callback, args);
-        }
-
-        clearImmediate(timeoutId: any): void {
-            this.immediateCallbacks.unregister(timeoutId);
-        }
-
-<<<<<<< HEAD
-        prependFile(path: string, content: string, options?: Partial<ReloadWatchInvokeOptions>): void {
-=======
-        createDirectory(directoryName: string): void {
-            const folder = this.toFsFolder(directoryName);
-
-            // base folder has to be present
-            const base = getDirectoryPath(folder.path);
-            const baseFolder = this.fs.get(base) as FsFolder;
-            Debug.assert(isFsFolder(baseFolder));
-
-            Debug.assert(!this.fs.get(folder.path));
-            this.addFileOrFolderInFolder(baseFolder, folder);
-        }
-
-        writeFile(path: string, content: string): void {
-            const file = this.toFsFile({ path, content });
-
-            // base folder has to be present
-            const base = getDirectoryPath(file.path);
-            const folder = Debug.checkDefined(this.getRealFolder(base));
-
-            if (folder.path === base) {
-                if (!this.fs.has(file.path)) {
-                    this.addFileOrFolderInFolder(folder, file);
-                }
-                else {
-                    this.modifyFile(path, content);
-                }
-            }
-            else {
-                this.writeFile(this.realpath(path), content);
-            }
-        }
-
-        prependFile(path: string, content: string, options?: Partial<WatchInvokeOptions>): void {
->>>>>>> e6808c42
-            this.modifyFile(path, content + this.readFile(path), options);
-        }
-
-        appendFile(path: string, content: string, options?: Partial<WatchInvokeOptions>): void {
-            this.modifyFile(path, this.readFile(path) + content, options);
-        }
-
-        override write(message: string) {
-            this.output.push(message);
-        }
-
-        getOutput(): readonly string[] {
-            return this.output;
-        }
-
-        clearOutput() {
-            clear(this.output);
-            this.screenClears.length = 0;
-        }
-
-        serializeOutput(baseline: string[]) {
-            const output = this.getOutput();
-            let start = 0;
-            baseline.push("Output::");
-            for (const screenClear of this.screenClears) {
-                baselineOutputs(baseline, output, start, screenClear);
-                start = screenClear;
-                baseline.push(">> Screen clear");
-            }
-            baselineOutputs(baseline, output, start);
-            baseline.push("");
-            this.clearOutput();
-        }
-
-<<<<<<< HEAD
-        serializeWatches(baseline: string[]) {
-=======
-        snap(): ESMap<Path, FSEntry> {
-            const result = new Map<Path, FSEntry>();
-            this.fs.forEach((value, key) => {
-                const cloneValue = clone(value);
-                if (isFsFolder(cloneValue)) {
-                    cloneValue.entries = cloneValue.entries.map(clone) as SortedArray<FSEntry>;
-                }
-                result.set(key, cloneValue);
-            });
-
-            return result;
-        }
-
-        writtenFiles?: ESMap<Path, number>;
-        diff(baseline: string[], base: ESMap<Path, FSEntry> = new Map()) {
-            this.fs.forEach((newFsEntry, path) => {
-                diffFsEntry(baseline, base.get(path), newFsEntry, this.inodes?.get(path), this.writtenFiles);
-            });
-            base.forEach((oldFsEntry, path) => {
-                const newFsEntry = this.fs.get(path);
-                if (!newFsEntry) {
-                    diffFsEntry(baseline, oldFsEntry, newFsEntry, this.inodes?.get(path), this.writtenFiles);
-                }
-            });
-            baseline.push("");
-        }
-
-        serializeWatches(baseline: string[] = []) {
->>>>>>> e6808c42
-            serializeMultiMap(baseline, "WatchedFiles", this.watchedFiles, ({ fileName, pollingInterval }) => ({ fileName, pollingInterval }));
-            baseline.push("");
-            serializeMultiMap(baseline, "FsWatches", this.fsWatches, serializeTestFsWatcher);
-            baseline.push("");
-            serializeMultiMap(baseline, "FsWatchesRecursive", this.fsWatchesRecursive, serializeTestFsWatcher);
-            baseline.push("");
-            return baseline;
-        }
-
-        override getEnvironmentVariable(name: string) {
-            return this.environmentVariables && this.environmentVariables.get(name) || "";
-        }
-    }
-
-    export function snap(fshost: VirtualFS.VirtualServerHost): ESMap<Path, FSEntry> {
-        const result = new Map<Path, FSEntry>();
-        fshost.fs.forEach((value, key) => {
-            const cloneValue = clone(value);
-            if (isFsFolder(cloneValue)) {
-                cloneValue.entries = cloneValue.entries.map(clone) as SortedArray<FSEntry>;
-            }
-            result.set(key, cloneValue);
-        });
-
-        return result;
-    }
-
-    export function diff(fshost: VirtualFS.VirtualServerHost, baseline: string[], base: ESMap<string, FSEntry> = new Map()) {
-        fshost.fs.forEach(newFsEntry => {
-            diffFsEntry(baseline, base.get(newFsEntry.path), newFsEntry, fshost.writtenFiles);
-        });
-        base.forEach(oldFsEntry => {
-            const newFsEntry = fshost.fs.get(oldFsEntry.path);
-            if (!newFsEntry) {
-                diffFsEntry(baseline, oldFsEntry, newFsEntry, fshost.writtenFiles);
-            }
-        });
-        baseline.push("");
-    }
-
-    function diffFsFile(baseline: string[], fsEntry: FsFile, newInode: number | undefined) {
-        baseline.push(`//// [${fsEntry.fullPath}]${inodeString(newInode)}\r\n${fsEntry.content}`, "");
-    }
-    function diffFsSymLink(baseline: string[], fsEntry: FsSymLink, newInode: number | undefined) {
-        baseline.push(`//// [${fsEntry.fullPath}] symlink(${fsEntry.symLink})${inodeString(newInode)}`);
-    }
-<<<<<<< HEAD
-
-    function diffFsSymLink(baseline: string[], fsEntry: FsSymLink) {
-        baseline.push(`//// [${fsEntry.fullPath}] symlink(${fsEntry.symLink})`);
-    }
-
-    function diffFsEntry(baseline: string[], oldFsEntry: FSEntry | undefined, newFsEntry: FSEntry | undefined, writtenFiles: ESMap<string, any> | undefined): void {
-=======
-    function inodeString(inode: number | undefined) {
-        return inode !== undefined ? ` Inode:: ${inode}` : "";
-    }
-    function diffFsEntry(baseline: string[], oldFsEntry: FSEntry | undefined, newFsEntry: FSEntry | undefined, newInode: number | undefined, writtenFiles: ESMap<string, any> | undefined): void {
->>>>>>> e6808c42
-        const file = newFsEntry && newFsEntry.fullPath;
-        if (isFsFile(oldFsEntry)) {
-            if (isFsFile(newFsEntry)) {
-                if (oldFsEntry.content !== newFsEntry.content) {
-                    diffFsFile(baseline, newFsEntry, newInode);
-                }
-                else if (oldFsEntry.modifiedTime !== newFsEntry.modifiedTime) {
-                    if (oldFsEntry.fullPath !== newFsEntry.fullPath) {
-                        baseline.push(`//// [${file}] file was renamed from file ${oldFsEntry.fullPath}${inodeString(newInode)}`);
-                    }
-                    else if (writtenFiles && !writtenFiles.has(newFsEntry.path)) {
-                        baseline.push(`//// [${file}] file changed its modified time${inodeString(newInode)}`);
-                    }
-                    else {
-                        baseline.push(`//// [${file}] file written with same contents${inodeString(newInode)}`);
-                    }
-                }
-            }
-            else {
-                baseline.push(`//// [${oldFsEntry.fullPath}] deleted`);
-                if (isFsSymLink(newFsEntry)) {
-                    diffFsSymLink(baseline, newFsEntry, newInode);
-                }
-            }
-        }
-        else if (isFsSymLink(oldFsEntry)) {
-            if (isFsSymLink(newFsEntry)) {
-                if (oldFsEntry.symLink !== newFsEntry.symLink) {
-                    diffFsSymLink(baseline, newFsEntry, newInode);
-                }
-                else if (oldFsEntry.modifiedTime !== newFsEntry.modifiedTime) {
-                    if (oldFsEntry.fullPath !== newFsEntry.fullPath) {
-                        baseline.push(`//// [${file}] symlink was renamed from symlink ${oldFsEntry.fullPath}${inodeString(newInode)}`);
-                    }
-                    else if (writtenFiles && !writtenFiles.has(newFsEntry.path)) {
-                        baseline.push(`//// [${file}] symlink changed its modified time${inodeString(newInode)}`);
-                    }
-                    else {
-                        baseline.push(`//// [${file}] symlink written with same link${inodeString(newInode)}`);
-                    }
-                }
-            }
-            else {
-                baseline.push(`//// [${oldFsEntry.fullPath}] deleted symlink`);
-                if (isFsFile(newFsEntry)) {
-                    diffFsFile(baseline, newFsEntry, newInode);
-                }
-            }
-        }
-        else if (isFsFile(newFsEntry)) {
-            diffFsFile(baseline, newFsEntry, newInode);
-        }
-        else if (isFsSymLink(newFsEntry)) {
-            diffFsSymLink(baseline, newFsEntry, newInode);
-        }
-    }
-
-<<<<<<< HEAD
-    function serializeTestFsWatcher({ directoryName, fallbackPollingInterval, fallbackOptions }: VirtualFsWatcher) {
-=======
-    function serializeTestFsWatcher({ directoryName, inode }: TestFsWatcher) {
->>>>>>> e6808c42
-        return {
-            directoryName,
-            inode,
-        };
-    }
-
-    function serializeMultiMap<T, U>(baseline: string[], caption: string, multiMap: MultiMap<string, T>, valueMapper: (value: T) => U) {
-        baseline.push(`${caption}::`);
-        multiMap.forEach((values, key) => {
-            baseline.push(`${key}:`);
-            for (const value of values) {
-                baseline.push(`  ${JSON.stringify(valueMapper(value))}`);
-            }
-        });
-    }
-
-    function baselineOutputs(baseline: string[], output: readonly string[], start: number, end = output.length) {
-        let baselinedOutput: string[] | undefined;
-        for (let i = start; i < end; i++) {
-            (baselinedOutput ||= []).push(output[i].replace(/Elapsed::\s[0-9]+(?:\.\d+)?ms/g, "Elapsed:: *ms"));
-        }
-        if (baselinedOutput) baseline.push(baselinedOutput.join(""));
-    }
-
-    export type TestServerHostTrackingWrittenFiles = TestServerHost & { writtenFiles: ESMap<Path, number>; };
-
-    export function changeToHostTrackingWrittenFiles(inputHost: TestServerHost) {
-        const host = inputHost as TestServerHostTrackingWrittenFiles;
-        const originalWriteFile = host.writeFile;
-        host.writtenFiles = new Map<Path, number>();
-        host.writeFile = (fileName, content) => {
-            originalWriteFile.call(host, fileName, content);
-            const path = host.toFullPath(fileName);
-            host.writtenFiles.set(path, (host.writtenFiles.get(path) || 0) + 1);
-        };
-        return host;
-    }
-    export const tsbuildProjectsLocation = "/user/username/projects";
-    export function getTsBuildProjectFilePath(project: string, file: string) {
-        return `${tsbuildProjectsLocation}/${project}/${file}`;
-    }
-
-    export function getTsBuildProjectFile(project: string, file: string): File {
-        return {
-            path: getTsBuildProjectFilePath(project, file),
-            content: Harness.IO.readFile(`${Harness.IO.getWorkspaceRoot()}/tests/projects/${project}/${file}`)!
-        };
-    }
-}
+namespace ts.VirtualFS {
+    export const libFile: File = {
+        path: "/a/lib/lib.d.ts",
+        content: `/// <reference no-default-lib="true"/>
+interface Boolean {}
+interface Function {}
+interface CallableFunction {}
+interface NewableFunction {}
+interface IArguments {}
+interface Number { toExponential: any; }
+interface Object {}
+interface RegExp {}
+interface String { charAt: any; }
+interface Array<T> { length: number; [n: number]: T; }`
+    };
+
+    function getExecutingFilePathFromLibFile(): string {
+        return combinePaths(getDirectoryPath(libFile.path), "tsc.js");
+    }
+
+    export interface TestServerHostCreationParameters {
+        useCaseSensitiveFileNames?: boolean;
+        executingFilePath?: string;
+        currentDirectory?: string;
+        newLine?: string;
+        windowsStyleRoot?: string;
+        environmentVariables?: ESMap<string, string>;
+        runWithoutRecursiveWatches?: boolean;
+        runWithFallbackPolling?: boolean;
+        // TODO: Not sure withSafeList is still needed
+        withSafeList?: boolean;
+        inodeWatching?: boolean;
+    }
+
+    export function createVirtualServerHost(params: VirtualServerHostCreationParameters): VirtualServerHost {
+        const host = new VirtualServerHost(params);
+        // Just like sys, patch the host to use writeFile
+        patchWriteFileEnsuringDirectory(host);
+        return host;
+    }
+
+    export function createWatchedSystem(fileOrFolderList: FileOrFolderOrSymLinkMap | readonly FileOrFolderOrSymLink[], params?: TestServerHostCreationParameters): TestServerHost {
+        return new TestServerHost(fileOrFolderList, params);
+    }
+
+    export function createServerHost(fileOrFolderList: FileOrFolderOrSymLinkMap | readonly FileOrFolderOrSymLink[], params?: TestServerHostCreationParameters): TestServerHost {
+        const host = new TestServerHost(fileOrFolderList, params);
+        // Just like sys, patch the host to use writeFile
+        patchWriteFileEnsuringDirectory(host);
+        return host;
+    }
+
+    interface CallbackData {
+        cb: TimeOutCallback;
+        args: any[];
+        ms: number | undefined;
+        time: number;
+    }
+    class Callbacks {
+        private map: { cb: TimeOutCallback; args: any[]; ms: number | undefined; time: number; }[] = [];
+        private nextId = 1;
+
+        constructor(private host: TestServerHost) {
+        }
+
+        getNextId() {
+            return this.nextId;
+        }
+
+        register(cb: TimeOutCallback, args: any[], ms?: number) {
+            const timeoutId = this.nextId;
+            this.nextId++;
+            this.map[timeoutId] = { cb, args, ms, time: this.host.getTime() };
+            return timeoutId;
+        }
+
+        unregister(id: any) {
+            if (typeof id === "number") {
+                delete this.map[id];
+            }
+        }
+
+        count() {
+            let n = 0;
+            for (const _ in this.map) {
+                n++;
+            }
+            return n;
+        }
+
+        private invokeCallback({ cb, args, ms, time }: CallbackData) {
+            if (ms !== undefined) {
+                const newTime = ms + time;
+                if (this.host.getTime() < newTime) {
+                    this.host.setTime(newTime);
+                }
+            }
+            cb(...args);
+        }
+
+        invoke(invokeKey?: number) {
+            if (invokeKey) {
+                this.invokeCallback(this.map[invokeKey]);
+                delete this.map[invokeKey];
+                return;
+            }
+
+            // Note: invoking a callback may result in new callbacks been queued,
+            // so do not clear the entire callback list regardless. Only remove the
+            // ones we have invoked.
+            for (const key in this.map) {
+                this.invokeCallback(this.map[key]);
+                delete this.map[key];
+            }
+        }
+    }
+
+    type TimeOutCallback = (...args: any[]) => void;
+
+    export function getDiffInKeys<T>(map: ESMap<string, T>, expectedKeys: readonly string[]) {
+        if (map.size === expectedKeys.length) {
+            return "";
+        }
+        const notInActual: string[] = [];
+        const duplicates: string[] = [];
+        const seen = new Map<string, true>();
+        forEach(expectedKeys, expectedKey => {
+            if (seen.has(expectedKey)) {
+                duplicates.push(expectedKey);
+                return;
+            }
+            seen.set(expectedKey, true);
+            if (!map.has(expectedKey)) {
+                notInActual.push(expectedKey);
+            }
+        });
+        const inActualNotExpected: string[] = [];
+        map.forEach((_value, key) => {
+            if (!seen.has(key)) {
+                inActualNotExpected.push(key);
+            }
+            seen.set(key, true);
+        });
+        return `\n\nNotInActual: ${notInActual}\nDuplicates: ${duplicates}\nInActualButNotInExpected: ${inActualNotExpected}`;
+    }
+
+    export function verifyMapSize(caption: string, map: ESMap<string, any>, expectedKeys: readonly string[]) {
+        assert.equal(map.size, expectedKeys.length, `${caption}: incorrect size of map: Actual keys: ${arrayFrom(map.keys())} Expected: ${expectedKeys}${getDiffInKeys(map, expectedKeys)}`);
+    }
+
+    export type MapValueTester<T, U> = [ESMap<string, U[]> | undefined, (value: T) => U];
+
+    export function checkMap<T, U = undefined>(caption: string, actual: MultiMap<string, T>, expectedKeys: ReadonlyESMap<string, number>, valueTester?: MapValueTester<T,U>): void;
+    export function checkMap<T, U = undefined>(caption: string, actual: MultiMap<string, T>, expectedKeys: readonly string[], eachKeyCount: number, valueTester?: MapValueTester<T, U>): void;
+    export function checkMap<T>(caption: string, actual: ESMap<string, T> | MultiMap<string, T>, expectedKeys: readonly string[], eachKeyCount: undefined): void;
+    export function checkMap<T, U = undefined>(
+        caption: string,
+        actual: ESMap<string, T> | MultiMap<string, T>,
+        expectedKeysMapOrArray: ReadonlyESMap<string, number> | readonly string[],
+        eachKeyCountOrValueTester?: number | MapValueTester<T, U>,
+        valueTester?: MapValueTester<T, U>) {
+        const expectedKeys = isArray(expectedKeysMapOrArray) ? arrayToMap(expectedKeysMapOrArray, s => s, () => eachKeyCountOrValueTester as number) : expectedKeysMapOrArray;
+        verifyMapSize(caption, actual, isArray(expectedKeysMapOrArray) ? expectedKeysMapOrArray : arrayFrom(expectedKeys.keys()));
+        if (!isNumber(eachKeyCountOrValueTester)) {
+            valueTester = eachKeyCountOrValueTester;
+        }
+        const [expectedValues, valueMapper] = valueTester || [undefined, undefined!];
+        expectedKeys.forEach((count, name) => {
+            assert.isTrue(actual.has(name), `${caption}: expected to contain ${name}, actual keys: ${arrayFrom(actual.keys())}`);
+            // Check key information only if eachKeyCount is provided
+            if (!isArray(expectedKeysMapOrArray) || eachKeyCountOrValueTester !== undefined) {
+                assert.equal((actual as MultiMap<string, T>).get(name)!.length, count, `${caption}: Expected to be have ${count} entries for ${name}. Actual entry: ${JSON.stringify(actual.get(name))}`);
+                if (expectedValues) {
+                    assert.deepEqual(
+                        (actual as MultiMap<string, T>).get(name)!.map(valueMapper),
+                        expectedValues.get(name),
+                        `${caption}:: expected values mismatch for ${name}`
+                    );
+                }
+            }
+        });
+    }
+
+    export function checkArray(caption: string, actual: readonly string[], expected: readonly string[]) {
+        checkMap(caption, arrayToMap(actual, identity), expected, /*eachKeyCount*/ undefined);
+    }
+
+    export function checkOutputContains(host: TestServerHost, expected: readonly string[]) {
+        const mapExpected = new Set(expected);
+        const mapSeen = new Set<string>();
+        for (const f of host.getOutput()) {
+            assert.isFalse(mapSeen.has(f), `Already found ${f} in ${JSON.stringify(host.getOutput())}`);
+            if (mapExpected.has(f)) {
+                mapExpected.delete(f);
+                mapSeen.add(f);
+            }
+        }
+        assert.equal(mapExpected.size, 0, `Output has missing ${JSON.stringify(arrayFrom(mapExpected.keys()))} in ${JSON.stringify(host.getOutput())}`);
+    }
+
+    export function checkOutputDoesNotContain(host: TestServerHost, expectedToBeAbsent: string[] | readonly string[]) {
+        const mapExpectedToBeAbsent = new Set(expectedToBeAbsent);
+        for (const f of host.getOutput()) {
+            assert.isFalse(mapExpectedToBeAbsent.has(f), `Contains ${f} in ${JSON.stringify(host.getOutput())}`);
+        }
+    }
+
+    export const timeIncrements = 1000;
+
+    export class TestServerHost extends VirtualServerHost implements server.ServerHost {
+        private readonly output: string[] = [];
+        private time = timeIncrements;
+        private timeoutCallbacks = new Callbacks(this);
+        private immediateCallbacks = new Callbacks(this);
+        readonly screenClears: number[] = [];
+        private readonly environmentVariables?: ESMap<string, string>;
+        public require: ((initialPath: string, moduleName: string) => RequireResult) | undefined;
+        runWithFallbackPolling: boolean;
+        public defaultWatchFileKind?: () => WatchFileKind | undefined;
+        private readonly inodes?: ESMap<Path, number>;
+
+        constructor(
+            fileOrFolderOrSymLinkList: FileOrFolderOrSymLinkMap | readonly FileOrFolderOrSymLink[],
+            options: TestServerHostCreationParameters = {}) {
+            super({
+                ...options,
+                executingFilePath: options.executingFilePath || getExecutingFilePathFromLibFile(),
+            },
+            options,
+            () => this.defaultWatchFileKind?.());
+            const { environmentVariables, runWithFallbackPolling, inodeWatching } = options;
+            this.runWithFallbackPolling = !!runWithFallbackPolling;
+            this.environmentVariables = environmentVariables;
+            if (inodeWatching) {
+                this.inodeWatching = true;
+                this.inodes = new Map();
+            }
+            this.reloadFS(fileOrFolderOrSymLinkList);
+        }
+
+        private nextInode = 0;
+        protected override setInode(path: Path) {
+            if (this.inodes) this.inodes.set(path, this.nextInode++);
+        }
+        override getInode(path: Path): number | undefined {
+            if (this.inodes) return this.inodes.get(path)
+        }
+        protected override deleteInode(path: Path) {
+            if (this.inodes) this.inodes.delete(path);
+        }
+
+        // Output is pretty
+        writeOutputIsTTY() {
+            return true;
+        }
+
+        override now() {
+            this.time += timeIncrements;
+            return new Date(this.time);
+        }
+
+        getTime() {
+            return this.time;
+        }
+
+        setTime(time: number) {
+            this.time = time;
+        }
+
+        private reloadFS(fileOrFolderOrSymLinkList: FileOrFolderOrSymLinkMap | readonly FileOrFolderOrSymLink[]) {
+            Debug.assert(this.fs.size === 0);
+            if (isArray(fileOrFolderOrSymLinkList)) {
+                fileOrFolderOrSymLinkList.forEach(f => this.ensureFileOrFolder(!this.windowsStyleRoot ?
+                    f :
+                    { ...f, path: this.getHostSpecificPath(f.path) }
+                ));
+            }
+            else {
+                for (const key in fileOrFolderOrSymLinkList) {
+                    if (hasProperty(fileOrFolderOrSymLinkList, key)) {
+                        const path = this.getHostSpecificPath(key);
+                        const value = fileOrFolderOrSymLinkList[key];
+                        if (isString(value)) {
+                            this.ensureFileOrFolder({ path, content: value });
+                        }
+                        else {
+                            this.ensureFileOrFolder({ path, ...value });
+                        }
+                    }
+                }
+            }
+        }
+
+        renameFile(fileName: string, newFileName: string) {
+            const fullPath = getNormalizedAbsolutePath(fileName, this.currentDirectory);
+            const path = this.toPath(fullPath);
+            const file = this.fs.get(path) as FsFile;
+            Debug.assert(!!file);
+
+            // Only remove the file
+            this.removeFileOrFolder(file, /*isRenaming*/ true);
+
+            // Add updated folder with new folder name
+            const newFullPath = getNormalizedAbsolutePath(newFileName, this.currentDirectory);
+            const newFile = this.toFsFile({ path: newFullPath, content: file.content });
+            const newPath = newFile.path;
+            const basePath = getDirectoryPath(path);
+            Debug.assert(basePath !== path);
+            Debug.assert(basePath === getDirectoryPath(newPath));
+            const baseFolder = this.fs.get(basePath) as FsFolder;
+            this.addFileOrFolderInFolder(baseFolder, newFile);
+        }
+
+        renameFolder(folderName: string, newFolderName: string) {
+            const fullPath = getNormalizedAbsolutePath(folderName, this.currentDirectory);
+            const path = this.toPath(fullPath);
+            const folder = this.fs.get(path) as FsFolder;
+            Debug.assert(!!folder);
+
+            // Only remove the folder
+            this.removeFileOrFolder(folder, /*isRenaming*/ true);
+
+            // Add updated folder with new folder name
+            const newFullPath = getNormalizedAbsolutePath(newFolderName, this.currentDirectory);
+            const newFolder = this.toFsFolder(newFullPath);
+            const newPath = newFolder.path;
+            const basePath = getDirectoryPath(path);
+            Debug.assert(basePath !== path);
+            Debug.assert(basePath === getDirectoryPath(newPath));
+            const baseFolder = this.fs.get(basePath) as FsFolder;
+            this.addFileOrFolderInFolder(baseFolder, newFolder);
+
+            // Invoke watches for files in the folder as deleted (from old path)
+            this.renameFolderEntries(folder, newFolder);
+        }
+
+        private renameFolderEntries(oldFolder: FsFolder, newFolder: FsFolder) {
+            for (const entry of oldFolder.entries) {
+                this.fs.delete(entry.path);
+                this.invokeFileAndFsWatches(entry.fullPath, FileWatcherEventKind.Deleted);
+
+                entry.fullPath = combinePaths(newFolder.fullPath, getBaseFileName(entry.fullPath));
+                entry.path = this.toPath(entry.fullPath);
+                if (newFolder !== oldFolder) {
+                    newFolder.entries.push(entry);
+                }
+                this.fs.set(entry.path, entry);
+                this.setInode(entry.path);
+                this.invokeFileAndFsWatches(entry.fullPath, FileWatcherEventKind.Created);
+                if (isFsFolder(entry)) {
+                    this.renameFolderEntries(entry, entry);
+                }
+            }
+        }
+
+        deleteFolder(folderPath: string, recursive?: boolean) {
+            const path = this.toFullPath(folderPath);
+            const currentEntry = this.fs.get(path) as FsFolder;
+            Debug.assert(isFsFolder(currentEntry));
+            if (recursive && currentEntry.entries.length) {
+                const subEntries = currentEntry.entries.slice();
+                subEntries.forEach(fsEntry => {
+                    if (isFsFolder(fsEntry)) {
+                        this.deleteFolder(fsEntry.fullPath, recursive);
+                    }
+                    else {
+                        this.removeFileOrFolder(fsEntry);
+                    }
+                });
+            }
+            this.removeFileOrFolder(currentEntry);
+        }
+
+        protected override fsWatchWorker(
+            fileOrDirectory: string,
+            recursive: boolean,
+            cb: FsWatchCallback,
+        ) {
+            if (this.runWithFallbackPolling) throw new Error("Need to use fallback polling instead of file system native watching");
+            const path = this.toFullPath(fileOrDirectory);
+            // Error if the path does not exist
+            if (this.inodeWatching && !this.inodes?.has(path)) throw new Error();
+            const result = createWatcher(
+                recursive ? this.fsWatchesRecursive : this.fsWatches,
+                path,
+                {
+                    directoryName: fileOrDirectory,
+                    cb,
+                    inode: this.inodes?.get(path)
+                }
+            ) as FsWatchWorkerWatcher;
+            result.on = noop;
+            return result;
+        }
+
+        createHash(s: string): string {
+            return `${generateDjb2Hash(s)}-${s}`;
+        }
+
+        createSHA256Hash(s: string): string {
+            return sys.createSHA256Hash!(s);
+        }
+
+        // TODO: record and invoke callbacks to simulate timer events
+        setTimeout(callback: TimeOutCallback, ms: number, ...args: any[]) {
+            return this.timeoutCallbacks.register(callback, args, ms);
+        }
+
+        getNextTimeoutId() {
+            return this.timeoutCallbacks.getNextId();
+        }
+
+        clearTimeout(timeoutId: any): void {
+            this.timeoutCallbacks.unregister(timeoutId);
+        }
+
+        clearScreen(): void {
+            this.screenClears.push(this.output.length);
+        }
+
+        checkTimeoutQueueLengthAndRun(expected: number) {
+            this.checkTimeoutQueueLength(expected);
+            this.runQueuedTimeoutCallbacks();
+        }
+
+        checkTimeoutQueueLength(expected: number) {
+            const callbacksCount = this.timeoutCallbacks.count();
+            assert.equal(callbacksCount, expected, `expected ${expected} timeout callbacks queued but found ${callbacksCount}.`);
+        }
+
+        runQueuedTimeoutCallbacks(timeoutId?: number) {
+            try {
+                this.timeoutCallbacks.invoke(timeoutId);
+            }
+            catch (e) {
+                if (e.message === this.exitMessage) {
+                    return;
+                }
+                throw e;
+            }
+        }
+
+        runQueuedImmediateCallbacks(checkCount?: number) {
+            if (checkCount !== undefined) {
+                assert.equal(this.immediateCallbacks.count(), checkCount);
+            }
+            this.immediateCallbacks.invoke();
+        }
+
+        setImmediate(callback: TimeOutCallback, ...args: any[]) {
+            return this.immediateCallbacks.register(callback, args);
+        }
+
+        clearImmediate(timeoutId: any): void {
+            this.immediateCallbacks.unregister(timeoutId);
+        }
+
+        prependFile(path: string, content: string, options?: Partial<WatchInvokeOptions>): void {
+            this.modifyFile(path, content + this.readFile(path), options);
+        }
+
+        appendFile(path: string, content: string, options?: Partial<WatchInvokeOptions>): void {
+            this.modifyFile(path, this.readFile(path) + content, options);
+        }
+
+        override write(message: string) {
+            this.output.push(message);
+        }
+
+        getOutput(): readonly string[] {
+            return this.output;
+        }
+
+        clearOutput() {
+            clear(this.output);
+            this.screenClears.length = 0;
+        }
+
+        serializeOutput(baseline: string[]) {
+            const output = this.getOutput();
+            let start = 0;
+            baseline.push("Output::");
+            for (const screenClear of this.screenClears) {
+                baselineOutputs(baseline, output, start, screenClear);
+                start = screenClear;
+                baseline.push(">> Screen clear");
+            }
+            baselineOutputs(baseline, output, start);
+            baseline.push("");
+            this.clearOutput();
+        }
+
+        serializeWatches(baseline: string[] = []) {
+            serializeMultiMap(baseline, "WatchedFiles", this.watchedFiles, ({ fileName, pollingInterval }) => ({ fileName, pollingInterval }));
+            baseline.push("");
+            serializeMultiMap(baseline, "FsWatches", this.fsWatches, serializeTestFsWatcher);
+            baseline.push("");
+            serializeMultiMap(baseline, "FsWatchesRecursive", this.fsWatchesRecursive, serializeTestFsWatcher);
+            baseline.push("");
+            return baseline;
+        }
+
+        override getEnvironmentVariable(name: string) {
+            return this.environmentVariables && this.environmentVariables.get(name) || "";
+        }
+    }
+
+    export function snap(fshost: VirtualFS.VirtualServerHost): ESMap<Path, FSEntry> {
+        const result = new Map<Path, FSEntry>();
+        fshost.fs.forEach((value, key) => {
+            const cloneValue = clone(value);
+            if (isFsFolder(cloneValue)) {
+                cloneValue.entries = cloneValue.entries.map(clone) as SortedArray<FSEntry>;
+            }
+            result.set(key, cloneValue);
+        });
+
+        return result;
+    }
+
+    export function diff(fshost: VirtualFS.VirtualServerHost, baseline: string[], base: ESMap<Path, FSEntry> = new Map()) {
+        fshost.fs.forEach((newFsEntry, path) => {
+            diffFsEntry(baseline, base.get(path), newFsEntry, fshost.getInode(path), fshost.writtenFiles);
+        });
+        base.forEach((oldFsEntry, path) => {
+            const newFsEntry = fshost.fs.get(path);
+            if (!newFsEntry) {
+                diffFsEntry(baseline, oldFsEntry, newFsEntry, fshost.getInode(path), fshost.writtenFiles);
+            }
+        });
+        baseline.push("");
+    }
+
+    function diffFsFile(baseline: string[], fsEntry: FsFile, newInode: number | undefined) {
+        baseline.push(`//// [${fsEntry.fullPath}]${inodeString(newInode)}\r\n${fsEntry.content}`, "");
+    }
+    function diffFsSymLink(baseline: string[], fsEntry: FsSymLink, newInode: number | undefined) {
+        baseline.push(`//// [${fsEntry.fullPath}] symlink(${fsEntry.symLink})${inodeString(newInode)}`);
+    }
+    function inodeString(inode: number | undefined) {
+        return inode !== undefined ? ` Inode:: ${inode}` : "";
+    }
+    function diffFsEntry(baseline: string[], oldFsEntry: FSEntry | undefined, newFsEntry: FSEntry | undefined, newInode: number | undefined, writtenFiles: ESMap<string, any> | undefined): void {
+        const file = newFsEntry && newFsEntry.fullPath;
+        if (isFsFile(oldFsEntry)) {
+            if (isFsFile(newFsEntry)) {
+                if (oldFsEntry.content !== newFsEntry.content) {
+                    diffFsFile(baseline, newFsEntry, newInode);
+                }
+                else if (oldFsEntry.modifiedTime !== newFsEntry.modifiedTime) {
+                    if (oldFsEntry.fullPath !== newFsEntry.fullPath) {
+                        baseline.push(`//// [${file}] file was renamed from file ${oldFsEntry.fullPath}${inodeString(newInode)}`);
+                    }
+                    else if (writtenFiles && !writtenFiles.has(newFsEntry.path)) {
+                        baseline.push(`//// [${file}] file changed its modified time${inodeString(newInode)}`);
+                    }
+                    else {
+                        baseline.push(`//// [${file}] file written with same contents${inodeString(newInode)}`);
+                    }
+                }
+            }
+            else {
+                baseline.push(`//// [${oldFsEntry.fullPath}] deleted`);
+                if (isFsSymLink(newFsEntry)) {
+                    diffFsSymLink(baseline, newFsEntry, newInode);
+                }
+            }
+        }
+        else if (isFsSymLink(oldFsEntry)) {
+            if (isFsSymLink(newFsEntry)) {
+                if (oldFsEntry.symLink !== newFsEntry.symLink) {
+                    diffFsSymLink(baseline, newFsEntry, newInode);
+                }
+                else if (oldFsEntry.modifiedTime !== newFsEntry.modifiedTime) {
+                    if (oldFsEntry.fullPath !== newFsEntry.fullPath) {
+                        baseline.push(`//// [${file}] symlink was renamed from symlink ${oldFsEntry.fullPath}${inodeString(newInode)}`);
+                    }
+                    else if (writtenFiles && !writtenFiles.has(newFsEntry.path)) {
+                        baseline.push(`//// [${file}] symlink changed its modified time${inodeString(newInode)}`);
+                    }
+                    else {
+                        baseline.push(`//// [${file}] symlink written with same link${inodeString(newInode)}`);
+                    }
+                }
+            }
+            else {
+                baseline.push(`//// [${oldFsEntry.fullPath}] deleted symlink`);
+                if (isFsFile(newFsEntry)) {
+                    diffFsFile(baseline, newFsEntry, newInode);
+                }
+            }
+        }
+        else if (isFsFile(newFsEntry)) {
+            diffFsFile(baseline, newFsEntry, newInode);
+        }
+        else if (isFsSymLink(newFsEntry)) {
+            diffFsSymLink(baseline, newFsEntry, newInode);
+        }
+    }
+
+    function serializeTestFsWatcher({ directoryName, inode }: VirtualFsWatcher) {
+        return {
+            directoryName,
+            inode,
+        };
+    }
+
+    function serializeMultiMap<T, U>(baseline: string[], caption: string, multiMap: MultiMap<string, T>, valueMapper: (value: T) => U) {
+        baseline.push(`${caption}::`);
+        multiMap.forEach((values, key) => {
+            baseline.push(`${key}:`);
+            for (const value of values) {
+                baseline.push(`  ${JSON.stringify(valueMapper(value))}`);
+            }
+        });
+    }
+
+    function baselineOutputs(baseline: string[], output: readonly string[], start: number, end = output.length) {
+        let baselinedOutput: string[] | undefined;
+        for (let i = start; i < end; i++) {
+            (baselinedOutput ||= []).push(output[i].replace(/Elapsed::\s[0-9]+(?:\.\d+)?ms/g, "Elapsed:: *ms"));
+        }
+        if (baselinedOutput) baseline.push(baselinedOutput.join(""));
+    }
+
+    export type TestServerHostTrackingWrittenFiles = TestServerHost & { writtenFiles: ESMap<Path, number>; };
+
+    export function changeToHostTrackingWrittenFiles(inputHost: TestServerHost) {
+        const host = inputHost as TestServerHostTrackingWrittenFiles;
+        const originalWriteFile = host.writeFile;
+        host.writtenFiles = new Map<Path, number>();
+        host.writeFile = (fileName, content) => {
+            originalWriteFile.call(host, fileName, content);
+            const path = host.toFullPath(fileName);
+            host.writtenFiles.set(path, (host.writtenFiles.get(path) || 0) + 1);
+        };
+        return host;
+    }
+    export const tsbuildProjectsLocation = "/user/username/projects";
+    export function getTsBuildProjectFilePath(project: string, file: string) {
+        return `${tsbuildProjectsLocation}/${project}/${file}`;
+    }
+
+    export function getTsBuildProjectFile(project: string, file: string): File {
+        return {
+            path: getTsBuildProjectFilePath(project, file),
+            content: Harness.IO.readFile(`${Harness.IO.getWorkspaceRoot()}/tests/projects/${project}/${file}`)!
+        };
+    }
+}