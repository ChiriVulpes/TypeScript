--- conflicted
+++ resolved
@@ -1,292 +1,276 @@
-namespace ts.tscWatch {
-    export import WatchedSystem = TestFSWithWatch.TestServerHost;
-    export type File = TestFSWithWatch.File;
-    export type SymLink = TestFSWithWatch.SymLink;
-    export import libFile = TestFSWithWatch.libFile;
-    export import createWatchedSystem = TestFSWithWatch.createWatchedSystem;
-    export import checkArray = TestFSWithWatch.checkArray;
-    export import checkWatchedFiles = TestFSWithWatch.checkWatchedFiles;
-    export import checkWatchedFilesDetailed = TestFSWithWatch.checkWatchedFilesDetailed;
-    export import checkWatchedDirectories = TestFSWithWatch.checkWatchedDirectories;
-    export import checkWatchedDirectoriesDetailed = TestFSWithWatch.checkWatchedDirectoriesDetailed;
-    export import checkOutputContains = TestFSWithWatch.checkOutputContains;
-    export import checkOutputDoesNotContain = TestFSWithWatch.checkOutputDoesNotContain;
-
-    export const commonFile1: File = {
-        path: "/a/b/commonFile1.ts",
-        content: "let x = 1"
-    };
-    export const commonFile2: File = {
-        path: "/a/b/commonFile2.ts",
-        content: "let y = 1"
-    };
-
-    export function checkProgramActualFiles(program: Program, expectedFiles: readonly string[]) {
-        checkArray(`Program actual files`, program.getSourceFiles().map(file => file.fileName), expectedFiles);
-    }
-
-    export function checkProgramRootFiles(program: Program, expectedFiles: readonly string[]) {
-        checkArray(`Program rootFileNames`, program.getRootFileNames(), expectedFiles);
-    }
-
-    export interface Watch {
-        (): Program;
-        getBuilderProgram(): EmitAndSemanticDiagnosticsBuilderProgram;
-        close(): void;
-    }
-
-    export function createWatchOfConfigFile(configFileName: string, host: WatchedSystem, optionsToExtend?: CompilerOptions, maxNumberOfFilesToIterateForInvalidation?: number) {
-        const compilerHost = createWatchCompilerHostOfConfigFile(configFileName, optionsToExtend || {}, host);
-        compilerHost.maxNumberOfFilesToIterateForInvalidation = maxNumberOfFilesToIterateForInvalidation;
-        const watch = createWatchProgram(compilerHost);
-        const result = (() => watch.getCurrentProgram().getProgram()) as Watch;
-        result.getBuilderProgram = () => watch.getCurrentProgram();
-        result.close = () => watch.close();
-        return result;
-    }
-
-    export function createWatchOfFilesAndCompilerOptions(rootFiles: string[], host: WatchedSystem, options: CompilerOptions = {}, maxNumberOfFilesToIterateForInvalidation?: number) {
-        const compilerHost = createWatchCompilerHostOfFilesAndCompilerOptions(rootFiles, options, host);
-        compilerHost.maxNumberOfFilesToIterateForInvalidation = maxNumberOfFilesToIterateForInvalidation;
-        const watch = createWatchProgram(compilerHost);
-        return () => watch.getCurrentProgram().getProgram();
-    }
-
-    const elapsedRegex = /^Elapsed:: [0-9]+ms/;
-    const buildVerboseLogRegEx = /^.+ \- /;
-    export enum HostOutputKind {
-        Log,
-        Diagnostic,
-        WatchDiagnostic
-    }
-
-    export interface HostOutputLog {
-        kind: HostOutputKind.Log;
-        expected: string;
-        caption?: string;
-    }
-
-    export interface HostOutputDiagnostic {
-        kind: HostOutputKind.Diagnostic;
-        diagnostic: Diagnostic | string;
-    }
-
-    export interface HostOutputWatchDiagnostic {
-        kind: HostOutputKind.WatchDiagnostic;
-        diagnostic: Diagnostic | string;
-    }
-
-    export type HostOutput = HostOutputLog | HostOutputDiagnostic | HostOutputWatchDiagnostic;
-
-    export function checkOutputErrors(
-        host: WatchedSystem,
-<<<<<<< HEAD
-        logsBeforeWatchDiagnostic: string[] | undefined,
-        preErrorsWatchDiagnostic: Diagnostic | undefined,
-        logsBeforeErrors: string[] | undefined,
-        errors: readonly Diagnostic[] | readonly string[],
-        disableConsoleClears?: boolean | undefined,
-        ...postErrorsWatchDiagnostics: Diagnostic[] | string[]
-=======
-        expected: readonly HostOutput[],
-        disableConsoleClears?: boolean | undefined
->>>>>>> d442ecc2
-    ) {
-        let screenClears = 0;
-        const outputs = host.getOutput();
-        assert.equal(outputs.length, expected.length, JSON.stringify(outputs));
-        let index = 0;
-        forEach(expected, expected => {
-            switch (expected.kind) {
-                case HostOutputKind.Log:
-                    return assertLog(expected);
-                case HostOutputKind.Diagnostic:
-                    return assertDiagnostic(expected);
-                case HostOutputKind.WatchDiagnostic:
-                    return assertWatchDiagnostic(expected);
-                default:
-                    return Debug.assertNever(expected);
-            }
-        });
-        assert.equal(host.screenClears.length, screenClears, "Expected number of screen clears");
-        host.clearOutput();
-
-        function isDiagnostic(diagnostic: Diagnostic | string): diagnostic is Diagnostic {
-            return !!(diagnostic as Diagnostic).messageText;
-        }
-
-        function assertDiagnostic({ diagnostic }: HostOutputDiagnostic) {
-            const expected = isDiagnostic(diagnostic) ? formatDiagnostic(diagnostic, host) : diagnostic;
-            assert.equal(outputs[index], expected, getOutputAtFailedMessage("Diagnostic", expected));
-            index++;
-        }
-
-        function getCleanLogString(log: string) {
-            return log.replace(elapsedRegex, "").replace(buildVerboseLogRegEx, "");
-        }
-
-        function assertLog({ caption, expected }: HostOutputLog) {
-            const actual = outputs[index];
-            assert.equal(getCleanLogString(actual), getCleanLogString(expected), getOutputAtFailedMessage(caption || "Log", expected));
-            index++;
-        }
-
-        function assertWatchDiagnostic({ diagnostic }: HostOutputWatchDiagnostic) {
-            if (isString(diagnostic)) {
-                assert.equal(outputs[index], diagnostic, getOutputAtFailedMessage("Diagnostic", diagnostic));
-            }
-            else {
-                const expected = getWatchDiagnosticWithoutDate(diagnostic);
-                if (!disableConsoleClears && contains(screenStartingMessageCodes, diagnostic.code)) {
-                    assert.equal(host.screenClears[screenClears], index, `Expected screen clear at this diagnostic: ${expected}`);
-                    screenClears++;
-                }
-                assert.isTrue(endsWith(outputs[index], expected), getOutputAtFailedMessage("Watch diagnostic", expected));
-            }
-            index++;
-        }
-
-        function getOutputAtFailedMessage(caption: string, expectedOutput: string) {
-            return `Expected ${caption}: ${JSON.stringify(expectedOutput)} at ${index} in ${JSON.stringify(outputs)}`;
-        }
-
-        function getWatchDiagnosticWithoutDate(diagnostic: Diagnostic) {
-            const newLines = contains(screenStartingMessageCodes, diagnostic.code)
-                ? `${host.newLine}${host.newLine}`
-                : host.newLine;
-            return ` - ${flattenDiagnosticMessageText(diagnostic.messageText, host.newLine)}${newLines}`;
-        }
-    }
-
-<<<<<<< HEAD
-    function createErrorsFoundCompilerDiagnostic(errors: readonly Diagnostic[] | readonly string[]) {
-        return errors.length === 1
-            ? createCompilerDiagnostic(Diagnostics.Found_1_error_Watching_for_file_changes)
-            : createCompilerDiagnostic(Diagnostics.Found_0_errors_Watching_for_file_changes, errors.length);
-=======
-    export function hostOutputLog(expected: string, caption?: string): HostOutputLog {
-        return { kind: HostOutputKind.Log, expected, caption };
-    }
-    export function hostOutputDiagnostic(diagnostic: Diagnostic | string): HostOutputDiagnostic {
-        return { kind: HostOutputKind.Diagnostic, diagnostic };
-    }
-    export function hostOutputWatchDiagnostic(diagnostic: Diagnostic | string): HostOutputWatchDiagnostic {
-        return { kind: HostOutputKind.WatchDiagnostic, diagnostic };
-    }
-
-    export function startingCompilationInWatchMode() {
-        return hostOutputWatchDiagnostic(createCompilerDiagnostic(Diagnostics.Starting_compilation_in_watch_mode));
-    }
-    export function foundErrorsWatching(errors: readonly any[]) {
-        return hostOutputWatchDiagnostic(errors.length === 1 ?
-            createCompilerDiagnostic(Diagnostics.Found_1_error_Watching_for_file_changes) :
-            createCompilerDiagnostic(Diagnostics.Found_0_errors_Watching_for_file_changes, errors.length)
-        );
-    }
-    export function fileChangeDetected() {
-        return hostOutputWatchDiagnostic(createCompilerDiagnostic(Diagnostics.File_change_detected_Starting_incremental_compilation));
->>>>>>> d442ecc2
-    }
-
-    export function checkOutputErrorsInitial(host: WatchedSystem, errors: readonly Diagnostic[] | readonly string[], disableConsoleClears?: boolean, logsBeforeErrors?: string[]) {
-        checkOutputErrors(
-            host,
-            [
-                startingCompilationInWatchMode(),
-                ...map(logsBeforeErrors || emptyArray, expected => hostOutputLog(expected, "logBeforeError")),
-                ...map(errors, hostOutputDiagnostic),
-                foundErrorsWatching(errors)
-            ],
-            disableConsoleClears
-        );
-    }
-
-    export function checkOutputErrorsIncremental(host: WatchedSystem, errors: readonly Diagnostic[] | readonly string[], disableConsoleClears?: boolean, logsBeforeWatchDiagnostic?: string[], logsBeforeErrors?: string[]) {
-        checkOutputErrors(
-            host,
-            [
-                ...map(logsBeforeWatchDiagnostic || emptyArray, expected => hostOutputLog(expected, "logsBeforeWatchDiagnostic")),
-                fileChangeDetected(),
-                ...map(logsBeforeErrors || emptyArray, expected => hostOutputLog(expected, "logBeforeError")),
-                ...map(errors, hostOutputDiagnostic),
-                foundErrorsWatching(errors)
-            ],
-            disableConsoleClears
-        );
-    }
-
-    export function checkOutputErrorsIncrementalWithExit(host: WatchedSystem, errors: readonly Diagnostic[] | readonly string[], expectedExitCode: ExitStatus, disableConsoleClears?: boolean, logsBeforeWatchDiagnostic?: string[], logsBeforeErrors?: string[]) {
-        checkOutputErrors(
-            host,
-            [
-                ...map(logsBeforeWatchDiagnostic || emptyArray, expected => hostOutputLog(expected, "logsBeforeWatchDiagnostic")),
-                fileChangeDetected(),
-                ...map(logsBeforeErrors || emptyArray, expected => hostOutputLog(expected, "logBeforeError")),
-                ...map(errors, hostOutputDiagnostic),
-            ],
-            disableConsoleClears
-        );
-        assert.equal(host.exitCode, expectedExitCode);
-    }
-
-    export function checkNormalBuildErrors(host: WatchedSystem, errors: readonly Diagnostic[] | readonly string[], reportErrorSummary?: boolean) {
-        checkOutputErrors(
-            host,
-            [
-                ...map(errors, hostOutputDiagnostic),
-                ...reportErrorSummary ?
-                    [hostOutputWatchDiagnostic(getErrorSummaryText(errors.length, host.newLine))] :
-                    emptyArray
-            ]
-        );
-    }
-
-    function isDiagnosticMessageChain(message: DiagnosticMessage | DiagnosticMessageChain): message is DiagnosticMessageChain {
-        return !!(message as DiagnosticMessageChain).messageText;
-    }
-
-    export function getDiagnosticOfFileFrom(file: SourceFile | undefined, start: number | undefined, length: number | undefined, message: DiagnosticMessage | DiagnosticMessageChain, ..._args: (string | number)[]): Diagnostic {
-        let text: DiagnosticMessageChain | string;
-        if (isDiagnosticMessageChain(message)) {
-            text = message;
-        }
-        else {
-            text = getLocaleSpecificMessage(message);
-            if (arguments.length > 4) {
-                text = formatStringFromArgs(text, arguments, 4);
-            }
-        }
-        return {
-            file,
-            start,
-            length,
-
-            messageText: text,
-            category: message.category,
-            code: message.code,
-        };
-    }
-
-    export function getDiagnosticWithoutFile(message: DiagnosticMessage | DiagnosticMessageChain, ...args: (string | number)[]): Diagnostic {
-        return getDiagnosticOfFileFrom(/*file*/ undefined, /*start*/ undefined, /*length*/ undefined, message, ...args);
-    }
-
-    export function getDiagnosticOfFile(file: SourceFile, start: number, length: number, message: DiagnosticMessage | DiagnosticMessageChain, ...args: (string | number)[]): Diagnostic {
-        return getDiagnosticOfFileFrom(file, start, length, message, ...args);
-    }
-
-    export function getDiagnosticOfFileFromProgram(program: Program, filePath: string, start: number, length: number, message: DiagnosticMessage | DiagnosticMessageChain, ...args: (string | number)[]): Diagnostic {
-        return getDiagnosticOfFileFrom(program.getSourceFileByPath(toPath(filePath, program.getCurrentDirectory(), s => s.toLowerCase())),
-            start, length, message, ...args);
-    }
-
-    export function getUnknownCompilerOption(program: Program, configFile: File, option: string) {
-        const quotedOption = `"${option}"`;
-        return getDiagnosticOfFile(program.getCompilerOptions().configFile!, configFile.content.indexOf(quotedOption), quotedOption.length, Diagnostics.Unknown_compiler_option_0, option);
-    }
-
-    export function getDiagnosticModuleNotFoundOfFile(program: Program, file: File, moduleName: string) {
-        const quotedModuleName = `"${moduleName}"`;
-        return getDiagnosticOfFileFromProgram(program, file.path, file.content.indexOf(quotedModuleName), quotedModuleName.length, Diagnostics.Cannot_find_module_0, moduleName);
-    }
-}
+namespace ts.tscWatch {
+    export import WatchedSystem = TestFSWithWatch.TestServerHost;
+    export type File = TestFSWithWatch.File;
+    export type SymLink = TestFSWithWatch.SymLink;
+    export import libFile = TestFSWithWatch.libFile;
+    export import createWatchedSystem = TestFSWithWatch.createWatchedSystem;
+    export import checkArray = TestFSWithWatch.checkArray;
+    export import checkWatchedFiles = TestFSWithWatch.checkWatchedFiles;
+    export import checkWatchedFilesDetailed = TestFSWithWatch.checkWatchedFilesDetailed;
+    export import checkWatchedDirectories = TestFSWithWatch.checkWatchedDirectories;
+    export import checkWatchedDirectoriesDetailed = TestFSWithWatch.checkWatchedDirectoriesDetailed;
+    export import checkOutputContains = TestFSWithWatch.checkOutputContains;
+    export import checkOutputDoesNotContain = TestFSWithWatch.checkOutputDoesNotContain;
+
+    export const commonFile1: File = {
+        path: "/a/b/commonFile1.ts",
+        content: "let x = 1"
+    };
+    export const commonFile2: File = {
+        path: "/a/b/commonFile2.ts",
+        content: "let y = 1"
+    };
+
+    export function checkProgramActualFiles(program: Program, expectedFiles: readonly string[]) {
+        checkArray(`Program actual files`, program.getSourceFiles().map(file => file.fileName), expectedFiles);
+    }
+
+    export function checkProgramRootFiles(program: Program, expectedFiles: readonly string[]) {
+        checkArray(`Program rootFileNames`, program.getRootFileNames(), expectedFiles);
+    }
+
+    export interface Watch {
+        (): Program;
+        getBuilderProgram(): EmitAndSemanticDiagnosticsBuilderProgram;
+        close(): void;
+    }
+
+    export function createWatchOfConfigFile(configFileName: string, host: WatchedSystem, optionsToExtend?: CompilerOptions, maxNumberOfFilesToIterateForInvalidation?: number) {
+        const compilerHost = createWatchCompilerHostOfConfigFile(configFileName, optionsToExtend || {}, host);
+        compilerHost.maxNumberOfFilesToIterateForInvalidation = maxNumberOfFilesToIterateForInvalidation;
+        const watch = createWatchProgram(compilerHost);
+        const result = (() => watch.getCurrentProgram().getProgram()) as Watch;
+        result.getBuilderProgram = () => watch.getCurrentProgram();
+        result.close = () => watch.close();
+        return result;
+    }
+
+    export function createWatchOfFilesAndCompilerOptions(rootFiles: string[], host: WatchedSystem, options: CompilerOptions = {}, maxNumberOfFilesToIterateForInvalidation?: number) {
+        const compilerHost = createWatchCompilerHostOfFilesAndCompilerOptions(rootFiles, options, host);
+        compilerHost.maxNumberOfFilesToIterateForInvalidation = maxNumberOfFilesToIterateForInvalidation;
+        const watch = createWatchProgram(compilerHost);
+        return () => watch.getCurrentProgram().getProgram();
+    }
+
+    const elapsedRegex = /^Elapsed:: [0-9]+ms/;
+    const buildVerboseLogRegEx = /^.+ \- /;
+    export enum HostOutputKind {
+        Log,
+        Diagnostic,
+        WatchDiagnostic
+    }
+
+    export interface HostOutputLog {
+        kind: HostOutputKind.Log;
+        expected: string;
+        caption?: string;
+    }
+
+    export interface HostOutputDiagnostic {
+        kind: HostOutputKind.Diagnostic;
+        diagnostic: Diagnostic | string;
+    }
+
+    export interface HostOutputWatchDiagnostic {
+        kind: HostOutputKind.WatchDiagnostic;
+        diagnostic: Diagnostic | string;
+    }
+
+    export type HostOutput = HostOutputLog | HostOutputDiagnostic | HostOutputWatchDiagnostic;
+
+    export function checkOutputErrors(
+        host: WatchedSystem,
+        expected: readonly HostOutput[],
+        disableConsoleClears?: boolean | undefined
+    ) {
+        let screenClears = 0;
+        const outputs = host.getOutput();
+        assert.equal(outputs.length, expected.length, JSON.stringify(outputs));
+        let index = 0;
+        forEach(expected, expected => {
+            switch (expected.kind) {
+                case HostOutputKind.Log:
+                    return assertLog(expected);
+                case HostOutputKind.Diagnostic:
+                    return assertDiagnostic(expected);
+                case HostOutputKind.WatchDiagnostic:
+                    return assertWatchDiagnostic(expected);
+                default:
+                    return Debug.assertNever(expected);
+            }
+        });
+        assert.equal(host.screenClears.length, screenClears, "Expected number of screen clears");
+        host.clearOutput();
+
+        function isDiagnostic(diagnostic: Diagnostic | string): diagnostic is Diagnostic {
+            return !!(diagnostic as Diagnostic).messageText;
+        }
+
+        function assertDiagnostic({ diagnostic }: HostOutputDiagnostic) {
+            const expected = isDiagnostic(diagnostic) ? formatDiagnostic(diagnostic, host) : diagnostic;
+            assert.equal(outputs[index], expected, getOutputAtFailedMessage("Diagnostic", expected));
+            index++;
+        }
+
+        function getCleanLogString(log: string) {
+            return log.replace(elapsedRegex, "").replace(buildVerboseLogRegEx, "");
+        }
+
+        function assertLog({ caption, expected }: HostOutputLog) {
+            const actual = outputs[index];
+            assert.equal(getCleanLogString(actual), getCleanLogString(expected), getOutputAtFailedMessage(caption || "Log", expected));
+            index++;
+        }
+
+        function assertWatchDiagnostic({ diagnostic }: HostOutputWatchDiagnostic) {
+            if (isString(diagnostic)) {
+                assert.equal(outputs[index], diagnostic, getOutputAtFailedMessage("Diagnostic", diagnostic));
+            }
+            else {
+                const expected = getWatchDiagnosticWithoutDate(diagnostic);
+                if (!disableConsoleClears && contains(screenStartingMessageCodes, diagnostic.code)) {
+                    assert.equal(host.screenClears[screenClears], index, `Expected screen clear at this diagnostic: ${expected}`);
+                    screenClears++;
+                }
+                assert.isTrue(endsWith(outputs[index], expected), getOutputAtFailedMessage("Watch diagnostic", expected));
+            }
+            index++;
+        }
+
+        function getOutputAtFailedMessage(caption: string, expectedOutput: string) {
+            return `Expected ${caption}: ${JSON.stringify(expectedOutput)} at ${index} in ${JSON.stringify(outputs)}`;
+        }
+
+        function getWatchDiagnosticWithoutDate(diagnostic: Diagnostic) {
+            const newLines = contains(screenStartingMessageCodes, diagnostic.code)
+                ? `${host.newLine}${host.newLine}`
+                : host.newLine;
+            return ` - ${flattenDiagnosticMessageText(diagnostic.messageText, host.newLine)}${newLines}`;
+        }
+    }
+
+    export function hostOutputLog(expected: string, caption?: string): HostOutputLog {
+        return { kind: HostOutputKind.Log, expected, caption };
+    }
+    export function hostOutputDiagnostic(diagnostic: Diagnostic | string): HostOutputDiagnostic {
+        return { kind: HostOutputKind.Diagnostic, diagnostic };
+    }
+    export function hostOutputWatchDiagnostic(diagnostic: Diagnostic | string): HostOutputWatchDiagnostic {
+        return { kind: HostOutputKind.WatchDiagnostic, diagnostic };
+    }
+
+    export function startingCompilationInWatchMode() {
+        return hostOutputWatchDiagnostic(createCompilerDiagnostic(Diagnostics.Starting_compilation_in_watch_mode));
+    }
+    export function foundErrorsWatching(errors: readonly any[]) {
+        return hostOutputWatchDiagnostic(errors.length === 1 ?
+            createCompilerDiagnostic(Diagnostics.Found_1_error_Watching_for_file_changes) :
+            createCompilerDiagnostic(Diagnostics.Found_0_errors_Watching_for_file_changes, errors.length)
+        );
+    }
+    export function fileChangeDetected() {
+        return hostOutputWatchDiagnostic(createCompilerDiagnostic(Diagnostics.File_change_detected_Starting_incremental_compilation));
+    }
+
+    export function checkOutputErrorsInitial(host: WatchedSystem, errors: readonly Diagnostic[] | readonly string[], disableConsoleClears?: boolean, logsBeforeErrors?: string[]) {
+        checkOutputErrors(
+            host,
+            [
+                startingCompilationInWatchMode(),
+                ...map(logsBeforeErrors || emptyArray, expected => hostOutputLog(expected, "logBeforeError")),
+                ...map(errors, hostOutputDiagnostic),
+                foundErrorsWatching(errors)
+            ],
+            disableConsoleClears
+        );
+    }
+
+    export function checkOutputErrorsIncremental(host: WatchedSystem, errors: readonly Diagnostic[] | readonly string[], disableConsoleClears?: boolean, logsBeforeWatchDiagnostic?: string[], logsBeforeErrors?: string[]) {
+        checkOutputErrors(
+            host,
+            [
+                ...map(logsBeforeWatchDiagnostic || emptyArray, expected => hostOutputLog(expected, "logsBeforeWatchDiagnostic")),
+                fileChangeDetected(),
+                ...map(logsBeforeErrors || emptyArray, expected => hostOutputLog(expected, "logBeforeError")),
+                ...map(errors, hostOutputDiagnostic),
+                foundErrorsWatching(errors)
+            ],
+            disableConsoleClears
+        );
+    }
+
+    export function checkOutputErrorsIncrementalWithExit(host: WatchedSystem, errors: readonly Diagnostic[] | readonly string[], expectedExitCode: ExitStatus, disableConsoleClears?: boolean, logsBeforeWatchDiagnostic?: string[], logsBeforeErrors?: string[]) {
+        checkOutputErrors(
+            host,
+            [
+                ...map(logsBeforeWatchDiagnostic || emptyArray, expected => hostOutputLog(expected, "logsBeforeWatchDiagnostic")),
+                fileChangeDetected(),
+                ...map(logsBeforeErrors || emptyArray, expected => hostOutputLog(expected, "logBeforeError")),
+                ...map(errors, hostOutputDiagnostic),
+            ],
+            disableConsoleClears
+        );
+        assert.equal(host.exitCode, expectedExitCode);
+    }
+
+    export function checkNormalBuildErrors(host: WatchedSystem, errors: readonly Diagnostic[] | readonly string[], reportErrorSummary?: boolean) {
+        checkOutputErrors(
+            host,
+            [
+                ...map(errors, hostOutputDiagnostic),
+                ...reportErrorSummary ?
+                    [hostOutputWatchDiagnostic(getErrorSummaryText(errors.length, host.newLine))] :
+                    emptyArray
+            ]
+        );
+    }
+
+    function isDiagnosticMessageChain(message: DiagnosticMessage | DiagnosticMessageChain): message is DiagnosticMessageChain {
+        return !!(message as DiagnosticMessageChain).messageText;
+    }
+
+    export function getDiagnosticOfFileFrom(file: SourceFile | undefined, start: number | undefined, length: number | undefined, message: DiagnosticMessage | DiagnosticMessageChain, ..._args: (string | number)[]): Diagnostic {
+        let text: DiagnosticMessageChain | string;
+        if (isDiagnosticMessageChain(message)) {
+            text = message;
+        }
+        else {
+            text = getLocaleSpecificMessage(message);
+            if (arguments.length > 4) {
+                text = formatStringFromArgs(text, arguments, 4);
+            }
+        }
+        return {
+            file,
+            start,
+            length,
+
+            messageText: text,
+            category: message.category,
+            code: message.code,
+        };
+    }
+
+    export function getDiagnosticWithoutFile(message: DiagnosticMessage | DiagnosticMessageChain, ...args: (string | number)[]): Diagnostic {
+        return getDiagnosticOfFileFrom(/*file*/ undefined, /*start*/ undefined, /*length*/ undefined, message, ...args);
+    }
+
+    export function getDiagnosticOfFile(file: SourceFile, start: number, length: number, message: DiagnosticMessage | DiagnosticMessageChain, ...args: (string | number)[]): Diagnostic {
+        return getDiagnosticOfFileFrom(file, start, length, message, ...args);
+    }
+
+    export function getDiagnosticOfFileFromProgram(program: Program, filePath: string, start: number, length: number, message: DiagnosticMessage | DiagnosticMessageChain, ...args: (string | number)[]): Diagnostic {
+        return getDiagnosticOfFileFrom(program.getSourceFileByPath(toPath(filePath, program.getCurrentDirectory(), s => s.toLowerCase())),
+            start, length, message, ...args);
+    }
+
+    export function getUnknownCompilerOption(program: Program, configFile: File, option: string) {
+        const quotedOption = `"${option}"`;
+        return getDiagnosticOfFile(program.getCompilerOptions().configFile!, configFile.content.indexOf(quotedOption), quotedOption.length, Diagnostics.Unknown_compiler_option_0, option);
+    }
+
+    export function getDiagnosticModuleNotFoundOfFile(program: Program, file: File, moduleName: string) {
+        const quotedModuleName = `"${moduleName}"`;
+        return getDiagnosticOfFileFromProgram(program, file.path, file.content.indexOf(quotedModuleName), quotedModuleName.length, Diagnostics.Cannot_find_module_0, moduleName);
+    }
+}