namespace ts.tscWatch {
    export const projects = `/user/username/projects`;
    export const projectRoot = `${projects}/myproject`;
<<<<<<< HEAD
    export import WatchedSystem = VirtualFS.TestServerHost;
    export type File = VirtualFS.File;
    export type SymLink = VirtualFS.SymLink;
    export import libFile = VirtualFS.libFile;
    export import createWatchedSystem = VirtualFS.createWatchedSystem;
    export import checkArray = VirtualFS.checkArray;
    export import checkWatchedFiles = VirtualFS.checkWatchedFiles;
    export import checkWatchedFilesDetailed = VirtualFS.checkWatchedFilesDetailed;
    export import checkWatchedDirectories = VirtualFS.checkWatchedDirectories;
    export import checkWatchedDirectoriesDetailed = VirtualFS.checkWatchedDirectoriesDetailed;
    export import checkOutputContains = VirtualFS.checkOutputContains;
    export import checkOutputDoesNotContain = VirtualFS.checkOutputDoesNotContain;
=======
    export import WatchedSystem = TestFSWithWatch.TestServerHost;
    export type File = TestFSWithWatch.File;
    export type SymLink = TestFSWithWatch.SymLink;
    export import libFile = TestFSWithWatch.libFile;
    export import createWatchedSystem = TestFSWithWatch.createWatchedSystem;
    export import checkArray = TestFSWithWatch.checkArray;
    export import checkOutputContains = TestFSWithWatch.checkOutputContains;
    export import checkOutputDoesNotContain = TestFSWithWatch.checkOutputDoesNotContain;
>>>>>>> e6808c42

    export const commonFile1: File = {
        path: "/a/b/commonFile1.ts",
        content: "let x = 1"
    };
    export const commonFile2: File = {
        path: "/a/b/commonFile2.ts",
        content: "let y = 1"
    };

    export function checkProgramActualFiles(program: Program, expectedFiles: readonly string[]) {
        checkArray(`Program actual files`, program.getSourceFiles().map(file => file.fileName), expectedFiles);
    }

    export function getDiagnosticMessageChain(message: DiagnosticMessage, args?: (string | number)[], next?: DiagnosticMessageChain[]): DiagnosticMessageChain {
        let text = getLocaleSpecificMessage(message);
        if (args?.length) {
            text = formatStringFromArgs(text, args);
        }
        return {
            messageText: text,
            category: message.category,
            code: message.code,
            next
        };
    }

    function isDiagnosticMessageChain(message: DiagnosticMessage | DiagnosticMessageChain): message is DiagnosticMessageChain {
        return !!(message as DiagnosticMessageChain).messageText;
    }

    export function getDiagnosticOfFileFrom(file: SourceFile | undefined, start: number | undefined, length: number | undefined, message: DiagnosticMessage | DiagnosticMessageChain, ...args: (string | number)[]): Diagnostic {
        return {
            file,
            start,
            length,

            messageText: isDiagnosticMessageChain(message) ?
                message :
                getDiagnosticMessageChain(message, args).messageText,
            category: message.category,
            code: message.code,
        };
    }

    export function getDiagnosticWithoutFile(message: DiagnosticMessage | DiagnosticMessageChain, ...args: (string | number)[]): Diagnostic {
        return getDiagnosticOfFileFrom(/*file*/ undefined, /*start*/ undefined, /*length*/ undefined, message, ...args);
    }

    export function getDiagnosticOfFile(file: SourceFile, start: number, length: number, message: DiagnosticMessage | DiagnosticMessageChain, ...args: (string | number)[]): Diagnostic {
        return getDiagnosticOfFileFrom(file, start, length, message, ...args);
    }

    export function getDiagnosticOfFileFromProgram(program: Program, filePath: string, start: number, length: number, message: DiagnosticMessage | DiagnosticMessageChain, ...args: (string | number)[]): Diagnostic {
        return getDiagnosticOfFileFrom(program.getSourceFileByPath(toPath(filePath, program.getCurrentDirectory(), s => s.toLowerCase())),
            start, length, message, ...args);
    }

    export function getUnknownCompilerOption(program: Program, configFile: File, option: string) {
        const quotedOption = `"${option}"`;
        return getDiagnosticOfFile(program.getCompilerOptions().configFile!, configFile.content.indexOf(quotedOption), quotedOption.length, Diagnostics.Unknown_compiler_option_0, option);
    }

    export function getUnknownDidYouMeanCompilerOption(program: Program, configFile: File, option: string, didYouMean: string) {
        const quotedOption = `"${option}"`;
        return getDiagnosticOfFile(program.getCompilerOptions().configFile!, configFile.content.indexOf(quotedOption), quotedOption.length, Diagnostics.Unknown_compiler_option_0_Did_you_mean_1, option, didYouMean);
    }

    export function getDiagnosticModuleNotFoundOfFile(program: Program, file: File, moduleName: string) {
        const quotedModuleName = `"${moduleName}"`;
        return getDiagnosticOfFileFromProgram(program, file.path, file.content.indexOf(quotedModuleName), quotedModuleName.length, Diagnostics.Cannot_find_module_0_Did_you_mean_to_set_the_moduleResolution_option_to_node_or_to_add_aliases_to_the_paths_option, moduleName);
    }

    export function runQueuedTimeoutCallbacks(sys: WatchedSystem) {
        sys.runQueuedTimeoutCallbacks();
    }

    export function checkSingleTimeoutQueueLengthAndRun(sys: WatchedSystem) {
        sys.checkTimeoutQueueLengthAndRun(1);
    }

    export function checkSingleTimeoutQueueLengthAndRunAndVerifyNoTimeout(sys: WatchedSystem) {
        sys.checkTimeoutQueueLengthAndRun(1);
        sys.checkTimeoutQueueLength(0);
    }

    export type WatchOrSolution<T extends BuilderProgram> = void | SolutionBuilder<T> | WatchOfConfigFile<T> | WatchOfFilesAndCompilerOptions<T>;
    export interface TscWatchCompileChange<T extends BuilderProgram = EmitAndSemanticDiagnosticsBuilderProgram> {
        caption: string;
        change: (sys: VirtualFS.TestServerHostTrackingWrittenFiles) => void;
        timeouts: (
            sys: VirtualFS.TestServerHostTrackingWrittenFiles,
            programs: readonly CommandLineProgram[],
            watchOrSolution: WatchOrSolution<T>
        ) => void;
    }
    export interface TscWatchCheckOptions {
        baselineSourceMap?: boolean;
        baselineDependencies?: boolean;
    }
    export interface TscWatchCompileBase<T extends BuilderProgram = EmitAndSemanticDiagnosticsBuilderProgram> extends TscWatchCheckOptions {
        scenario: string;
        subScenario: string;
        commandLineArgs: readonly string[];
        changes: readonly TscWatchCompileChange<T>[];
    }
    export interface TscWatchCompile extends TscWatchCompileBase {
        sys: () => WatchedSystem;
    }

    export const noopChange: TscWatchCompileChange = {
        caption: "No change",
        change: noop,
        timeouts: sys => sys.checkTimeoutQueueLength(0),
    };

    export type SystemSnap = ReturnType<typeof VirtualFS.snap>;
    function tscWatchCompile(input: TscWatchCompile) {
        it("tsc-watch:: Generates files matching the baseline", () => {
            const { sys, baseline, oldSnap } = createBaseline(input.sys());
            const {
                scenario, subScenario,
                commandLineArgs, changes,
                baselineSourceMap, baselineDependencies
            } = input;

            if (!isWatch(commandLineArgs)) sys.exit = exitCode => sys.exitCode = exitCode;
            const { cb, getPrograms } = commandLineCallbacks(sys);
            const watchOrSolution = executeCommandLine(
                sys,
                cb,
                commandLineArgs,
            );
            runWatchBaseline({
                scenario,
                subScenario,
                commandLineArgs,
                sys,
                baseline,
                oldSnap,
                getPrograms,
                baselineSourceMap,
                baselineDependencies,
                changes,
                watchOrSolution
            });
        });
    }

    export interface BaselineBase {
        baseline: string[];
        sys: VirtualFS.TestServerHostTrackingWrittenFiles;
        oldSnap: SystemSnap;
    }

    export interface Baseline extends BaselineBase, CommandLineCallbacks {
    }

    export function createBaseline(system: WatchedSystem, modifySystem?: (sys: WatchedSystem, originalRead: WatchedSystem["readFile"]) => void): Baseline {
        const originalRead = system.readFile;
        const initialSys = fakes.patchHostForBuildInfoReadWrite(system);
        modifySystem?.(initialSys, originalRead);
        const sys = VirtualFS.changeToHostTrackingWrittenFiles(initialSys);
        const baseline: string[] = [];
        baseline.push("Input::");
        VirtualFS.diff(sys, baseline);
        const { cb, getPrograms } = commandLineCallbacks(sys);
        return { sys, baseline, oldSnap: VirtualFS.snap(sys), cb, getPrograms };
    }

    export function createSolutionBuilderWithWatchHostForBaseline(sys: WatchedSystem, cb: ExecuteCommandLineCallbacks) {
        const host = createSolutionBuilderWithWatchHost(sys,
            /*createProgram*/ undefined,
            createDiagnosticReporter(sys, /*pretty*/ true),
            createBuilderStatusReporter(sys, /*pretty*/ true),
            createWatchStatusReporter(sys, /*pretty*/ true)
        );
        host.afterProgramEmitAndDiagnostics = cb;
        host.afterEmitBundle = cb;
        return host;
    }

    interface CreateWatchCompilerHostOfConfigFileForBaseline<T extends BuilderProgram> extends CreateWatchCompilerHostOfConfigFileInput<T> {
        system: WatchedSystem,
        cb: ExecuteCommandLineCallbacks;
    }

    export function createWatchCompilerHostOfConfigFileForBaseline<T extends BuilderProgram = EmitAndSemanticDiagnosticsBuilderProgram>(
        input: CreateWatchCompilerHostOfConfigFileForBaseline<T>
    ) {
        const host = createWatchCompilerHostOfConfigFile({
            ...input,
            reportDiagnostic: createDiagnosticReporter(input.system, /*pretty*/ true),
            reportWatchStatus: createWatchStatusReporter(input.system, /*pretty*/ true),
        });
        updateWatchHostForBaseline(host, input.cb);
        return host;
    }

    interface CreateWatchCompilerHostOfFilesAndCompilerOptionsForBaseline<T extends BuilderProgram> extends CreateWatchCompilerHostOfFilesAndCompilerOptionsInput<T> {
        system: WatchedSystem,
        cb: ExecuteCommandLineCallbacks;
    }
    export function createWatchCompilerHostOfFilesAndCompilerOptionsForBaseline<T extends BuilderProgram = EmitAndSemanticDiagnosticsBuilderProgram>(
        input: CreateWatchCompilerHostOfFilesAndCompilerOptionsForBaseline<T>
    ) {
        const host = createWatchCompilerHostOfFilesAndCompilerOptions({
            ...input,
            reportDiagnostic: createDiagnosticReporter(input.system, /*pretty*/ true),
            reportWatchStatus: createWatchStatusReporter(input.system, /*pretty*/ true),
        });
        updateWatchHostForBaseline(host, input.cb);
        return host;
    }

    function updateWatchHostForBaseline<T extends BuilderProgram>(host: WatchCompilerHost<T>, cb: ExecuteCommandLineCallbacks) {
        const emitFilesAndReportErrors = host.afterProgramCreate!;
        host.afterProgramCreate = builderProgram => {
            emitFilesAndReportErrors.call(host, builderProgram);
            cb(builderProgram);
        };
        return host;
    }

    export function applyChange(sys: BaselineBase["sys"], baseline: BaselineBase["baseline"], change: TscWatchCompileChange["change"], caption?: TscWatchCompileChange["caption"]) {
        const oldSnap = VirtualFS.snap(sys);
        baseline.push(`Change::${caption ? " " + caption : ""}`, "");
        change(sys);
        baseline.push("Input::");
        VirtualFS.diff(sys, baseline, oldSnap);
        return VirtualFS.snap(sys);
    }

    export interface RunWatchBaseline<T extends BuilderProgram> extends BaselineBase, TscWatchCompileBase<T> {
        sys: VirtualFS.TestServerHostTrackingWrittenFiles;
        getPrograms: () => readonly CommandLineProgram[];
        watchOrSolution: WatchOrSolution<T>;
    }
    export function runWatchBaseline<T extends BuilderProgram = EmitAndSemanticDiagnosticsBuilderProgram>({
        scenario, subScenario, commandLineArgs,
        getPrograms, sys, baseline, oldSnap,
        baselineSourceMap, baselineDependencies,
        changes, watchOrSolution
    }: RunWatchBaseline<T>) {
        baseline.push(`${sys.getExecutingFilePath()} ${commandLineArgs.join(" ")}`);
        let programs = watchBaseline({
            baseline,
            getPrograms,
            oldPrograms: emptyArray,
            sys,
            oldSnap,
            baselineSourceMap,
            baselineDependencies,
        });

        for (const { caption, change, timeouts } of changes) {
            oldSnap = applyChange(sys, baseline, change, caption);
            timeouts(sys, programs, watchOrSolution);
            programs = watchBaseline({
                baseline,
                getPrograms,
                oldPrograms: programs,
                sys,
                oldSnap,
                baselineSourceMap,
                baselineDependencies,
            });
        }
        Harness.Baseline.runBaseline(`${isBuild(commandLineArgs) ? "tsbuild" : "tsc"}${isWatch(commandLineArgs) ? "Watch" : ""}/${scenario}/${subScenario.split(" ").join("-")}.js`, baseline.join("\r\n"));
    }

    function isWatch(commandLineArgs: readonly string[]) {
        return forEach(commandLineArgs, arg => {
            if (arg.charCodeAt(0) !== CharacterCodes.minus) return false;
            const option = arg.slice(arg.charCodeAt(1) === CharacterCodes.minus ? 2 : 1).toLowerCase();
            return option === "watch" || option === "w";
        });
    }

    export interface WatchBaseline extends BaselineBase, TscWatchCheckOptions {
        oldPrograms: readonly (CommandLineProgram | undefined)[];
        getPrograms: () => readonly CommandLineProgram[];
    }
    export function watchBaseline({ baseline, getPrograms, oldPrograms, sys, oldSnap, baselineSourceMap, baselineDependencies }: WatchBaseline) {
        if (baselineSourceMap) generateSourceMapBaselineFiles(sys);
        sys.serializeOutput(baseline);
        const programs = baselinePrograms(baseline, getPrograms, oldPrograms, baselineDependencies);
        sys.serializeWatches(baseline);
        baseline.push(`exitCode:: ExitStatus.${ExitStatus[sys.exitCode as ExitStatus]}`, "");
        VirtualFS.diff(sys, baseline, oldSnap);
        sys.writtenFiles.forEach((value, key) => {
            assert.equal(value, 1, `Expected to write file ${key} only once`);
        });
        sys.writtenFiles.clear();
        return programs;
    }

    export function baselinePrograms(baseline: string[], getPrograms: () => readonly CommandLineProgram[], oldPrograms: readonly (CommandLineProgram | undefined)[], baselineDependencies: boolean | undefined) {
        const programs = getPrograms();
        for (let i = 0; i < programs.length; i++) {
            baselineProgram(baseline, programs[i], oldPrograms[i], baselineDependencies);
        }
        return programs;
    }

    function baselineProgram(baseline: string[], [program, builderProgram]: CommandLineProgram, oldProgram: CommandLineProgram | undefined, baselineDependencies: boolean | undefined) {
        if (program !== oldProgram?.[0]) {
            const options = program.getCompilerOptions();
            baseline.push(`Program root files: ${JSON.stringify(program.getRootFileNames())}`);
            baseline.push(`Program options: ${JSON.stringify(options)}`);
            baseline.push(`Program structureReused: ${(ts as any).StructureIsReused[program.structureIsReused]}`);
            baseline.push("Program files::");
            for (const file of program.getSourceFiles()) {
                baseline.push(file.fileName);
            }
        }
        else {
            baseline.push(`Program: Same as old program`);
        }
        baseline.push("");

        if (!builderProgram) return;
        if (builderProgram !== oldProgram?.[1]) {
            const state = builderProgram.getState();
            const internalState = state as unknown as BuilderProgramState;
            if (state.semanticDiagnosticsPerFile?.size) {
                baseline.push("Semantic diagnostics in builder refreshed for::");
                for (const file of program.getSourceFiles()) {
                    if (!internalState.semanticDiagnosticsFromOldState || !internalState.semanticDiagnosticsFromOldState.has(file.resolvedPath)) {
                        baseline.push(file.fileName);
                    }
                }
            }
            else {
                baseline.push("No cached semantic diagnostics in the builder::");
            }
            if (internalState) {
                baseline.push("");
                if (internalState.hasCalledUpdateShapeSignature?.size) {
                    baseline.push("Shape signatures in builder refreshed for::");
                    internalState.hasCalledUpdateShapeSignature.forEach((path: Path) => {
                        const info = state.fileInfos.get(path);
                        if (info?.version === info?.signature || !info?.signature) {
                            baseline.push(path + " (used version)");
                        }
                        else if (internalState.filesChangingSignature?.has(path)) {
                            baseline.push(path + " (computed .d.ts during emit)");
                        }
                        else {
                            baseline.push(path + " (computed .d.ts)");
                        }
                    });
                }
                else {
                    baseline.push("No shapes updated in the builder::");
                }
            }
            baseline.push("");
            if (!baselineDependencies) return;
            baseline.push("Dependencies for::");
            for (const file of builderProgram.getSourceFiles()) {
                baseline.push(`${file.fileName}:`);
                for (const depenedency of builderProgram.getAllDependencies(file)) {
                    baseline.push(`  ${depenedency}`);
                }
            }
        }
        else {
            baseline.push(`BuilderProgram: Same as old builder program`);
        }
        baseline.push("");
    }

    export interface VerifyTscWatch extends TscWatchCompile {
        baselineIncremental?: boolean;
    }
    export function verifyTscWatch(input: VerifyTscWatch) {
        describe(input.scenario, () => {
            describe(input.subScenario, () => {
                tscWatchCompile(input);
            });
            if (input.baselineIncremental) {
                describe(`${input.subScenario} with incremental`, () => {
                    tscWatchCompile({
                        ...input,
                        subScenario: `${input.subScenario} with incremental`,
                        commandLineArgs: [...input.commandLineArgs, "--incremental"],
                    });
                });
            }
        });
    }

    export function replaceFileText(sys: WatchedSystem, file: string, searchValue: string | RegExp, replaceValue: string) {
        const content = Debug.checkDefined(sys.readFile(file));
        sys.writeFile(file, content.replace(searchValue, replaceValue));
    }

    export function createSolutionBuilder(system: WatchedSystem, rootNames: readonly string[], originalRead?: WatchedSystem["readFile"]) {
        const host = createSolutionBuilderHostForBaseline(system, /*versionToWrite*/ undefined, originalRead);
        return ts.createSolutionBuilder(host, rootNames, {});
    }

    export function ensureErrorFreeBuild(host: WatchedSystem, rootNames: readonly string[]) {
        // ts build should succeed
        solutionBuildWithBaseline(host, rootNames);
        assert.equal(host.getOutput().length, 0, JSON.stringify(host.getOutput(), /*replacer*/ undefined, " "));
    }

    export function solutionBuildWithBaseline(sys: WatchedSystem, solutionRoots: readonly string[], originalRead?: WatchedSystem["readFile"]) {
        const originalReadFile = sys.readFile;
        const originalWrite = sys.write;
        const originalWriteFile = sys.writeFile;
        const solutionBuilder = createSolutionBuilder(VirtualFS.changeToHostTrackingWrittenFiles(
            fakes.patchHostForBuildInfoReadWrite(sys)
        ), solutionRoots, originalRead);
        solutionBuilder.build();
        sys.readFile = originalReadFile;
        sys.write = originalWrite;
        sys.writeFile = originalWriteFile;
        return sys;
    }

<<<<<<< HEAD
    export function createSystemWithSolutionBuild(solutionRoots: readonly string[], files: readonly VirtualFS.FileOrFolderOrSymLink[], params?: VirtualFS.TestServerHostCreationParameters) {
=======
    export function createSystemWithSolutionBuild(solutionRoots: readonly string[], files: TestFSWithWatch.FileOrFolderOrSymLinkMap | readonly TestFSWithWatch.FileOrFolderOrSymLink[], params?: TestFSWithWatch.TestServerHostCreationParameters) {
>>>>>>> e6808c42
        return solutionBuildWithBaseline(createWatchedSystem(files, params), solutionRoots);
    }
}
<|MERGE_RESOLUTION|>--- conflicted
+++ resolved
@@ -1,457 +1,438 @@
-namespace ts.tscWatch {
-    export const projects = `/user/username/projects`;
-    export const projectRoot = `${projects}/myproject`;
-<<<<<<< HEAD
-    export import WatchedSystem = VirtualFS.TestServerHost;
-    export type File = VirtualFS.File;
-    export type SymLink = VirtualFS.SymLink;
-    export import libFile = VirtualFS.libFile;
-    export import createWatchedSystem = VirtualFS.createWatchedSystem;
-    export import checkArray = VirtualFS.checkArray;
-    export import checkWatchedFiles = VirtualFS.checkWatchedFiles;
-    export import checkWatchedFilesDetailed = VirtualFS.checkWatchedFilesDetailed;
-    export import checkWatchedDirectories = VirtualFS.checkWatchedDirectories;
-    export import checkWatchedDirectoriesDetailed = VirtualFS.checkWatchedDirectoriesDetailed;
-    export import checkOutputContains = VirtualFS.checkOutputContains;
-    export import checkOutputDoesNotContain = VirtualFS.checkOutputDoesNotContain;
-=======
-    export import WatchedSystem = TestFSWithWatch.TestServerHost;
-    export type File = TestFSWithWatch.File;
-    export type SymLink = TestFSWithWatch.SymLink;
-    export import libFile = TestFSWithWatch.libFile;
-    export import createWatchedSystem = TestFSWithWatch.createWatchedSystem;
-    export import checkArray = TestFSWithWatch.checkArray;
-    export import checkOutputContains = TestFSWithWatch.checkOutputContains;
-    export import checkOutputDoesNotContain = TestFSWithWatch.checkOutputDoesNotContain;
->>>>>>> e6808c42
-
-    export const commonFile1: File = {
-        path: "/a/b/commonFile1.ts",
-        content: "let x = 1"
-    };
-    export const commonFile2: File = {
-        path: "/a/b/commonFile2.ts",
-        content: "let y = 1"
-    };
-
-    export function checkProgramActualFiles(program: Program, expectedFiles: readonly string[]) {
-        checkArray(`Program actual files`, program.getSourceFiles().map(file => file.fileName), expectedFiles);
-    }
-
-    export function getDiagnosticMessageChain(message: DiagnosticMessage, args?: (string | number)[], next?: DiagnosticMessageChain[]): DiagnosticMessageChain {
-        let text = getLocaleSpecificMessage(message);
-        if (args?.length) {
-            text = formatStringFromArgs(text, args);
-        }
-        return {
-            messageText: text,
-            category: message.category,
-            code: message.code,
-            next
-        };
-    }
-
-    function isDiagnosticMessageChain(message: DiagnosticMessage | DiagnosticMessageChain): message is DiagnosticMessageChain {
-        return !!(message as DiagnosticMessageChain).messageText;
-    }
-
-    export function getDiagnosticOfFileFrom(file: SourceFile | undefined, start: number | undefined, length: number | undefined, message: DiagnosticMessage | DiagnosticMessageChain, ...args: (string | number)[]): Diagnostic {
-        return {
-            file,
-            start,
-            length,
-
-            messageText: isDiagnosticMessageChain(message) ?
-                message :
-                getDiagnosticMessageChain(message, args).messageText,
-            category: message.category,
-            code: message.code,
-        };
-    }
-
-    export function getDiagnosticWithoutFile(message: DiagnosticMessage | DiagnosticMessageChain, ...args: (string | number)[]): Diagnostic {
-        return getDiagnosticOfFileFrom(/*file*/ undefined, /*start*/ undefined, /*length*/ undefined, message, ...args);
-    }
-
-    export function getDiagnosticOfFile(file: SourceFile, start: number, length: number, message: DiagnosticMessage | DiagnosticMessageChain, ...args: (string | number)[]): Diagnostic {
-        return getDiagnosticOfFileFrom(file, start, length, message, ...args);
-    }
-
-    export function getDiagnosticOfFileFromProgram(program: Program, filePath: string, start: number, length: number, message: DiagnosticMessage | DiagnosticMessageChain, ...args: (string | number)[]): Diagnostic {
-        return getDiagnosticOfFileFrom(program.getSourceFileByPath(toPath(filePath, program.getCurrentDirectory(), s => s.toLowerCase())),
-            start, length, message, ...args);
-    }
-
-    export function getUnknownCompilerOption(program: Program, configFile: File, option: string) {
-        const quotedOption = `"${option}"`;
-        return getDiagnosticOfFile(program.getCompilerOptions().configFile!, configFile.content.indexOf(quotedOption), quotedOption.length, Diagnostics.Unknown_compiler_option_0, option);
-    }
-
-    export function getUnknownDidYouMeanCompilerOption(program: Program, configFile: File, option: string, didYouMean: string) {
-        const quotedOption = `"${option}"`;
-        return getDiagnosticOfFile(program.getCompilerOptions().configFile!, configFile.content.indexOf(quotedOption), quotedOption.length, Diagnostics.Unknown_compiler_option_0_Did_you_mean_1, option, didYouMean);
-    }
-
-    export function getDiagnosticModuleNotFoundOfFile(program: Program, file: File, moduleName: string) {
-        const quotedModuleName = `"${moduleName}"`;
-        return getDiagnosticOfFileFromProgram(program, file.path, file.content.indexOf(quotedModuleName), quotedModuleName.length, Diagnostics.Cannot_find_module_0_Did_you_mean_to_set_the_moduleResolution_option_to_node_or_to_add_aliases_to_the_paths_option, moduleName);
-    }
-
-    export function runQueuedTimeoutCallbacks(sys: WatchedSystem) {
-        sys.runQueuedTimeoutCallbacks();
-    }
-
-    export function checkSingleTimeoutQueueLengthAndRun(sys: WatchedSystem) {
-        sys.checkTimeoutQueueLengthAndRun(1);
-    }
-
-    export function checkSingleTimeoutQueueLengthAndRunAndVerifyNoTimeout(sys: WatchedSystem) {
-        sys.checkTimeoutQueueLengthAndRun(1);
-        sys.checkTimeoutQueueLength(0);
-    }
-
-    export type WatchOrSolution<T extends BuilderProgram> = void | SolutionBuilder<T> | WatchOfConfigFile<T> | WatchOfFilesAndCompilerOptions<T>;
-    export interface TscWatchCompileChange<T extends BuilderProgram = EmitAndSemanticDiagnosticsBuilderProgram> {
-        caption: string;
-        change: (sys: VirtualFS.TestServerHostTrackingWrittenFiles) => void;
-        timeouts: (
-            sys: VirtualFS.TestServerHostTrackingWrittenFiles,
-            programs: readonly CommandLineProgram[],
-            watchOrSolution: WatchOrSolution<T>
-        ) => void;
-    }
-    export interface TscWatchCheckOptions {
-        baselineSourceMap?: boolean;
-        baselineDependencies?: boolean;
-    }
-    export interface TscWatchCompileBase<T extends BuilderProgram = EmitAndSemanticDiagnosticsBuilderProgram> extends TscWatchCheckOptions {
-        scenario: string;
-        subScenario: string;
-        commandLineArgs: readonly string[];
-        changes: readonly TscWatchCompileChange<T>[];
-    }
-    export interface TscWatchCompile extends TscWatchCompileBase {
-        sys: () => WatchedSystem;
-    }
-
-    export const noopChange: TscWatchCompileChange = {
-        caption: "No change",
-        change: noop,
-        timeouts: sys => sys.checkTimeoutQueueLength(0),
-    };
-
-    export type SystemSnap = ReturnType<typeof VirtualFS.snap>;
-    function tscWatchCompile(input: TscWatchCompile) {
-        it("tsc-watch:: Generates files matching the baseline", () => {
-            const { sys, baseline, oldSnap } = createBaseline(input.sys());
-            const {
-                scenario, subScenario,
-                commandLineArgs, changes,
-                baselineSourceMap, baselineDependencies
-            } = input;
-
-            if (!isWatch(commandLineArgs)) sys.exit = exitCode => sys.exitCode = exitCode;
-            const { cb, getPrograms } = commandLineCallbacks(sys);
-            const watchOrSolution = executeCommandLine(
-                sys,
-                cb,
-                commandLineArgs,
-            );
-            runWatchBaseline({
-                scenario,
-                subScenario,
-                commandLineArgs,
-                sys,
-                baseline,
-                oldSnap,
-                getPrograms,
-                baselineSourceMap,
-                baselineDependencies,
-                changes,
-                watchOrSolution
-            });
-        });
-    }
-
-    export interface BaselineBase {
-        baseline: string[];
-        sys: VirtualFS.TestServerHostTrackingWrittenFiles;
-        oldSnap: SystemSnap;
-    }
-
-    export interface Baseline extends BaselineBase, CommandLineCallbacks {
-    }
-
-    export function createBaseline(system: WatchedSystem, modifySystem?: (sys: WatchedSystem, originalRead: WatchedSystem["readFile"]) => void): Baseline {
-        const originalRead = system.readFile;
-        const initialSys = fakes.patchHostForBuildInfoReadWrite(system);
-        modifySystem?.(initialSys, originalRead);
-        const sys = VirtualFS.changeToHostTrackingWrittenFiles(initialSys);
-        const baseline: string[] = [];
-        baseline.push("Input::");
-        VirtualFS.diff(sys, baseline);
-        const { cb, getPrograms } = commandLineCallbacks(sys);
-        return { sys, baseline, oldSnap: VirtualFS.snap(sys), cb, getPrograms };
-    }
-
-    export function createSolutionBuilderWithWatchHostForBaseline(sys: WatchedSystem, cb: ExecuteCommandLineCallbacks) {
-        const host = createSolutionBuilderWithWatchHost(sys,
-            /*createProgram*/ undefined,
-            createDiagnosticReporter(sys, /*pretty*/ true),
-            createBuilderStatusReporter(sys, /*pretty*/ true),
-            createWatchStatusReporter(sys, /*pretty*/ true)
-        );
-        host.afterProgramEmitAndDiagnostics = cb;
-        host.afterEmitBundle = cb;
-        return host;
-    }
-
-    interface CreateWatchCompilerHostOfConfigFileForBaseline<T extends BuilderProgram> extends CreateWatchCompilerHostOfConfigFileInput<T> {
-        system: WatchedSystem,
-        cb: ExecuteCommandLineCallbacks;
-    }
-
-    export function createWatchCompilerHostOfConfigFileForBaseline<T extends BuilderProgram = EmitAndSemanticDiagnosticsBuilderProgram>(
-        input: CreateWatchCompilerHostOfConfigFileForBaseline<T>
-    ) {
-        const host = createWatchCompilerHostOfConfigFile({
-            ...input,
-            reportDiagnostic: createDiagnosticReporter(input.system, /*pretty*/ true),
-            reportWatchStatus: createWatchStatusReporter(input.system, /*pretty*/ true),
-        });
-        updateWatchHostForBaseline(host, input.cb);
-        return host;
-    }
-
-    interface CreateWatchCompilerHostOfFilesAndCompilerOptionsForBaseline<T extends BuilderProgram> extends CreateWatchCompilerHostOfFilesAndCompilerOptionsInput<T> {
-        system: WatchedSystem,
-        cb: ExecuteCommandLineCallbacks;
-    }
-    export function createWatchCompilerHostOfFilesAndCompilerOptionsForBaseline<T extends BuilderProgram = EmitAndSemanticDiagnosticsBuilderProgram>(
-        input: CreateWatchCompilerHostOfFilesAndCompilerOptionsForBaseline<T>
-    ) {
-        const host = createWatchCompilerHostOfFilesAndCompilerOptions({
-            ...input,
-            reportDiagnostic: createDiagnosticReporter(input.system, /*pretty*/ true),
-            reportWatchStatus: createWatchStatusReporter(input.system, /*pretty*/ true),
-        });
-        updateWatchHostForBaseline(host, input.cb);
-        return host;
-    }
-
-    function updateWatchHostForBaseline<T extends BuilderProgram>(host: WatchCompilerHost<T>, cb: ExecuteCommandLineCallbacks) {
-        const emitFilesAndReportErrors = host.afterProgramCreate!;
-        host.afterProgramCreate = builderProgram => {
-            emitFilesAndReportErrors.call(host, builderProgram);
-            cb(builderProgram);
-        };
-        return host;
-    }
-
-    export function applyChange(sys: BaselineBase["sys"], baseline: BaselineBase["baseline"], change: TscWatchCompileChange["change"], caption?: TscWatchCompileChange["caption"]) {
-        const oldSnap = VirtualFS.snap(sys);
-        baseline.push(`Change::${caption ? " " + caption : ""}`, "");
-        change(sys);
-        baseline.push("Input::");
-        VirtualFS.diff(sys, baseline, oldSnap);
-        return VirtualFS.snap(sys);
-    }
-
-    export interface RunWatchBaseline<T extends BuilderProgram> extends BaselineBase, TscWatchCompileBase<T> {
-        sys: VirtualFS.TestServerHostTrackingWrittenFiles;
-        getPrograms: () => readonly CommandLineProgram[];
-        watchOrSolution: WatchOrSolution<T>;
-    }
-    export function runWatchBaseline<T extends BuilderProgram = EmitAndSemanticDiagnosticsBuilderProgram>({
-        scenario, subScenario, commandLineArgs,
-        getPrograms, sys, baseline, oldSnap,
-        baselineSourceMap, baselineDependencies,
-        changes, watchOrSolution
-    }: RunWatchBaseline<T>) {
-        baseline.push(`${sys.getExecutingFilePath()} ${commandLineArgs.join(" ")}`);
-        let programs = watchBaseline({
-            baseline,
-            getPrograms,
-            oldPrograms: emptyArray,
-            sys,
-            oldSnap,
-            baselineSourceMap,
-            baselineDependencies,
-        });
-
-        for (const { caption, change, timeouts } of changes) {
-            oldSnap = applyChange(sys, baseline, change, caption);
-            timeouts(sys, programs, watchOrSolution);
-            programs = watchBaseline({
-                baseline,
-                getPrograms,
-                oldPrograms: programs,
-                sys,
-                oldSnap,
-                baselineSourceMap,
-                baselineDependencies,
-            });
-        }
-        Harness.Baseline.runBaseline(`${isBuild(commandLineArgs) ? "tsbuild" : "tsc"}${isWatch(commandLineArgs) ? "Watch" : ""}/${scenario}/${subScenario.split(" ").join("-")}.js`, baseline.join("\r\n"));
-    }
-
-    function isWatch(commandLineArgs: readonly string[]) {
-        return forEach(commandLineArgs, arg => {
-            if (arg.charCodeAt(0) !== CharacterCodes.minus) return false;
-            const option = arg.slice(arg.charCodeAt(1) === CharacterCodes.minus ? 2 : 1).toLowerCase();
-            return option === "watch" || option === "w";
-        });
-    }
-
-    export interface WatchBaseline extends BaselineBase, TscWatchCheckOptions {
-        oldPrograms: readonly (CommandLineProgram | undefined)[];
-        getPrograms: () => readonly CommandLineProgram[];
-    }
-    export function watchBaseline({ baseline, getPrograms, oldPrograms, sys, oldSnap, baselineSourceMap, baselineDependencies }: WatchBaseline) {
-        if (baselineSourceMap) generateSourceMapBaselineFiles(sys);
-        sys.serializeOutput(baseline);
-        const programs = baselinePrograms(baseline, getPrograms, oldPrograms, baselineDependencies);
-        sys.serializeWatches(baseline);
-        baseline.push(`exitCode:: ExitStatus.${ExitStatus[sys.exitCode as ExitStatus]}`, "");
-        VirtualFS.diff(sys, baseline, oldSnap);
-        sys.writtenFiles.forEach((value, key) => {
-            assert.equal(value, 1, `Expected to write file ${key} only once`);
-        });
-        sys.writtenFiles.clear();
-        return programs;
-    }
-
-    export function baselinePrograms(baseline: string[], getPrograms: () => readonly CommandLineProgram[], oldPrograms: readonly (CommandLineProgram | undefined)[], baselineDependencies: boolean | undefined) {
-        const programs = getPrograms();
-        for (let i = 0; i < programs.length; i++) {
-            baselineProgram(baseline, programs[i], oldPrograms[i], baselineDependencies);
-        }
-        return programs;
-    }
-
-    function baselineProgram(baseline: string[], [program, builderProgram]: CommandLineProgram, oldProgram: CommandLineProgram | undefined, baselineDependencies: boolean | undefined) {
-        if (program !== oldProgram?.[0]) {
-            const options = program.getCompilerOptions();
-            baseline.push(`Program root files: ${JSON.stringify(program.getRootFileNames())}`);
-            baseline.push(`Program options: ${JSON.stringify(options)}`);
-            baseline.push(`Program structureReused: ${(ts as any).StructureIsReused[program.structureIsReused]}`);
-            baseline.push("Program files::");
-            for (const file of program.getSourceFiles()) {
-                baseline.push(file.fileName);
-            }
-        }
-        else {
-            baseline.push(`Program: Same as old program`);
-        }
-        baseline.push("");
-
-        if (!builderProgram) return;
-        if (builderProgram !== oldProgram?.[1]) {
-            const state = builderProgram.getState();
-            const internalState = state as unknown as BuilderProgramState;
-            if (state.semanticDiagnosticsPerFile?.size) {
-                baseline.push("Semantic diagnostics in builder refreshed for::");
-                for (const file of program.getSourceFiles()) {
-                    if (!internalState.semanticDiagnosticsFromOldState || !internalState.semanticDiagnosticsFromOldState.has(file.resolvedPath)) {
-                        baseline.push(file.fileName);
-                    }
-                }
-            }
-            else {
-                baseline.push("No cached semantic diagnostics in the builder::");
-            }
-            if (internalState) {
-                baseline.push("");
-                if (internalState.hasCalledUpdateShapeSignature?.size) {
-                    baseline.push("Shape signatures in builder refreshed for::");
-                    internalState.hasCalledUpdateShapeSignature.forEach((path: Path) => {
-                        const info = state.fileInfos.get(path);
-                        if (info?.version === info?.signature || !info?.signature) {
-                            baseline.push(path + " (used version)");
-                        }
-                        else if (internalState.filesChangingSignature?.has(path)) {
-                            baseline.push(path + " (computed .d.ts during emit)");
-                        }
-                        else {
-                            baseline.push(path + " (computed .d.ts)");
-                        }
-                    });
-                }
-                else {
-                    baseline.push("No shapes updated in the builder::");
-                }
-            }
-            baseline.push("");
-            if (!baselineDependencies) return;
-            baseline.push("Dependencies for::");
-            for (const file of builderProgram.getSourceFiles()) {
-                baseline.push(`${file.fileName}:`);
-                for (const depenedency of builderProgram.getAllDependencies(file)) {
-                    baseline.push(`  ${depenedency}`);
-                }
-            }
-        }
-        else {
-            baseline.push(`BuilderProgram: Same as old builder program`);
-        }
-        baseline.push("");
-    }
-
-    export interface VerifyTscWatch extends TscWatchCompile {
-        baselineIncremental?: boolean;
-    }
-    export function verifyTscWatch(input: VerifyTscWatch) {
-        describe(input.scenario, () => {
-            describe(input.subScenario, () => {
-                tscWatchCompile(input);
-            });
-            if (input.baselineIncremental) {
-                describe(`${input.subScenario} with incremental`, () => {
-                    tscWatchCompile({
-                        ...input,
-                        subScenario: `${input.subScenario} with incremental`,
-                        commandLineArgs: [...input.commandLineArgs, "--incremental"],
-                    });
-                });
-            }
-        });
-    }
-
-    export function replaceFileText(sys: WatchedSystem, file: string, searchValue: string | RegExp, replaceValue: string) {
-        const content = Debug.checkDefined(sys.readFile(file));
-        sys.writeFile(file, content.replace(searchValue, replaceValue));
-    }
-
-    export function createSolutionBuilder(system: WatchedSystem, rootNames: readonly string[], originalRead?: WatchedSystem["readFile"]) {
-        const host = createSolutionBuilderHostForBaseline(system, /*versionToWrite*/ undefined, originalRead);
-        return ts.createSolutionBuilder(host, rootNames, {});
-    }
-
-    export function ensureErrorFreeBuild(host: WatchedSystem, rootNames: readonly string[]) {
-        // ts build should succeed
-        solutionBuildWithBaseline(host, rootNames);
-        assert.equal(host.getOutput().length, 0, JSON.stringify(host.getOutput(), /*replacer*/ undefined, " "));
-    }
-
-    export function solutionBuildWithBaseline(sys: WatchedSystem, solutionRoots: readonly string[], originalRead?: WatchedSystem["readFile"]) {
-        const originalReadFile = sys.readFile;
-        const originalWrite = sys.write;
-        const originalWriteFile = sys.writeFile;
-        const solutionBuilder = createSolutionBuilder(VirtualFS.changeToHostTrackingWrittenFiles(
-            fakes.patchHostForBuildInfoReadWrite(sys)
-        ), solutionRoots, originalRead);
-        solutionBuilder.build();
-        sys.readFile = originalReadFile;
-        sys.write = originalWrite;
-        sys.writeFile = originalWriteFile;
-        return sys;
-    }
-
-<<<<<<< HEAD
-    export function createSystemWithSolutionBuild(solutionRoots: readonly string[], files: readonly VirtualFS.FileOrFolderOrSymLink[], params?: VirtualFS.TestServerHostCreationParameters) {
-=======
-    export function createSystemWithSolutionBuild(solutionRoots: readonly string[], files: TestFSWithWatch.FileOrFolderOrSymLinkMap | readonly TestFSWithWatch.FileOrFolderOrSymLink[], params?: TestFSWithWatch.TestServerHostCreationParameters) {
->>>>>>> e6808c42
-        return solutionBuildWithBaseline(createWatchedSystem(files, params), solutionRoots);
-    }
-}
+namespace ts.tscWatch {
+    export const projects = `/user/username/projects`;
+    export const projectRoot = `${projects}/myproject`;
+    export import WatchedSystem = VirtualFS.TestServerHost;
+    export type File = VirtualFS.File;
+    export type SymLink = VirtualFS.SymLink;
+    export import libFile = VirtualFS.libFile;
+    export import createWatchedSystem = VirtualFS.createWatchedSystem;
+    export import checkArray = VirtualFS.checkArray;
+    export import checkOutputContains = VirtualFS.checkOutputContains;
+    export import checkOutputDoesNotContain = VirtualFS.checkOutputDoesNotContain;
+
+    export const commonFile1: File = {
+        path: "/a/b/commonFile1.ts",
+        content: "let x = 1"
+    };
+    export const commonFile2: File = {
+        path: "/a/b/commonFile2.ts",
+        content: "let y = 1"
+    };
+
+    export function checkProgramActualFiles(program: Program, expectedFiles: readonly string[]) {
+        checkArray(`Program actual files`, program.getSourceFiles().map(file => file.fileName), expectedFiles);
+    }
+
+    export function getDiagnosticMessageChain(message: DiagnosticMessage, args?: (string | number)[], next?: DiagnosticMessageChain[]): DiagnosticMessageChain {
+        let text = getLocaleSpecificMessage(message);
+        if (args?.length) {
+            text = formatStringFromArgs(text, args);
+        }
+        return {
+            messageText: text,
+            category: message.category,
+            code: message.code,
+            next
+        };
+    }
+
+    function isDiagnosticMessageChain(message: DiagnosticMessage | DiagnosticMessageChain): message is DiagnosticMessageChain {
+        return !!(message as DiagnosticMessageChain).messageText;
+    }
+
+    export function getDiagnosticOfFileFrom(file: SourceFile | undefined, start: number | undefined, length: number | undefined, message: DiagnosticMessage | DiagnosticMessageChain, ...args: (string | number)[]): Diagnostic {
+        return {
+            file,
+            start,
+            length,
+
+            messageText: isDiagnosticMessageChain(message) ?
+                message :
+                getDiagnosticMessageChain(message, args).messageText,
+            category: message.category,
+            code: message.code,
+        };
+    }
+
+    export function getDiagnosticWithoutFile(message: DiagnosticMessage | DiagnosticMessageChain, ...args: (string | number)[]): Diagnostic {
+        return getDiagnosticOfFileFrom(/*file*/ undefined, /*start*/ undefined, /*length*/ undefined, message, ...args);
+    }
+
+    export function getDiagnosticOfFile(file: SourceFile, start: number, length: number, message: DiagnosticMessage | DiagnosticMessageChain, ...args: (string | number)[]): Diagnostic {
+        return getDiagnosticOfFileFrom(file, start, length, message, ...args);
+    }
+
+    export function getDiagnosticOfFileFromProgram(program: Program, filePath: string, start: number, length: number, message: DiagnosticMessage | DiagnosticMessageChain, ...args: (string | number)[]): Diagnostic {
+        return getDiagnosticOfFileFrom(program.getSourceFileByPath(toPath(filePath, program.getCurrentDirectory(), s => s.toLowerCase())),
+            start, length, message, ...args);
+    }
+
+    export function getUnknownCompilerOption(program: Program, configFile: File, option: string) {
+        const quotedOption = `"${option}"`;
+        return getDiagnosticOfFile(program.getCompilerOptions().configFile!, configFile.content.indexOf(quotedOption), quotedOption.length, Diagnostics.Unknown_compiler_option_0, option);
+    }
+
+    export function getUnknownDidYouMeanCompilerOption(program: Program, configFile: File, option: string, didYouMean: string) {
+        const quotedOption = `"${option}"`;
+        return getDiagnosticOfFile(program.getCompilerOptions().configFile!, configFile.content.indexOf(quotedOption), quotedOption.length, Diagnostics.Unknown_compiler_option_0_Did_you_mean_1, option, didYouMean);
+    }
+
+    export function getDiagnosticModuleNotFoundOfFile(program: Program, file: File, moduleName: string) {
+        const quotedModuleName = `"${moduleName}"`;
+        return getDiagnosticOfFileFromProgram(program, file.path, file.content.indexOf(quotedModuleName), quotedModuleName.length, Diagnostics.Cannot_find_module_0_Did_you_mean_to_set_the_moduleResolution_option_to_node_or_to_add_aliases_to_the_paths_option, moduleName);
+    }
+
+    export function runQueuedTimeoutCallbacks(sys: WatchedSystem) {
+        sys.runQueuedTimeoutCallbacks();
+    }
+
+    export function checkSingleTimeoutQueueLengthAndRun(sys: WatchedSystem) {
+        sys.checkTimeoutQueueLengthAndRun(1);
+    }
+
+    export function checkSingleTimeoutQueueLengthAndRunAndVerifyNoTimeout(sys: WatchedSystem) {
+        sys.checkTimeoutQueueLengthAndRun(1);
+        sys.checkTimeoutQueueLength(0);
+    }
+
+    export type WatchOrSolution<T extends BuilderProgram> = void | SolutionBuilder<T> | WatchOfConfigFile<T> | WatchOfFilesAndCompilerOptions<T>;
+    export interface TscWatchCompileChange<T extends BuilderProgram = EmitAndSemanticDiagnosticsBuilderProgram> {
+        caption: string;
+        change: (sys: VirtualFS.TestServerHostTrackingWrittenFiles) => void;
+        timeouts: (
+            sys: VirtualFS.TestServerHostTrackingWrittenFiles,
+            programs: readonly CommandLineProgram[],
+            watchOrSolution: WatchOrSolution<T>
+        ) => void;
+    }
+    export interface TscWatchCheckOptions {
+        baselineSourceMap?: boolean;
+        baselineDependencies?: boolean;
+    }
+    export interface TscWatchCompileBase<T extends BuilderProgram = EmitAndSemanticDiagnosticsBuilderProgram> extends TscWatchCheckOptions {
+        scenario: string;
+        subScenario: string;
+        commandLineArgs: readonly string[];
+        changes: readonly TscWatchCompileChange<T>[];
+    }
+    export interface TscWatchCompile extends TscWatchCompileBase {
+        sys: () => WatchedSystem;
+    }
+
+    export const noopChange: TscWatchCompileChange = {
+        caption: "No change",
+        change: noop,
+        timeouts: sys => sys.checkTimeoutQueueLength(0),
+    };
+
+    export type SystemSnap = ReturnType<typeof VirtualFS.snap>;
+    function tscWatchCompile(input: TscWatchCompile) {
+        it("tsc-watch:: Generates files matching the baseline", () => {
+            const { sys, baseline, oldSnap } = createBaseline(input.sys());
+            const {
+                scenario, subScenario,
+                commandLineArgs, changes,
+                baselineSourceMap, baselineDependencies
+            } = input;
+
+            if (!isWatch(commandLineArgs)) sys.exit = exitCode => sys.exitCode = exitCode;
+            const { cb, getPrograms } = commandLineCallbacks(sys);
+            const watchOrSolution = executeCommandLine(
+                sys,
+                cb,
+                commandLineArgs,
+            );
+            runWatchBaseline({
+                scenario,
+                subScenario,
+                commandLineArgs,
+                sys,
+                baseline,
+                oldSnap,
+                getPrograms,
+                baselineSourceMap,
+                baselineDependencies,
+                changes,
+                watchOrSolution
+            });
+        });
+    }
+
+    export interface BaselineBase {
+        baseline: string[];
+        sys: VirtualFS.TestServerHostTrackingWrittenFiles;
+        oldSnap: SystemSnap;
+    }
+
+    export interface Baseline extends BaselineBase, CommandLineCallbacks {
+    }
+
+    export function createBaseline(system: WatchedSystem, modifySystem?: (sys: WatchedSystem, originalRead: WatchedSystem["readFile"]) => void): Baseline {
+        const originalRead = system.readFile;
+        const initialSys = fakes.patchHostForBuildInfoReadWrite(system);
+        modifySystem?.(initialSys, originalRead);
+        const sys = VirtualFS.changeToHostTrackingWrittenFiles(initialSys);
+        const baseline: string[] = [];
+        baseline.push("Input::");
+        VirtualFS.diff(sys, baseline);
+        const { cb, getPrograms } = commandLineCallbacks(sys);
+        return { sys, baseline, oldSnap: VirtualFS.snap(sys), cb, getPrograms };
+    }
+
+    export function createSolutionBuilderWithWatchHostForBaseline(sys: WatchedSystem, cb: ExecuteCommandLineCallbacks) {
+        const host = createSolutionBuilderWithWatchHost(sys,
+            /*createProgram*/ undefined,
+            createDiagnosticReporter(sys, /*pretty*/ true),
+            createBuilderStatusReporter(sys, /*pretty*/ true),
+            createWatchStatusReporter(sys, /*pretty*/ true)
+        );
+        host.afterProgramEmitAndDiagnostics = cb;
+        host.afterEmitBundle = cb;
+        return host;
+    }
+
+    interface CreateWatchCompilerHostOfConfigFileForBaseline<T extends BuilderProgram> extends CreateWatchCompilerHostOfConfigFileInput<T> {
+        system: WatchedSystem,
+        cb: ExecuteCommandLineCallbacks;
+    }
+
+    export function createWatchCompilerHostOfConfigFileForBaseline<T extends BuilderProgram = EmitAndSemanticDiagnosticsBuilderProgram>(
+        input: CreateWatchCompilerHostOfConfigFileForBaseline<T>
+    ) {
+        const host = createWatchCompilerHostOfConfigFile({
+            ...input,
+            reportDiagnostic: createDiagnosticReporter(input.system, /*pretty*/ true),
+            reportWatchStatus: createWatchStatusReporter(input.system, /*pretty*/ true),
+        });
+        updateWatchHostForBaseline(host, input.cb);
+        return host;
+    }
+
+    interface CreateWatchCompilerHostOfFilesAndCompilerOptionsForBaseline<T extends BuilderProgram> extends CreateWatchCompilerHostOfFilesAndCompilerOptionsInput<T> {
+        system: WatchedSystem,
+        cb: ExecuteCommandLineCallbacks;
+    }
+    export function createWatchCompilerHostOfFilesAndCompilerOptionsForBaseline<T extends BuilderProgram = EmitAndSemanticDiagnosticsBuilderProgram>(
+        input: CreateWatchCompilerHostOfFilesAndCompilerOptionsForBaseline<T>
+    ) {
+        const host = createWatchCompilerHostOfFilesAndCompilerOptions({
+            ...input,
+            reportDiagnostic: createDiagnosticReporter(input.system, /*pretty*/ true),
+            reportWatchStatus: createWatchStatusReporter(input.system, /*pretty*/ true),
+        });
+        updateWatchHostForBaseline(host, input.cb);
+        return host;
+    }
+
+    function updateWatchHostForBaseline<T extends BuilderProgram>(host: WatchCompilerHost<T>, cb: ExecuteCommandLineCallbacks) {
+        const emitFilesAndReportErrors = host.afterProgramCreate!;
+        host.afterProgramCreate = builderProgram => {
+            emitFilesAndReportErrors.call(host, builderProgram);
+            cb(builderProgram);
+        };
+        return host;
+    }
+
+    export function applyChange(sys: BaselineBase["sys"], baseline: BaselineBase["baseline"], change: TscWatchCompileChange["change"], caption?: TscWatchCompileChange["caption"]) {
+        const oldSnap = VirtualFS.snap(sys);
+        baseline.push(`Change::${caption ? " " + caption : ""}`, "");
+        change(sys);
+        baseline.push("Input::");
+        VirtualFS.diff(sys, baseline, oldSnap);
+        return VirtualFS.snap(sys);
+    }
+
+    export interface RunWatchBaseline<T extends BuilderProgram> extends BaselineBase, TscWatchCompileBase<T> {
+        sys: VirtualFS.TestServerHostTrackingWrittenFiles;
+        getPrograms: () => readonly CommandLineProgram[];
+        watchOrSolution: WatchOrSolution<T>;
+    }
+    export function runWatchBaseline<T extends BuilderProgram = EmitAndSemanticDiagnosticsBuilderProgram>({
+        scenario, subScenario, commandLineArgs,
+        getPrograms, sys, baseline, oldSnap,
+        baselineSourceMap, baselineDependencies,
+        changes, watchOrSolution
+    }: RunWatchBaseline<T>) {
+        baseline.push(`${sys.getExecutingFilePath()} ${commandLineArgs.join(" ")}`);
+        let programs = watchBaseline({
+            baseline,
+            getPrograms,
+            oldPrograms: emptyArray,
+            sys,
+            oldSnap,
+            baselineSourceMap,
+            baselineDependencies,
+        });
+
+        for (const { caption, change, timeouts } of changes) {
+            oldSnap = applyChange(sys, baseline, change, caption);
+            timeouts(sys, programs, watchOrSolution);
+            programs = watchBaseline({
+                baseline,
+                getPrograms,
+                oldPrograms: programs,
+                sys,
+                oldSnap,
+                baselineSourceMap,
+                baselineDependencies,
+            });
+        }
+        Harness.Baseline.runBaseline(`${isBuild(commandLineArgs) ? "tsbuild" : "tsc"}${isWatch(commandLineArgs) ? "Watch" : ""}/${scenario}/${subScenario.split(" ").join("-")}.js`, baseline.join("\r\n"));
+    }
+
+    function isWatch(commandLineArgs: readonly string[]) {
+        return forEach(commandLineArgs, arg => {
+            if (arg.charCodeAt(0) !== CharacterCodes.minus) return false;
+            const option = arg.slice(arg.charCodeAt(1) === CharacterCodes.minus ? 2 : 1).toLowerCase();
+            return option === "watch" || option === "w";
+        });
+    }
+
+    export interface WatchBaseline extends BaselineBase, TscWatchCheckOptions {
+        oldPrograms: readonly (CommandLineProgram | undefined)[];
+        getPrograms: () => readonly CommandLineProgram[];
+    }
+    export function watchBaseline({ baseline, getPrograms, oldPrograms, sys, oldSnap, baselineSourceMap, baselineDependencies }: WatchBaseline) {
+        if (baselineSourceMap) generateSourceMapBaselineFiles(sys);
+        sys.serializeOutput(baseline);
+        const programs = baselinePrograms(baseline, getPrograms, oldPrograms, baselineDependencies);
+        sys.serializeWatches(baseline);
+        baseline.push(`exitCode:: ExitStatus.${ExitStatus[sys.exitCode as ExitStatus]}`, "");
+        VirtualFS.diff(sys, baseline, oldSnap);
+        sys.writtenFiles.forEach((value, key) => {
+            assert.equal(value, 1, `Expected to write file ${key} only once`);
+        });
+        sys.writtenFiles.clear();
+        return programs;
+    }
+
+    export function baselinePrograms(baseline: string[], getPrograms: () => readonly CommandLineProgram[], oldPrograms: readonly (CommandLineProgram | undefined)[], baselineDependencies: boolean | undefined) {
+        const programs = getPrograms();
+        for (let i = 0; i < programs.length; i++) {
+            baselineProgram(baseline, programs[i], oldPrograms[i], baselineDependencies);
+        }
+        return programs;
+    }
+
+    function baselineProgram(baseline: string[], [program, builderProgram]: CommandLineProgram, oldProgram: CommandLineProgram | undefined, baselineDependencies: boolean | undefined) {
+        if (program !== oldProgram?.[0]) {
+            const options = program.getCompilerOptions();
+            baseline.push(`Program root files: ${JSON.stringify(program.getRootFileNames())}`);
+            baseline.push(`Program options: ${JSON.stringify(options)}`);
+            baseline.push(`Program structureReused: ${(ts as any).StructureIsReused[program.structureIsReused]}`);
+            baseline.push("Program files::");
+            for (const file of program.getSourceFiles()) {
+                baseline.push(file.fileName);
+            }
+        }
+        else {
+            baseline.push(`Program: Same as old program`);
+        }
+        baseline.push("");
+
+        if (!builderProgram) return;
+        if (builderProgram !== oldProgram?.[1]) {
+            const state = builderProgram.getState();
+            const internalState = state as unknown as BuilderProgramState;
+            if (state.semanticDiagnosticsPerFile?.size) {
+                baseline.push("Semantic diagnostics in builder refreshed for::");
+                for (const file of program.getSourceFiles()) {
+                    if (!internalState.semanticDiagnosticsFromOldState || !internalState.semanticDiagnosticsFromOldState.has(file.resolvedPath)) {
+                        baseline.push(file.fileName);
+                    }
+                }
+            }
+            else {
+                baseline.push("No cached semantic diagnostics in the builder::");
+            }
+            if (internalState) {
+                baseline.push("");
+                if (internalState.hasCalledUpdateShapeSignature?.size) {
+                    baseline.push("Shape signatures in builder refreshed for::");
+                    internalState.hasCalledUpdateShapeSignature.forEach((path: Path) => {
+                        const info = state.fileInfos.get(path);
+                        if (info?.version === info?.signature || !info?.signature) {
+                            baseline.push(path + " (used version)");
+                        }
+                        else if (internalState.filesChangingSignature?.has(path)) {
+                            baseline.push(path + " (computed .d.ts during emit)");
+                        }
+                        else {
+                            baseline.push(path + " (computed .d.ts)");
+                        }
+                    });
+                }
+                else {
+                    baseline.push("No shapes updated in the builder::");
+                }
+            }
+            baseline.push("");
+            if (!baselineDependencies) return;
+            baseline.push("Dependencies for::");
+            for (const file of builderProgram.getSourceFiles()) {
+                baseline.push(`${file.fileName}:`);
+                for (const depenedency of builderProgram.getAllDependencies(file)) {
+                    baseline.push(`  ${depenedency}`);
+                }
+            }
+        }
+        else {
+            baseline.push(`BuilderProgram: Same as old builder program`);
+        }
+        baseline.push("");
+    }
+
+    export interface VerifyTscWatch extends TscWatchCompile {
+        baselineIncremental?: boolean;
+    }
+    export function verifyTscWatch(input: VerifyTscWatch) {
+        describe(input.scenario, () => {
+            describe(input.subScenario, () => {
+                tscWatchCompile(input);
+            });
+            if (input.baselineIncremental) {
+                describe(`${input.subScenario} with incremental`, () => {
+                    tscWatchCompile({
+                        ...input,
+                        subScenario: `${input.subScenario} with incremental`,
+                        commandLineArgs: [...input.commandLineArgs, "--incremental"],
+                    });
+                });
+            }
+        });
+    }
+
+    export function replaceFileText(sys: WatchedSystem, file: string, searchValue: string | RegExp, replaceValue: string) {
+        const content = Debug.checkDefined(sys.readFile(file));
+        sys.writeFile(file, content.replace(searchValue, replaceValue));
+    }
+
+    export function createSolutionBuilder(system: WatchedSystem, rootNames: readonly string[], originalRead?: WatchedSystem["readFile"]) {
+        const host = createSolutionBuilderHostForBaseline(system, /*versionToWrite*/ undefined, originalRead);
+        return ts.createSolutionBuilder(host, rootNames, {});
+    }
+
+    export function ensureErrorFreeBuild(host: WatchedSystem, rootNames: readonly string[]) {
+        // ts build should succeed
+        solutionBuildWithBaseline(host, rootNames);
+        assert.equal(host.getOutput().length, 0, JSON.stringify(host.getOutput(), /*replacer*/ undefined, " "));
+    }
+
+    export function solutionBuildWithBaseline(sys: WatchedSystem, solutionRoots: readonly string[], originalRead?: WatchedSystem["readFile"]) {
+        const originalReadFile = sys.readFile;
+        const originalWrite = sys.write;
+        const originalWriteFile = sys.writeFile;
+        const solutionBuilder = createSolutionBuilder(VirtualFS.changeToHostTrackingWrittenFiles(
+            fakes.patchHostForBuildInfoReadWrite(sys)
+        ), solutionRoots, originalRead);
+        solutionBuilder.build();
+        sys.readFile = originalReadFile;
+        sys.write = originalWrite;
+        sys.writeFile = originalWriteFile;
+        return sys;
+    }
+
+    export function createSystemWithSolutionBuild(solutionRoots: readonly string[], files: VirtualFS.FileOrFolderOrSymLinkMap | readonly VirtualFS.FileOrFolderOrSymLink[], params?: VirtualFS.TestServerHostCreationParameters) {
+        return solutionBuildWithBaseline(createWatchedSystem(files, params), solutionRoots);
+    }
+}