--- conflicted
+++ resolved
@@ -1,51 +1,41 @@
-namespace ts.tscWatch {
-    describe("unittests:: tsbuildWatch:: watchMode:: with reexport when referenced project reexports definitions from another file", () => {
-        verifyTscWatch({
-            scenario: "reexport",
-            subScenario: "Reports errors correctly",
-            commandLineArgs: ["-b", "-w", "-verbose", "src"],
-            sys: () => createWatchedSystem(
-                [
-                    ...[
-                        "src/tsconfig.json",
-                        "src/main/tsconfig.json", "src/main/index.ts",
-                        "src/pure/tsconfig.json", "src/pure/index.ts", "src/pure/session.ts"
-                    ]
-                        .map(f => VirtualFS.getTsBuildProjectFile("reexport", f)),
-                    { path: libFile.path, content: libContent }
-                ],
-                { currentDirectory: `${VirtualFS.tsbuildProjectsLocation}/reexport` }
-            ),
-            changes: [
-                {
-                    caption: "Introduce error",
-<<<<<<< HEAD
-                    change: sys => replaceFileText(sys, `${VirtualFS.tsbuildProjectsLocation}/reexport/src/pure/session.ts`, "// ", ""),
-                    timeouts: build,
-                },
-                {
-                    caption: "Fix error",
-                    change: sys => replaceFileText(sys, `${VirtualFS.tsbuildProjectsLocation}/reexport/src/pure/session.ts`, "bar: ", "// bar: "),
-                    timeouts: build
-=======
-                    change: sys => replaceFileText(sys, `${TestFSWithWatch.tsbuildProjectsLocation}/reexport/src/pure/session.ts`, "// ", ""),
-                    timeouts: sys => {
-                        sys.checkTimeoutQueueLengthAndRun(1); // build src/pure
-                        sys.checkTimeoutQueueLengthAndRun(1); // build src/main and src
-                        sys.checkTimeoutQueueLength(0);
-                    },
-                },
-                {
-                    caption: "Fix error",
-                    change: sys => replaceFileText(sys, `${TestFSWithWatch.tsbuildProjectsLocation}/reexport/src/pure/session.ts`, "bar: ", "// bar: "),
-                    timeouts: sys => {
-                        sys.checkTimeoutQueueLengthAndRun(1); // build src/pure
-                        sys.checkTimeoutQueueLengthAndRun(1); // build src/main and src
-                        sys.checkTimeoutQueueLength(0);
-                    },
->>>>>>> b57d6e1d
-                }
-            ]
-        });
-    });
-}
+namespace ts.tscWatch {
+    describe("unittests:: tsbuildWatch:: watchMode:: with reexport when referenced project reexports definitions from another file", () => {
+        verifyTscWatch({
+            scenario: "reexport",
+            subScenario: "Reports errors correctly",
+            commandLineArgs: ["-b", "-w", "-verbose", "src"],
+            sys: () => createWatchedSystem(
+                [
+                    ...[
+                        "src/tsconfig.json",
+                        "src/main/tsconfig.json", "src/main/index.ts",
+                        "src/pure/tsconfig.json", "src/pure/index.ts", "src/pure/session.ts"
+                    ]
+                        .map(f => VirtualFS.getTsBuildProjectFile("reexport", f)),
+                    { path: libFile.path, content: libContent }
+                ],
+                { currentDirectory: `${VirtualFS.tsbuildProjectsLocation}/reexport` }
+            ),
+            changes: [
+                {
+                    caption: "Introduce error",
+                    change: sys => replaceFileText(sys, `${VirtualFS.tsbuildProjectsLocation}/reexport/src/pure/session.ts`, "// ", ""),
+                    timeouts: sys => {
+                        sys.checkTimeoutQueueLengthAndRun(1); // build src/pure
+                        sys.checkTimeoutQueueLengthAndRun(1); // build src/main and src
+                        sys.checkTimeoutQueueLength(0);
+                    },
+                },
+                {
+                    caption: "Fix error",
+                    change: sys => replaceFileText(sys, `${VirtualFS.tsbuildProjectsLocation}/reexport/src/pure/session.ts`, "bar: ", "// bar: "),
+                    timeouts: sys => {
+                        sys.checkTimeoutQueueLengthAndRun(1); // build src/pure
+                        sys.checkTimeoutQueueLengthAndRun(1); // build src/main and src
+                        sys.checkTimeoutQueueLength(0);
+                    },
+                }
+            ]
+        });
+    });
+}