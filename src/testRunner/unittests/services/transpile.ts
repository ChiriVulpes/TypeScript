namespace ts {
    describe("unittests:: services:: Transpile", () => {

        interface TranspileTestSettings {
            options?: TranspileOptions;
            noSetFileName?: boolean;
        }

        function transpilesCorrectly(name: string, input: string, testSettings: TranspileTestSettings) {
            describe(name, () => {
                let transpileResult: TranspileOutput;
                let oldTranspileResult: string;
                let oldTranspileDiagnostics: Diagnostic[];

                const transpileOptions: TranspileOptions = testSettings.options || {};
                if (!transpileOptions.compilerOptions) {
                    transpileOptions.compilerOptions = { };
                }
                if (transpileOptions.compilerOptions.target === undefined) {
                    transpileOptions.compilerOptions.target = ScriptTarget.ES3;
                }

                if (transpileOptions.compilerOptions.newLine === undefined) {
                    // use \r\n as default new line
                    transpileOptions.compilerOptions.newLine = NewLineKind.CarriageReturnLineFeed;
                }

                transpileOptions.compilerOptions.sourceMap = true;

                let unitName = transpileOptions.fileName;
                if (!unitName) {
                    unitName = transpileOptions.compilerOptions.jsx ? "file.tsx" : "file.ts";
                    if (!testSettings.noSetFileName) {
                        transpileOptions.fileName = unitName;
                    }
                }

                transpileOptions.reportDiagnostics = true;

<<<<<<< HEAD
                const justName = "transpile/" + name.replace(/[^a-z0-9\-. ]/ig, "") + (transpileOptions.compilerOptions.jsx ? Extension.Tsx : Extension.Ts);
                const toBeCompiled: Harness.Compiler.TestFile[] = [{
                    unitName: transpileOptions.fileName,
=======
                justName = "transpile/" + name.replace(/[^a-z0-9\-. ]/ig, "") + (transpileOptions.compilerOptions.jsx ? Extension.Tsx : Extension.Ts);
                toBeCompiled = [{
                    unitName,
>>>>>>> 1bf21829
                    content: input
                }];
                const canUseOldTranspile = !transpileOptions.renamedDependencies;

                before(() => {
                    transpileResult = transpileModule(input, transpileOptions);

                    if (canUseOldTranspile) {
                        oldTranspileDiagnostics = [];
                        oldTranspileResult = transpile(input, transpileOptions.compilerOptions, transpileOptions.fileName, oldTranspileDiagnostics, transpileOptions.moduleName);
                    }
                });

                after(() => {
                    transpileResult = undefined!;
                    oldTranspileResult = undefined!;
                    oldTranspileDiagnostics = undefined!;
                });

                /* eslint-disable no-null/no-null */
                it("Correct errors for " + justName, () => {
                    Harness.Baseline.runBaseline(justName.replace(/\.tsx?$/, ".errors.txt"),
                        transpileResult.diagnostics!.length === 0 ? null : Harness.Compiler.getErrorBaseline(toBeCompiled, transpileResult.diagnostics!));
                });

                if (canUseOldTranspile) {
                    it("Correct errors (old transpile) for " + justName, () => {
                        Harness.Baseline.runBaseline(justName.replace(/\.tsx?$/, ".oldTranspile.errors.txt"),
                            oldTranspileDiagnostics.length === 0 ? null : Harness.Compiler.getErrorBaseline(toBeCompiled, oldTranspileDiagnostics));
                    });
                }
                /* eslint-enable no-null/no-null */

                it("Correct output for " + justName, () => {
                    Harness.Baseline.runBaseline(justName.replace(/\.tsx?$/, Extension.Js), transpileResult.outputText);
                });

                if (canUseOldTranspile) {
                    it("Correct output (old transpile) for " + justName, () => {
                        Harness.Baseline.runBaseline(justName.replace(/\.tsx?$/, ".oldTranspile.js"), oldTranspileResult);
                    });
                }
            });
        }

        transpilesCorrectly("Generates no diagnostics with valid inputs", `var x = 0;`, {
            options: { compilerOptions: { module: ModuleKind.CommonJS } }
        });

        transpilesCorrectly("Generates no diagnostics for missing file references", `/// <reference path="file2.ts" />
var x = 0;`, {
            options: { compilerOptions: { module: ModuleKind.CommonJS } }
        });

        transpilesCorrectly("Generates no diagnostics for missing module imports", `import {a} from "module2";`, {
            options: { compilerOptions: { module: ModuleKind.CommonJS } }
        });

        transpilesCorrectly("Generates expected syntactic diagnostics", `a b`, {
            options: { compilerOptions: { module: ModuleKind.CommonJS } }
        });

        transpilesCorrectly("Does not generate semantic diagnostics", `var x: string = 0;`, {
            options: { compilerOptions: { module: ModuleKind.CommonJS } }
        });

        transpilesCorrectly("Generates module output", `var x = 0;`, {
            options: { compilerOptions: { module: ModuleKind.AMD } }
        });

        transpilesCorrectly("Uses correct newLine character", `var x = 0;`, {
            options: { compilerOptions: { module: ModuleKind.CommonJS, newLine: NewLineKind.LineFeed } }
        });

        transpilesCorrectly("Sets module name", "var x = 1;", {
            options: { compilerOptions: { module: ModuleKind.System, newLine: NewLineKind.LineFeed }, moduleName: "NamedModule" }
        });

        transpilesCorrectly("No extra errors for file without extension", `"use strict";\r\nvar x = 0;`, {
            options: { compilerOptions: { module: ModuleKind.CommonJS }, fileName: "file" }
        });

        transpilesCorrectly("Rename dependencies - System",
            `import {foo} from "SomeName";\n` +
            `declare function use(a: any);\n` +
            `use(foo);`, {
                options: { compilerOptions: { module: ModuleKind.System, newLine: NewLineKind.LineFeed }, renamedDependencies: { SomeName: "SomeOtherName" } }
            });

        transpilesCorrectly("Rename dependencies - AMD",
            `import {foo} from "SomeName";\n` +
            `declare function use(a: any);\n` +
            `use(foo);`, {
                options: { compilerOptions: { module: ModuleKind.AMD, newLine: NewLineKind.LineFeed }, renamedDependencies: { SomeName: "SomeOtherName" } }
            });

        transpilesCorrectly("Rename dependencies - UMD",
            `import {foo} from "SomeName";\n` +
            `declare function use(a: any);\n` +
            `use(foo);`, {
                options: { compilerOptions: { module: ModuleKind.UMD, newLine: NewLineKind.LineFeed }, renamedDependencies: { SomeName: "SomeOtherName" } }
            });

        transpilesCorrectly("Transpile with emit decorators and emit metadata",
            `import {db} from './db';\n` +
            `function someDecorator(target) {\n` +
            `    return target;\n` +
            `} \n` +
            `@someDecorator\n` +
            `class MyClass {\n` +
            `    db: db;\n` +
            `    constructor(db: db) {\n` +
            `        this.db = db;\n` +
            `        this.db.doSomething(); \n` +
            `    }\n` +
            `}\n` +
            `export {MyClass}; \n`, {
                options: {
                    compilerOptions: {
                        module: ModuleKind.CommonJS,
                        newLine: NewLineKind.LineFeed,
                        noEmitHelpers: true,
                        emitDecoratorMetadata: true,
                        experimentalDecorators: true,
                        target: ScriptTarget.ES5,
                    }
                }
            });

        transpilesCorrectly("Supports backslashes in file name", "var x", {
            options: { fileName: "a\\b.ts" }
        });

        transpilesCorrectly("transpile file as 'tsx' if 'jsx' is specified", `var x = <div/>`, {
            options: { compilerOptions: { jsx: JsxEmit.React, newLine: NewLineKind.LineFeed } }
        });

        transpilesCorrectly("transpile .js files", "const a = 10;", {
            options: { compilerOptions: { newLine: NewLineKind.LineFeed, module: ModuleKind.CommonJS }, fileName: "input.js", reportDiagnostics: true }
        });

        transpilesCorrectly("Supports urls in file name", "var x", {
            options: { fileName: "http://somewhere/directory//directory2/file.ts" }
        });

        transpilesCorrectly("Accepts string as enum values for compile-options", "export const x = 0", {
            options: {
                compilerOptions: {
                    module: <ModuleKind><any>"es6",
                    // Capitalization and spaces ignored
                    target: <ScriptTarget><any>" Es6 "
                }
            }
        });

        transpilesCorrectly("Report an error when compiler-options module-kind is out-of-range", "", {
            options: { compilerOptions: { module: <ModuleKind><any>123 } }
        });

        transpilesCorrectly("Report an error when compiler-options target-script is out-of-range", "", {
            options: { compilerOptions: { module: <ModuleKind><any>123 } }
        });

        transpilesCorrectly("Support options with lib values", "const a = 10;", {
            options: { compilerOptions: { lib: ["es6", "dom"], module: ModuleKind.CommonJS }, fileName: "input.js", reportDiagnostics: true }
        });

        transpilesCorrectly("Support options with types values", "const a = 10;", {
            options: { compilerOptions: { types: ["jquery", "typescript"], module: ModuleKind.CommonJS }, fileName: "input.js", reportDiagnostics: true }
        });

        transpilesCorrectly("Supports setting 'allowJs'", "x;", {
            options: { compilerOptions: { allowJs: true }, fileName: "input.js", reportDiagnostics: true }
        });

        transpilesCorrectly("Supports setting 'allowSyntheticDefaultImports'", "x;", {
            options: { compilerOptions: { allowSyntheticDefaultImports: true }, fileName: "input.js", reportDiagnostics: true }
        });

        transpilesCorrectly("Supports setting 'allowUnreachableCode'", "x;", {
            options: { compilerOptions: { allowUnreachableCode: true }, fileName: "input.js", reportDiagnostics: true }
        });

        transpilesCorrectly("Supports setting 'allowUnusedLabels'", "x;", {
            options: { compilerOptions: { allowUnusedLabels: true }, fileName: "input.js", reportDiagnostics: true }
        });

        transpilesCorrectly("Supports setting 'alwaysStrict'", "x;", {
            options: { compilerOptions: { alwaysStrict: true }, fileName: "input.js", reportDiagnostics: true }
        });

        transpilesCorrectly("Supports setting 'baseUrl'", "x;", {
            options: { compilerOptions: { baseUrl: "./folder/baseUrl" }, fileName: "input.js", reportDiagnostics: true }
        });

        transpilesCorrectly("Supports setting 'charset'", "x;", {
            options: { compilerOptions: { charset: "en-us" }, fileName: "input.js", reportDiagnostics: true }
        });

        transpilesCorrectly("Supports setting 'declaration'", "x;", {
            options: { compilerOptions: { declaration: true }, fileName: "input.js", reportDiagnostics: true }
        });

        transpilesCorrectly("Supports setting 'declarationDir'", "x;", {
            options: { compilerOptions: { declarationDir: "out/declarations" }, fileName: "input.js", reportDiagnostics: true }
        });

        transpilesCorrectly("Supports setting 'emitBOM'", "x;", {
            options: { compilerOptions: { emitBOM: true }, fileName: "input.js", reportDiagnostics: true }
        });

        transpilesCorrectly("Supports setting 'emitDecoratorMetadata'", "x;", {
            options: { compilerOptions: { emitDecoratorMetadata: true, experimentalDecorators: true }, fileName: "input.js", reportDiagnostics: true }
        });

        transpilesCorrectly("Supports setting 'experimentalDecorators'", "x;", {
            options: { compilerOptions: { experimentalDecorators: true }, fileName: "input.js", reportDiagnostics: true }
        });

        transpilesCorrectly("Supports setting 'forceConsistentCasingInFileNames'", "x;", {
            options: { compilerOptions: { forceConsistentCasingInFileNames: true }, fileName: "input.js", reportDiagnostics: true }
        });

        transpilesCorrectly("Supports setting 'isolatedModules'", "x;", {
            options: { compilerOptions: { isolatedModules: true }, fileName: "input.js", reportDiagnostics: true }
        });

        transpilesCorrectly("Supports setting 'jsx'", "x;", {
            options: { compilerOptions: { jsx: 1 }, fileName: "input.js", reportDiagnostics: true }
        });

        transpilesCorrectly("Supports setting 'lib'", "x;", {
            options: { compilerOptions: { lib: ["es2015", "dom"] }, fileName: "input.js", reportDiagnostics: true }
        });

        transpilesCorrectly("Supports setting 'locale'", "x;", {
            options: { compilerOptions: { locale: "en-us" }, fileName: "input.js", reportDiagnostics: true }
        });

        transpilesCorrectly("Supports setting 'module'", "x;", {
            options: { compilerOptions: { module: ModuleKind.CommonJS }, fileName: "input.js", reportDiagnostics: true }
        });

        transpilesCorrectly("Supports setting 'moduleResolution'", "x;", {
            options: { compilerOptions: { moduleResolution: ModuleResolutionKind.NodeJs }, fileName: "input.js", reportDiagnostics: true }
        });

        transpilesCorrectly("Supports setting 'newLine'", "x;", {
            options: { compilerOptions: { newLine: NewLineKind.CarriageReturnLineFeed }, fileName: "input.js", reportDiagnostics: true }
        });

        transpilesCorrectly("Supports setting 'noEmit'", "x;", {
            options: { compilerOptions: { noEmit: true }, fileName: "input.js", reportDiagnostics: true }
        });

        transpilesCorrectly("Supports setting 'noEmitHelpers'", "x;", {
            options: { compilerOptions: { noEmitHelpers: true }, fileName: "input.js", reportDiagnostics: true }
        });

        transpilesCorrectly("Supports setting 'noEmitOnError'", "x;", {
            options: { compilerOptions: { noEmitOnError: true }, fileName: "input.js", reportDiagnostics: true }
        });

        transpilesCorrectly("Supports setting 'noErrorTruncation'", "x;", {
            options: { compilerOptions: { noErrorTruncation: true }, fileName: "input.js", reportDiagnostics: true }
        });

        transpilesCorrectly("Supports setting 'noFallthroughCasesInSwitch'", "x;", {
            options: { compilerOptions: { noFallthroughCasesInSwitch: true }, fileName: "input.js", reportDiagnostics: true }
        });

        transpilesCorrectly("Supports setting 'noImplicitAny'", "x;", {
            options: { compilerOptions: { noImplicitAny: true }, fileName: "input.js", reportDiagnostics: true }
        });

        transpilesCorrectly("Supports setting 'noImplicitReturns'", "x;", {
            options: { compilerOptions: { noImplicitReturns: true }, fileName: "input.js", reportDiagnostics: true }
        });

        transpilesCorrectly("Supports setting 'noImplicitThis'", "x;", {
            options: { compilerOptions: { noImplicitThis: true }, fileName: "input.js", reportDiagnostics: true }
        });

        transpilesCorrectly("Supports setting 'noImplicitUseStrict'", "x;", {
            options: { compilerOptions: { noImplicitUseStrict: true }, fileName: "input.js", reportDiagnostics: true }
        });

        transpilesCorrectly("Supports setting 'noLib'", "x;", {
            options: { compilerOptions: { noLib: true }, fileName: "input.js", reportDiagnostics: true }
        });

        transpilesCorrectly("Supports setting 'noResolve'", "x;", {
            options: { compilerOptions: { noResolve: true }, fileName: "input.js", reportDiagnostics: true }
        });

        transpilesCorrectly("Supports setting 'out'", "x;", {
            options: { compilerOptions: { out: "./out" }, fileName: "input.js", reportDiagnostics: true }
        });

        transpilesCorrectly("Supports setting 'outDir'", "x;", {
            options: { compilerOptions: { outDir: "./outDir" }, fileName: "input.js", reportDiagnostics: true }
        });

        transpilesCorrectly("Supports setting 'outFile'", "x;", {
            options: { compilerOptions: { outFile: "./outFile" }, fileName: "input.js", reportDiagnostics: true }
        });

        transpilesCorrectly("Supports setting 'paths'", "x;", {
            options: { compilerOptions: { paths: { "*": ["./generated*"] } }, fileName: "input.js", reportDiagnostics: true }
        });

        transpilesCorrectly("Supports setting 'preserveConstEnums'", "x;", {
            options: { compilerOptions: { preserveConstEnums: true }, fileName: "input.js", reportDiagnostics: true }
        });

        transpilesCorrectly("Supports setting 'reactNamespace'", "x;", {
            options: { compilerOptions: { reactNamespace: "react" }, fileName: "input.js", reportDiagnostics: true }
        });

        transpilesCorrectly("Supports setting 'jsxFactory'", "x;", {
            options: { compilerOptions: { jsxFactory: "createElement" }, fileName: "input.js", reportDiagnostics: true }
        });

        transpilesCorrectly("Supports setting 'removeComments'", "x;", {
            options: { compilerOptions: { removeComments: true }, fileName: "input.js", reportDiagnostics: true }
        });

        transpilesCorrectly("Supports setting 'rootDir'", "x;", {
            options: { compilerOptions: { rootDir: "./rootDir" }, fileName: "input.js", reportDiagnostics: true }
        });

        transpilesCorrectly("Supports setting 'rootDirs'", "x;", {
            options: { compilerOptions: { rootDirs: ["./a", "./b"] }, fileName: "input.js", reportDiagnostics: true }
        });

        transpilesCorrectly("Supports setting 'skipLibCheck'", "x;", {
            options: { compilerOptions: { skipLibCheck: true }, fileName: "input.js", reportDiagnostics: true }
        });

        transpilesCorrectly("Supports setting 'skipDefaultLibCheck'", "x;", {
            options: { compilerOptions: { skipDefaultLibCheck: true }, fileName: "input.js", reportDiagnostics: true }
        });

        transpilesCorrectly("Supports setting 'strictNullChecks'", "x;", {
            options: { compilerOptions: { strictNullChecks: true }, fileName: "input.js", reportDiagnostics: true }
        });

        transpilesCorrectly("Supports setting 'stripInternal'", "x;", {
            options: { compilerOptions: { stripInternal: true }, fileName: "input.js", reportDiagnostics: true }
        });

        transpilesCorrectly("Supports setting 'suppressExcessPropertyErrors'", "x;", {
            options: { compilerOptions: { suppressExcessPropertyErrors: true }, fileName: "input.js", reportDiagnostics: true }
        });

        transpilesCorrectly("Supports setting 'suppressImplicitAnyIndexErrors'", "x;", {
            options: { compilerOptions: { suppressImplicitAnyIndexErrors: true }, fileName: "input.js", reportDiagnostics: true }
        });

        transpilesCorrectly("Supports setting 'target'", "x;", {
            options: { compilerOptions: { target: 2 }, fileName: "input.js", reportDiagnostics: true }
        });

        transpilesCorrectly("Supports setting 'types'", "x;", {
            options: { compilerOptions: { types: ["jquery", "jasmine"] }, fileName: "input.js", reportDiagnostics: true }
        });

        transpilesCorrectly("Supports setting 'typeRoots'", "x;", {
            options: { compilerOptions: { typeRoots: ["./folder"] }, fileName: "input.js", reportDiagnostics: true }
        });

        transpilesCorrectly("Correctly serialize metadata when transpile with CommonJS option",
            `import * as ng from "angular2/core";` +
            `declare function foo(...args: any[]);` +
            `@foo` +
            `export class MyClass1 {` +
            `    constructor(private _elementRef: ng.ElementRef){}` +
            `}`, {
                options: {
                    compilerOptions: {
                        target: ScriptTarget.ES5,
                        module: ModuleKind.CommonJS,
                        moduleResolution: ModuleResolutionKind.NodeJs,
                        emitDecoratorMetadata: true,
                        experimentalDecorators: true,
                        isolatedModules: true,
                    }
                }
            }
        );

        transpilesCorrectly("Correctly serialize metadata when transpile with System option",
            `import * as ng from "angular2/core";` +
            `declare function foo(...args: any[]);` +
            `@foo` +
            `export class MyClass1 {` +
            `    constructor(private _elementRef: ng.ElementRef){}` +
            `}`, {
                options: {
                    compilerOptions: {
                        target: ScriptTarget.ES5,
                        module: ModuleKind.System,
                        moduleResolution: ModuleResolutionKind.NodeJs,
                        emitDecoratorMetadata: true,
                        experimentalDecorators: true,
                        isolatedModules: true,
                    }
                }
            }
        );

        transpilesCorrectly("Supports readonly keyword for arrays", "let x: readonly string[];", {
            options: { compilerOptions: { module: ModuleKind.CommonJS } }
        });

        transpilesCorrectly("Supports 'as const' arrays", `([] as const).forEach(k => console.log(k));`, {
            options: { compilerOptions: { module: ModuleKind.CommonJS } }
        });

        transpilesCorrectly("Infer correct file extension", `const fn = <T>(a: T) => a`, {
            noSetFileName: true
        });
    });
}
<|MERGE_RESOLUTION|>--- conflicted
+++ resolved
@@ -1,472 +1,466 @@
-namespace ts {
-    describe("unittests:: services:: Transpile", () => {
-
-        interface TranspileTestSettings {
-            options?: TranspileOptions;
-            noSetFileName?: boolean;
-        }
-
-        function transpilesCorrectly(name: string, input: string, testSettings: TranspileTestSettings) {
-            describe(name, () => {
-                let transpileResult: TranspileOutput;
-                let oldTranspileResult: string;
-                let oldTranspileDiagnostics: Diagnostic[];
-
-                const transpileOptions: TranspileOptions = testSettings.options || {};
-                if (!transpileOptions.compilerOptions) {
-                    transpileOptions.compilerOptions = { };
-                }
-                if (transpileOptions.compilerOptions.target === undefined) {
-                    transpileOptions.compilerOptions.target = ScriptTarget.ES3;
-                }
-
-                if (transpileOptions.compilerOptions.newLine === undefined) {
-                    // use \r\n as default new line
-                    transpileOptions.compilerOptions.newLine = NewLineKind.CarriageReturnLineFeed;
-                }
-
-                transpileOptions.compilerOptions.sourceMap = true;
-
-                let unitName = transpileOptions.fileName;
-                if (!unitName) {
-                    unitName = transpileOptions.compilerOptions.jsx ? "file.tsx" : "file.ts";
-                    if (!testSettings.noSetFileName) {
-                        transpileOptions.fileName = unitName;
-                    }
-                }
-
-                transpileOptions.reportDiagnostics = true;
-
-<<<<<<< HEAD
-                const justName = "transpile/" + name.replace(/[^a-z0-9\-. ]/ig, "") + (transpileOptions.compilerOptions.jsx ? Extension.Tsx : Extension.Ts);
-                const toBeCompiled: Harness.Compiler.TestFile[] = [{
-                    unitName: transpileOptions.fileName,
-=======
-                justName = "transpile/" + name.replace(/[^a-z0-9\-. ]/ig, "") + (transpileOptions.compilerOptions.jsx ? Extension.Tsx : Extension.Ts);
-                toBeCompiled = [{
-                    unitName,
->>>>>>> 1bf21829
-                    content: input
-                }];
-                const canUseOldTranspile = !transpileOptions.renamedDependencies;
-
-                before(() => {
-                    transpileResult = transpileModule(input, transpileOptions);
-
-                    if (canUseOldTranspile) {
-                        oldTranspileDiagnostics = [];
-                        oldTranspileResult = transpile(input, transpileOptions.compilerOptions, transpileOptions.fileName, oldTranspileDiagnostics, transpileOptions.moduleName);
-                    }
-                });
-
-                after(() => {
-                    transpileResult = undefined!;
-                    oldTranspileResult = undefined!;
-                    oldTranspileDiagnostics = undefined!;
-                });
-
-                /* eslint-disable no-null/no-null */
-                it("Correct errors for " + justName, () => {
-                    Harness.Baseline.runBaseline(justName.replace(/\.tsx?$/, ".errors.txt"),
-                        transpileResult.diagnostics!.length === 0 ? null : Harness.Compiler.getErrorBaseline(toBeCompiled, transpileResult.diagnostics!));
-                });
-
-                if (canUseOldTranspile) {
-                    it("Correct errors (old transpile) for " + justName, () => {
-                        Harness.Baseline.runBaseline(justName.replace(/\.tsx?$/, ".oldTranspile.errors.txt"),
-                            oldTranspileDiagnostics.length === 0 ? null : Harness.Compiler.getErrorBaseline(toBeCompiled, oldTranspileDiagnostics));
-                    });
-                }
-                /* eslint-enable no-null/no-null */
-
-                it("Correct output for " + justName, () => {
-                    Harness.Baseline.runBaseline(justName.replace(/\.tsx?$/, Extension.Js), transpileResult.outputText);
-                });
-
-                if (canUseOldTranspile) {
-                    it("Correct output (old transpile) for " + justName, () => {
-                        Harness.Baseline.runBaseline(justName.replace(/\.tsx?$/, ".oldTranspile.js"), oldTranspileResult);
-                    });
-                }
-            });
-        }
-
-        transpilesCorrectly("Generates no diagnostics with valid inputs", `var x = 0;`, {
-            options: { compilerOptions: { module: ModuleKind.CommonJS } }
-        });
-
-        transpilesCorrectly("Generates no diagnostics for missing file references", `/// <reference path="file2.ts" />
-var x = 0;`, {
-            options: { compilerOptions: { module: ModuleKind.CommonJS } }
-        });
-
-        transpilesCorrectly("Generates no diagnostics for missing module imports", `import {a} from "module2";`, {
-            options: { compilerOptions: { module: ModuleKind.CommonJS } }
-        });
-
-        transpilesCorrectly("Generates expected syntactic diagnostics", `a b`, {
-            options: { compilerOptions: { module: ModuleKind.CommonJS } }
-        });
-
-        transpilesCorrectly("Does not generate semantic diagnostics", `var x: string = 0;`, {
-            options: { compilerOptions: { module: ModuleKind.CommonJS } }
-        });
-
-        transpilesCorrectly("Generates module output", `var x = 0;`, {
-            options: { compilerOptions: { module: ModuleKind.AMD } }
-        });
-
-        transpilesCorrectly("Uses correct newLine character", `var x = 0;`, {
-            options: { compilerOptions: { module: ModuleKind.CommonJS, newLine: NewLineKind.LineFeed } }
-        });
-
-        transpilesCorrectly("Sets module name", "var x = 1;", {
-            options: { compilerOptions: { module: ModuleKind.System, newLine: NewLineKind.LineFeed }, moduleName: "NamedModule" }
-        });
-
-        transpilesCorrectly("No extra errors for file without extension", `"use strict";\r\nvar x = 0;`, {
-            options: { compilerOptions: { module: ModuleKind.CommonJS }, fileName: "file" }
-        });
-
-        transpilesCorrectly("Rename dependencies - System",
-            `import {foo} from "SomeName";\n` +
-            `declare function use(a: any);\n` +
-            `use(foo);`, {
-                options: { compilerOptions: { module: ModuleKind.System, newLine: NewLineKind.LineFeed }, renamedDependencies: { SomeName: "SomeOtherName" } }
-            });
-
-        transpilesCorrectly("Rename dependencies - AMD",
-            `import {foo} from "SomeName";\n` +
-            `declare function use(a: any);\n` +
-            `use(foo);`, {
-                options: { compilerOptions: { module: ModuleKind.AMD, newLine: NewLineKind.LineFeed }, renamedDependencies: { SomeName: "SomeOtherName" } }
-            });
-
-        transpilesCorrectly("Rename dependencies - UMD",
-            `import {foo} from "SomeName";\n` +
-            `declare function use(a: any);\n` +
-            `use(foo);`, {
-                options: { compilerOptions: { module: ModuleKind.UMD, newLine: NewLineKind.LineFeed }, renamedDependencies: { SomeName: "SomeOtherName" } }
-            });
-
-        transpilesCorrectly("Transpile with emit decorators and emit metadata",
-            `import {db} from './db';\n` +
-            `function someDecorator(target) {\n` +
-            `    return target;\n` +
-            `} \n` +
-            `@someDecorator\n` +
-            `class MyClass {\n` +
-            `    db: db;\n` +
-            `    constructor(db: db) {\n` +
-            `        this.db = db;\n` +
-            `        this.db.doSomething(); \n` +
-            `    }\n` +
-            `}\n` +
-            `export {MyClass}; \n`, {
-                options: {
-                    compilerOptions: {
-                        module: ModuleKind.CommonJS,
-                        newLine: NewLineKind.LineFeed,
-                        noEmitHelpers: true,
-                        emitDecoratorMetadata: true,
-                        experimentalDecorators: true,
-                        target: ScriptTarget.ES5,
-                    }
-                }
-            });
-
-        transpilesCorrectly("Supports backslashes in file name", "var x", {
-            options: { fileName: "a\\b.ts" }
-        });
-
-        transpilesCorrectly("transpile file as 'tsx' if 'jsx' is specified", `var x = <div/>`, {
-            options: { compilerOptions: { jsx: JsxEmit.React, newLine: NewLineKind.LineFeed } }
-        });
-
-        transpilesCorrectly("transpile .js files", "const a = 10;", {
-            options: { compilerOptions: { newLine: NewLineKind.LineFeed, module: ModuleKind.CommonJS }, fileName: "input.js", reportDiagnostics: true }
-        });
-
-        transpilesCorrectly("Supports urls in file name", "var x", {
-            options: { fileName: "http://somewhere/directory//directory2/file.ts" }
-        });
-
-        transpilesCorrectly("Accepts string as enum values for compile-options", "export const x = 0", {
-            options: {
-                compilerOptions: {
-                    module: <ModuleKind><any>"es6",
-                    // Capitalization and spaces ignored
-                    target: <ScriptTarget><any>" Es6 "
-                }
-            }
-        });
-
-        transpilesCorrectly("Report an error when compiler-options module-kind is out-of-range", "", {
-            options: { compilerOptions: { module: <ModuleKind><any>123 } }
-        });
-
-        transpilesCorrectly("Report an error when compiler-options target-script is out-of-range", "", {
-            options: { compilerOptions: { module: <ModuleKind><any>123 } }
-        });
-
-        transpilesCorrectly("Support options with lib values", "const a = 10;", {
-            options: { compilerOptions: { lib: ["es6", "dom"], module: ModuleKind.CommonJS }, fileName: "input.js", reportDiagnostics: true }
-        });
-
-        transpilesCorrectly("Support options with types values", "const a = 10;", {
-            options: { compilerOptions: { types: ["jquery", "typescript"], module: ModuleKind.CommonJS }, fileName: "input.js", reportDiagnostics: true }
-        });
-
-        transpilesCorrectly("Supports setting 'allowJs'", "x;", {
-            options: { compilerOptions: { allowJs: true }, fileName: "input.js", reportDiagnostics: true }
-        });
-
-        transpilesCorrectly("Supports setting 'allowSyntheticDefaultImports'", "x;", {
-            options: { compilerOptions: { allowSyntheticDefaultImports: true }, fileName: "input.js", reportDiagnostics: true }
-        });
-
-        transpilesCorrectly("Supports setting 'allowUnreachableCode'", "x;", {
-            options: { compilerOptions: { allowUnreachableCode: true }, fileName: "input.js", reportDiagnostics: true }
-        });
-
-        transpilesCorrectly("Supports setting 'allowUnusedLabels'", "x;", {
-            options: { compilerOptions: { allowUnusedLabels: true }, fileName: "input.js", reportDiagnostics: true }
-        });
-
-        transpilesCorrectly("Supports setting 'alwaysStrict'", "x;", {
-            options: { compilerOptions: { alwaysStrict: true }, fileName: "input.js", reportDiagnostics: true }
-        });
-
-        transpilesCorrectly("Supports setting 'baseUrl'", "x;", {
-            options: { compilerOptions: { baseUrl: "./folder/baseUrl" }, fileName: "input.js", reportDiagnostics: true }
-        });
-
-        transpilesCorrectly("Supports setting 'charset'", "x;", {
-            options: { compilerOptions: { charset: "en-us" }, fileName: "input.js", reportDiagnostics: true }
-        });
-
-        transpilesCorrectly("Supports setting 'declaration'", "x;", {
-            options: { compilerOptions: { declaration: true }, fileName: "input.js", reportDiagnostics: true }
-        });
-
-        transpilesCorrectly("Supports setting 'declarationDir'", "x;", {
-            options: { compilerOptions: { declarationDir: "out/declarations" }, fileName: "input.js", reportDiagnostics: true }
-        });
-
-        transpilesCorrectly("Supports setting 'emitBOM'", "x;", {
-            options: { compilerOptions: { emitBOM: true }, fileName: "input.js", reportDiagnostics: true }
-        });
-
-        transpilesCorrectly("Supports setting 'emitDecoratorMetadata'", "x;", {
-            options: { compilerOptions: { emitDecoratorMetadata: true, experimentalDecorators: true }, fileName: "input.js", reportDiagnostics: true }
-        });
-
-        transpilesCorrectly("Supports setting 'experimentalDecorators'", "x;", {
-            options: { compilerOptions: { experimentalDecorators: true }, fileName: "input.js", reportDiagnostics: true }
-        });
-
-        transpilesCorrectly("Supports setting 'forceConsistentCasingInFileNames'", "x;", {
-            options: { compilerOptions: { forceConsistentCasingInFileNames: true }, fileName: "input.js", reportDiagnostics: true }
-        });
-
-        transpilesCorrectly("Supports setting 'isolatedModules'", "x;", {
-            options: { compilerOptions: { isolatedModules: true }, fileName: "input.js", reportDiagnostics: true }
-        });
-
-        transpilesCorrectly("Supports setting 'jsx'", "x;", {
-            options: { compilerOptions: { jsx: 1 }, fileName: "input.js", reportDiagnostics: true }
-        });
-
-        transpilesCorrectly("Supports setting 'lib'", "x;", {
-            options: { compilerOptions: { lib: ["es2015", "dom"] }, fileName: "input.js", reportDiagnostics: true }
-        });
-
-        transpilesCorrectly("Supports setting 'locale'", "x;", {
-            options: { compilerOptions: { locale: "en-us" }, fileName: "input.js", reportDiagnostics: true }
-        });
-
-        transpilesCorrectly("Supports setting 'module'", "x;", {
-            options: { compilerOptions: { module: ModuleKind.CommonJS }, fileName: "input.js", reportDiagnostics: true }
-        });
-
-        transpilesCorrectly("Supports setting 'moduleResolution'", "x;", {
-            options: { compilerOptions: { moduleResolution: ModuleResolutionKind.NodeJs }, fileName: "input.js", reportDiagnostics: true }
-        });
-
-        transpilesCorrectly("Supports setting 'newLine'", "x;", {
-            options: { compilerOptions: { newLine: NewLineKind.CarriageReturnLineFeed }, fileName: "input.js", reportDiagnostics: true }
-        });
-
-        transpilesCorrectly("Supports setting 'noEmit'", "x;", {
-            options: { compilerOptions: { noEmit: true }, fileName: "input.js", reportDiagnostics: true }
-        });
-
-        transpilesCorrectly("Supports setting 'noEmitHelpers'", "x;", {
-            options: { compilerOptions: { noEmitHelpers: true }, fileName: "input.js", reportDiagnostics: true }
-        });
-
-        transpilesCorrectly("Supports setting 'noEmitOnError'", "x;", {
-            options: { compilerOptions: { noEmitOnError: true }, fileName: "input.js", reportDiagnostics: true }
-        });
-
-        transpilesCorrectly("Supports setting 'noErrorTruncation'", "x;", {
-            options: { compilerOptions: { noErrorTruncation: true }, fileName: "input.js", reportDiagnostics: true }
-        });
-
-        transpilesCorrectly("Supports setting 'noFallthroughCasesInSwitch'", "x;", {
-            options: { compilerOptions: { noFallthroughCasesInSwitch: true }, fileName: "input.js", reportDiagnostics: true }
-        });
-
-        transpilesCorrectly("Supports setting 'noImplicitAny'", "x;", {
-            options: { compilerOptions: { noImplicitAny: true }, fileName: "input.js", reportDiagnostics: true }
-        });
-
-        transpilesCorrectly("Supports setting 'noImplicitReturns'", "x;", {
-            options: { compilerOptions: { noImplicitReturns: true }, fileName: "input.js", reportDiagnostics: true }
-        });
-
-        transpilesCorrectly("Supports setting 'noImplicitThis'", "x;", {
-            options: { compilerOptions: { noImplicitThis: true }, fileName: "input.js", reportDiagnostics: true }
-        });
-
-        transpilesCorrectly("Supports setting 'noImplicitUseStrict'", "x;", {
-            options: { compilerOptions: { noImplicitUseStrict: true }, fileName: "input.js", reportDiagnostics: true }
-        });
-
-        transpilesCorrectly("Supports setting 'noLib'", "x;", {
-            options: { compilerOptions: { noLib: true }, fileName: "input.js", reportDiagnostics: true }
-        });
-
-        transpilesCorrectly("Supports setting 'noResolve'", "x;", {
-            options: { compilerOptions: { noResolve: true }, fileName: "input.js", reportDiagnostics: true }
-        });
-
-        transpilesCorrectly("Supports setting 'out'", "x;", {
-            options: { compilerOptions: { out: "./out" }, fileName: "input.js", reportDiagnostics: true }
-        });
-
-        transpilesCorrectly("Supports setting 'outDir'", "x;", {
-            options: { compilerOptions: { outDir: "./outDir" }, fileName: "input.js", reportDiagnostics: true }
-        });
-
-        transpilesCorrectly("Supports setting 'outFile'", "x;", {
-            options: { compilerOptions: { outFile: "./outFile" }, fileName: "input.js", reportDiagnostics: true }
-        });
-
-        transpilesCorrectly("Supports setting 'paths'", "x;", {
-            options: { compilerOptions: { paths: { "*": ["./generated*"] } }, fileName: "input.js", reportDiagnostics: true }
-        });
-
-        transpilesCorrectly("Supports setting 'preserveConstEnums'", "x;", {
-            options: { compilerOptions: { preserveConstEnums: true }, fileName: "input.js", reportDiagnostics: true }
-        });
-
-        transpilesCorrectly("Supports setting 'reactNamespace'", "x;", {
-            options: { compilerOptions: { reactNamespace: "react" }, fileName: "input.js", reportDiagnostics: true }
-        });
-
-        transpilesCorrectly("Supports setting 'jsxFactory'", "x;", {
-            options: { compilerOptions: { jsxFactory: "createElement" }, fileName: "input.js", reportDiagnostics: true }
-        });
-
-        transpilesCorrectly("Supports setting 'removeComments'", "x;", {
-            options: { compilerOptions: { removeComments: true }, fileName: "input.js", reportDiagnostics: true }
-        });
-
-        transpilesCorrectly("Supports setting 'rootDir'", "x;", {
-            options: { compilerOptions: { rootDir: "./rootDir" }, fileName: "input.js", reportDiagnostics: true }
-        });
-
-        transpilesCorrectly("Supports setting 'rootDirs'", "x;", {
-            options: { compilerOptions: { rootDirs: ["./a", "./b"] }, fileName: "input.js", reportDiagnostics: true }
-        });
-
-        transpilesCorrectly("Supports setting 'skipLibCheck'", "x;", {
-            options: { compilerOptions: { skipLibCheck: true }, fileName: "input.js", reportDiagnostics: true }
-        });
-
-        transpilesCorrectly("Supports setting 'skipDefaultLibCheck'", "x;", {
-            options: { compilerOptions: { skipDefaultLibCheck: true }, fileName: "input.js", reportDiagnostics: true }
-        });
-
-        transpilesCorrectly("Supports setting 'strictNullChecks'", "x;", {
-            options: { compilerOptions: { strictNullChecks: true }, fileName: "input.js", reportDiagnostics: true }
-        });
-
-        transpilesCorrectly("Supports setting 'stripInternal'", "x;", {
-            options: { compilerOptions: { stripInternal: true }, fileName: "input.js", reportDiagnostics: true }
-        });
-
-        transpilesCorrectly("Supports setting 'suppressExcessPropertyErrors'", "x;", {
-            options: { compilerOptions: { suppressExcessPropertyErrors: true }, fileName: "input.js", reportDiagnostics: true }
-        });
-
-        transpilesCorrectly("Supports setting 'suppressImplicitAnyIndexErrors'", "x;", {
-            options: { compilerOptions: { suppressImplicitAnyIndexErrors: true }, fileName: "input.js", reportDiagnostics: true }
-        });
-
-        transpilesCorrectly("Supports setting 'target'", "x;", {
-            options: { compilerOptions: { target: 2 }, fileName: "input.js", reportDiagnostics: true }
-        });
-
-        transpilesCorrectly("Supports setting 'types'", "x;", {
-            options: { compilerOptions: { types: ["jquery", "jasmine"] }, fileName: "input.js", reportDiagnostics: true }
-        });
-
-        transpilesCorrectly("Supports setting 'typeRoots'", "x;", {
-            options: { compilerOptions: { typeRoots: ["./folder"] }, fileName: "input.js", reportDiagnostics: true }
-        });
-
-        transpilesCorrectly("Correctly serialize metadata when transpile with CommonJS option",
-            `import * as ng from "angular2/core";` +
-            `declare function foo(...args: any[]);` +
-            `@foo` +
-            `export class MyClass1 {` +
-            `    constructor(private _elementRef: ng.ElementRef){}` +
-            `}`, {
-                options: {
-                    compilerOptions: {
-                        target: ScriptTarget.ES5,
-                        module: ModuleKind.CommonJS,
-                        moduleResolution: ModuleResolutionKind.NodeJs,
-                        emitDecoratorMetadata: true,
-                        experimentalDecorators: true,
-                        isolatedModules: true,
-                    }
-                }
-            }
-        );
-
-        transpilesCorrectly("Correctly serialize metadata when transpile with System option",
-            `import * as ng from "angular2/core";` +
-            `declare function foo(...args: any[]);` +
-            `@foo` +
-            `export class MyClass1 {` +
-            `    constructor(private _elementRef: ng.ElementRef){}` +
-            `}`, {
-                options: {
-                    compilerOptions: {
-                        target: ScriptTarget.ES5,
-                        module: ModuleKind.System,
-                        moduleResolution: ModuleResolutionKind.NodeJs,
-                        emitDecoratorMetadata: true,
-                        experimentalDecorators: true,
-                        isolatedModules: true,
-                    }
-                }
-            }
-        );
-
-        transpilesCorrectly("Supports readonly keyword for arrays", "let x: readonly string[];", {
-            options: { compilerOptions: { module: ModuleKind.CommonJS } }
-        });
-
-        transpilesCorrectly("Supports 'as const' arrays", `([] as const).forEach(k => console.log(k));`, {
-            options: { compilerOptions: { module: ModuleKind.CommonJS } }
-        });
-
-        transpilesCorrectly("Infer correct file extension", `const fn = <T>(a: T) => a`, {
-            noSetFileName: true
-        });
-    });
-}
+namespace ts {
+    describe("unittests:: services:: Transpile", () => {
+
+        interface TranspileTestSettings {
+            options?: TranspileOptions;
+            noSetFileName?: boolean;
+        }
+
+        function transpilesCorrectly(name: string, input: string, testSettings: TranspileTestSettings) {
+            describe(name, () => {
+                let transpileResult: TranspileOutput;
+                let oldTranspileResult: string;
+                let oldTranspileDiagnostics: Diagnostic[];
+
+                const transpileOptions: TranspileOptions = testSettings.options || {};
+                if (!transpileOptions.compilerOptions) {
+                    transpileOptions.compilerOptions = { };
+                }
+                if (transpileOptions.compilerOptions.target === undefined) {
+                    transpileOptions.compilerOptions.target = ScriptTarget.ES3;
+                }
+
+                if (transpileOptions.compilerOptions.newLine === undefined) {
+                    // use \r\n as default new line
+                    transpileOptions.compilerOptions.newLine = NewLineKind.CarriageReturnLineFeed;
+                }
+
+                transpileOptions.compilerOptions.sourceMap = true;
+
+                let unitName = transpileOptions.fileName;
+                if (!unitName) {
+                    unitName = transpileOptions.compilerOptions.jsx ? "file.tsx" : "file.ts";
+                    if (!testSettings.noSetFileName) {
+                        transpileOptions.fileName = unitName;
+                    }
+                }
+
+                transpileOptions.reportDiagnostics = true;
+
+                const justName = "transpile/" + name.replace(/[^a-z0-9\-. ]/ig, "") + (transpileOptions.compilerOptions.jsx ? Extension.Tsx : Extension.Ts);
+                const toBeCompiled = [{
+                    unitName,
+                    content: input
+                }];
+                const canUseOldTranspile = !transpileOptions.renamedDependencies;
+
+                before(() => {
+                    transpileResult = transpileModule(input, transpileOptions);
+
+                    if (canUseOldTranspile) {
+                        oldTranspileDiagnostics = [];
+                        oldTranspileResult = transpile(input, transpileOptions.compilerOptions, transpileOptions.fileName, oldTranspileDiagnostics, transpileOptions.moduleName);
+                    }
+                });
+
+                after(() => {
+                    transpileResult = undefined!;
+                    oldTranspileResult = undefined!;
+                    oldTranspileDiagnostics = undefined!;
+                });
+
+                /* eslint-disable no-null/no-null */
+                it("Correct errors for " + justName, () => {
+                    Harness.Baseline.runBaseline(justName.replace(/\.tsx?$/, ".errors.txt"),
+                        transpileResult.diagnostics!.length === 0 ? null : Harness.Compiler.getErrorBaseline(toBeCompiled, transpileResult.diagnostics!));
+                });
+
+                if (canUseOldTranspile) {
+                    it("Correct errors (old transpile) for " + justName, () => {
+                        Harness.Baseline.runBaseline(justName.replace(/\.tsx?$/, ".oldTranspile.errors.txt"),
+                            oldTranspileDiagnostics.length === 0 ? null : Harness.Compiler.getErrorBaseline(toBeCompiled, oldTranspileDiagnostics));
+                    });
+                }
+                /* eslint-enable no-null/no-null */
+
+                it("Correct output for " + justName, () => {
+                    Harness.Baseline.runBaseline(justName.replace(/\.tsx?$/, Extension.Js), transpileResult.outputText);
+                });
+
+                if (canUseOldTranspile) {
+                    it("Correct output (old transpile) for " + justName, () => {
+                        Harness.Baseline.runBaseline(justName.replace(/\.tsx?$/, ".oldTranspile.js"), oldTranspileResult);
+                    });
+                }
+            });
+        }
+
+        transpilesCorrectly("Generates no diagnostics with valid inputs", `var x = 0;`, {
+            options: { compilerOptions: { module: ModuleKind.CommonJS } }
+        });
+
+        transpilesCorrectly("Generates no diagnostics for missing file references", `/// <reference path="file2.ts" />
+var x = 0;`, {
+            options: { compilerOptions: { module: ModuleKind.CommonJS } }
+        });
+
+        transpilesCorrectly("Generates no diagnostics for missing module imports", `import {a} from "module2";`, {
+            options: { compilerOptions: { module: ModuleKind.CommonJS } }
+        });
+
+        transpilesCorrectly("Generates expected syntactic diagnostics", `a b`, {
+            options: { compilerOptions: { module: ModuleKind.CommonJS } }
+        });
+
+        transpilesCorrectly("Does not generate semantic diagnostics", `var x: string = 0;`, {
+            options: { compilerOptions: { module: ModuleKind.CommonJS } }
+        });
+
+        transpilesCorrectly("Generates module output", `var x = 0;`, {
+            options: { compilerOptions: { module: ModuleKind.AMD } }
+        });
+
+        transpilesCorrectly("Uses correct newLine character", `var x = 0;`, {
+            options: { compilerOptions: { module: ModuleKind.CommonJS, newLine: NewLineKind.LineFeed } }
+        });
+
+        transpilesCorrectly("Sets module name", "var x = 1;", {
+            options: { compilerOptions: { module: ModuleKind.System, newLine: NewLineKind.LineFeed }, moduleName: "NamedModule" }
+        });
+
+        transpilesCorrectly("No extra errors for file without extension", `"use strict";\r\nvar x = 0;`, {
+            options: { compilerOptions: { module: ModuleKind.CommonJS }, fileName: "file" }
+        });
+
+        transpilesCorrectly("Rename dependencies - System",
+            `import {foo} from "SomeName";\n` +
+            `declare function use(a: any);\n` +
+            `use(foo);`, {
+                options: { compilerOptions: { module: ModuleKind.System, newLine: NewLineKind.LineFeed }, renamedDependencies: { SomeName: "SomeOtherName" } }
+            });
+
+        transpilesCorrectly("Rename dependencies - AMD",
+            `import {foo} from "SomeName";\n` +
+            `declare function use(a: any);\n` +
+            `use(foo);`, {
+                options: { compilerOptions: { module: ModuleKind.AMD, newLine: NewLineKind.LineFeed }, renamedDependencies: { SomeName: "SomeOtherName" } }
+            });
+
+        transpilesCorrectly("Rename dependencies - UMD",
+            `import {foo} from "SomeName";\n` +
+            `declare function use(a: any);\n` +
+            `use(foo);`, {
+                options: { compilerOptions: { module: ModuleKind.UMD, newLine: NewLineKind.LineFeed }, renamedDependencies: { SomeName: "SomeOtherName" } }
+            });
+
+        transpilesCorrectly("Transpile with emit decorators and emit metadata",
+            `import {db} from './db';\n` +
+            `function someDecorator(target) {\n` +
+            `    return target;\n` +
+            `} \n` +
+            `@someDecorator\n` +
+            `class MyClass {\n` +
+            `    db: db;\n` +
+            `    constructor(db: db) {\n` +
+            `        this.db = db;\n` +
+            `        this.db.doSomething(); \n` +
+            `    }\n` +
+            `}\n` +
+            `export {MyClass}; \n`, {
+                options: {
+                    compilerOptions: {
+                        module: ModuleKind.CommonJS,
+                        newLine: NewLineKind.LineFeed,
+                        noEmitHelpers: true,
+                        emitDecoratorMetadata: true,
+                        experimentalDecorators: true,
+                        target: ScriptTarget.ES5,
+                    }
+                }
+            });
+
+        transpilesCorrectly("Supports backslashes in file name", "var x", {
+            options: { fileName: "a\\b.ts" }
+        });
+
+        transpilesCorrectly("transpile file as 'tsx' if 'jsx' is specified", `var x = <div/>`, {
+            options: { compilerOptions: { jsx: JsxEmit.React, newLine: NewLineKind.LineFeed } }
+        });
+
+        transpilesCorrectly("transpile .js files", "const a = 10;", {
+            options: { compilerOptions: { newLine: NewLineKind.LineFeed, module: ModuleKind.CommonJS }, fileName: "input.js", reportDiagnostics: true }
+        });
+
+        transpilesCorrectly("Supports urls in file name", "var x", {
+            options: { fileName: "http://somewhere/directory//directory2/file.ts" }
+        });
+
+        transpilesCorrectly("Accepts string as enum values for compile-options", "export const x = 0", {
+            options: {
+                compilerOptions: {
+                    module: <ModuleKind><any>"es6",
+                    // Capitalization and spaces ignored
+                    target: <ScriptTarget><any>" Es6 "
+                }
+            }
+        });
+
+        transpilesCorrectly("Report an error when compiler-options module-kind is out-of-range", "", {
+            options: { compilerOptions: { module: <ModuleKind><any>123 } }
+        });
+
+        transpilesCorrectly("Report an error when compiler-options target-script is out-of-range", "", {
+            options: { compilerOptions: { module: <ModuleKind><any>123 } }
+        });
+
+        transpilesCorrectly("Support options with lib values", "const a = 10;", {
+            options: { compilerOptions: { lib: ["es6", "dom"], module: ModuleKind.CommonJS }, fileName: "input.js", reportDiagnostics: true }
+        });
+
+        transpilesCorrectly("Support options with types values", "const a = 10;", {
+            options: { compilerOptions: { types: ["jquery", "typescript"], module: ModuleKind.CommonJS }, fileName: "input.js", reportDiagnostics: true }
+        });
+
+        transpilesCorrectly("Supports setting 'allowJs'", "x;", {
+            options: { compilerOptions: { allowJs: true }, fileName: "input.js", reportDiagnostics: true }
+        });
+
+        transpilesCorrectly("Supports setting 'allowSyntheticDefaultImports'", "x;", {
+            options: { compilerOptions: { allowSyntheticDefaultImports: true }, fileName: "input.js", reportDiagnostics: true }
+        });
+
+        transpilesCorrectly("Supports setting 'allowUnreachableCode'", "x;", {
+            options: { compilerOptions: { allowUnreachableCode: true }, fileName: "input.js", reportDiagnostics: true }
+        });
+
+        transpilesCorrectly("Supports setting 'allowUnusedLabels'", "x;", {
+            options: { compilerOptions: { allowUnusedLabels: true }, fileName: "input.js", reportDiagnostics: true }
+        });
+
+        transpilesCorrectly("Supports setting 'alwaysStrict'", "x;", {
+            options: { compilerOptions: { alwaysStrict: true }, fileName: "input.js", reportDiagnostics: true }
+        });
+
+        transpilesCorrectly("Supports setting 'baseUrl'", "x;", {
+            options: { compilerOptions: { baseUrl: "./folder/baseUrl" }, fileName: "input.js", reportDiagnostics: true }
+        });
+
+        transpilesCorrectly("Supports setting 'charset'", "x;", {
+            options: { compilerOptions: { charset: "en-us" }, fileName: "input.js", reportDiagnostics: true }
+        });
+
+        transpilesCorrectly("Supports setting 'declaration'", "x;", {
+            options: { compilerOptions: { declaration: true }, fileName: "input.js", reportDiagnostics: true }
+        });
+
+        transpilesCorrectly("Supports setting 'declarationDir'", "x;", {
+            options: { compilerOptions: { declarationDir: "out/declarations" }, fileName: "input.js", reportDiagnostics: true }
+        });
+
+        transpilesCorrectly("Supports setting 'emitBOM'", "x;", {
+            options: { compilerOptions: { emitBOM: true }, fileName: "input.js", reportDiagnostics: true }
+        });
+
+        transpilesCorrectly("Supports setting 'emitDecoratorMetadata'", "x;", {
+            options: { compilerOptions: { emitDecoratorMetadata: true, experimentalDecorators: true }, fileName: "input.js", reportDiagnostics: true }
+        });
+
+        transpilesCorrectly("Supports setting 'experimentalDecorators'", "x;", {
+            options: { compilerOptions: { experimentalDecorators: true }, fileName: "input.js", reportDiagnostics: true }
+        });
+
+        transpilesCorrectly("Supports setting 'forceConsistentCasingInFileNames'", "x;", {
+            options: { compilerOptions: { forceConsistentCasingInFileNames: true }, fileName: "input.js", reportDiagnostics: true }
+        });
+
+        transpilesCorrectly("Supports setting 'isolatedModules'", "x;", {
+            options: { compilerOptions: { isolatedModules: true }, fileName: "input.js", reportDiagnostics: true }
+        });
+
+        transpilesCorrectly("Supports setting 'jsx'", "x;", {
+            options: { compilerOptions: { jsx: 1 }, fileName: "input.js", reportDiagnostics: true }
+        });
+
+        transpilesCorrectly("Supports setting 'lib'", "x;", {
+            options: { compilerOptions: { lib: ["es2015", "dom"] }, fileName: "input.js", reportDiagnostics: true }
+        });
+
+        transpilesCorrectly("Supports setting 'locale'", "x;", {
+            options: { compilerOptions: { locale: "en-us" }, fileName: "input.js", reportDiagnostics: true }
+        });
+
+        transpilesCorrectly("Supports setting 'module'", "x;", {
+            options: { compilerOptions: { module: ModuleKind.CommonJS }, fileName: "input.js", reportDiagnostics: true }
+        });
+
+        transpilesCorrectly("Supports setting 'moduleResolution'", "x;", {
+            options: { compilerOptions: { moduleResolution: ModuleResolutionKind.NodeJs }, fileName: "input.js", reportDiagnostics: true }
+        });
+
+        transpilesCorrectly("Supports setting 'newLine'", "x;", {
+            options: { compilerOptions: { newLine: NewLineKind.CarriageReturnLineFeed }, fileName: "input.js", reportDiagnostics: true }
+        });
+
+        transpilesCorrectly("Supports setting 'noEmit'", "x;", {
+            options: { compilerOptions: { noEmit: true }, fileName: "input.js", reportDiagnostics: true }
+        });
+
+        transpilesCorrectly("Supports setting 'noEmitHelpers'", "x;", {
+            options: { compilerOptions: { noEmitHelpers: true }, fileName: "input.js", reportDiagnostics: true }
+        });
+
+        transpilesCorrectly("Supports setting 'noEmitOnError'", "x;", {
+            options: { compilerOptions: { noEmitOnError: true }, fileName: "input.js", reportDiagnostics: true }
+        });
+
+        transpilesCorrectly("Supports setting 'noErrorTruncation'", "x;", {
+            options: { compilerOptions: { noErrorTruncation: true }, fileName: "input.js", reportDiagnostics: true }
+        });
+
+        transpilesCorrectly("Supports setting 'noFallthroughCasesInSwitch'", "x;", {
+            options: { compilerOptions: { noFallthroughCasesInSwitch: true }, fileName: "input.js", reportDiagnostics: true }
+        });
+
+        transpilesCorrectly("Supports setting 'noImplicitAny'", "x;", {
+            options: { compilerOptions: { noImplicitAny: true }, fileName: "input.js", reportDiagnostics: true }
+        });
+
+        transpilesCorrectly("Supports setting 'noImplicitReturns'", "x;", {
+            options: { compilerOptions: { noImplicitReturns: true }, fileName: "input.js", reportDiagnostics: true }
+        });
+
+        transpilesCorrectly("Supports setting 'noImplicitThis'", "x;", {
+            options: { compilerOptions: { noImplicitThis: true }, fileName: "input.js", reportDiagnostics: true }
+        });
+
+        transpilesCorrectly("Supports setting 'noImplicitUseStrict'", "x;", {
+            options: { compilerOptions: { noImplicitUseStrict: true }, fileName: "input.js", reportDiagnostics: true }
+        });
+
+        transpilesCorrectly("Supports setting 'noLib'", "x;", {
+            options: { compilerOptions: { noLib: true }, fileName: "input.js", reportDiagnostics: true }
+        });
+
+        transpilesCorrectly("Supports setting 'noResolve'", "x;", {
+            options: { compilerOptions: { noResolve: true }, fileName: "input.js", reportDiagnostics: true }
+        });
+
+        transpilesCorrectly("Supports setting 'out'", "x;", {
+            options: { compilerOptions: { out: "./out" }, fileName: "input.js", reportDiagnostics: true }
+        });
+
+        transpilesCorrectly("Supports setting 'outDir'", "x;", {
+            options: { compilerOptions: { outDir: "./outDir" }, fileName: "input.js", reportDiagnostics: true }
+        });
+
+        transpilesCorrectly("Supports setting 'outFile'", "x;", {
+            options: { compilerOptions: { outFile: "./outFile" }, fileName: "input.js", reportDiagnostics: true }
+        });
+
+        transpilesCorrectly("Supports setting 'paths'", "x;", {
+            options: { compilerOptions: { paths: { "*": ["./generated*"] } }, fileName: "input.js", reportDiagnostics: true }
+        });
+
+        transpilesCorrectly("Supports setting 'preserveConstEnums'", "x;", {
+            options: { compilerOptions: { preserveConstEnums: true }, fileName: "input.js", reportDiagnostics: true }
+        });
+
+        transpilesCorrectly("Supports setting 'reactNamespace'", "x;", {
+            options: { compilerOptions: { reactNamespace: "react" }, fileName: "input.js", reportDiagnostics: true }
+        });
+
+        transpilesCorrectly("Supports setting 'jsxFactory'", "x;", {
+            options: { compilerOptions: { jsxFactory: "createElement" }, fileName: "input.js", reportDiagnostics: true }
+        });
+
+        transpilesCorrectly("Supports setting 'removeComments'", "x;", {
+            options: { compilerOptions: { removeComments: true }, fileName: "input.js", reportDiagnostics: true }
+        });
+
+        transpilesCorrectly("Supports setting 'rootDir'", "x;", {
+            options: { compilerOptions: { rootDir: "./rootDir" }, fileName: "input.js", reportDiagnostics: true }
+        });
+
+        transpilesCorrectly("Supports setting 'rootDirs'", "x;", {
+            options: { compilerOptions: { rootDirs: ["./a", "./b"] }, fileName: "input.js", reportDiagnostics: true }
+        });
+
+        transpilesCorrectly("Supports setting 'skipLibCheck'", "x;", {
+            options: { compilerOptions: { skipLibCheck: true }, fileName: "input.js", reportDiagnostics: true }
+        });
+
+        transpilesCorrectly("Supports setting 'skipDefaultLibCheck'", "x;", {
+            options: { compilerOptions: { skipDefaultLibCheck: true }, fileName: "input.js", reportDiagnostics: true }
+        });
+
+        transpilesCorrectly("Supports setting 'strictNullChecks'", "x;", {
+            options: { compilerOptions: { strictNullChecks: true }, fileName: "input.js", reportDiagnostics: true }
+        });
+
+        transpilesCorrectly("Supports setting 'stripInternal'", "x;", {
+            options: { compilerOptions: { stripInternal: true }, fileName: "input.js", reportDiagnostics: true }
+        });
+
+        transpilesCorrectly("Supports setting 'suppressExcessPropertyErrors'", "x;", {
+            options: { compilerOptions: { suppressExcessPropertyErrors: true }, fileName: "input.js", reportDiagnostics: true }
+        });
+
+        transpilesCorrectly("Supports setting 'suppressImplicitAnyIndexErrors'", "x;", {
+            options: { compilerOptions: { suppressImplicitAnyIndexErrors: true }, fileName: "input.js", reportDiagnostics: true }
+        });
+
+        transpilesCorrectly("Supports setting 'target'", "x;", {
+            options: { compilerOptions: { target: 2 }, fileName: "input.js", reportDiagnostics: true }
+        });
+
+        transpilesCorrectly("Supports setting 'types'", "x;", {
+            options: { compilerOptions: { types: ["jquery", "jasmine"] }, fileName: "input.js", reportDiagnostics: true }
+        });
+
+        transpilesCorrectly("Supports setting 'typeRoots'", "x;", {
+            options: { compilerOptions: { typeRoots: ["./folder"] }, fileName: "input.js", reportDiagnostics: true }
+        });
+
+        transpilesCorrectly("Correctly serialize metadata when transpile with CommonJS option",
+            `import * as ng from "angular2/core";` +
+            `declare function foo(...args: any[]);` +
+            `@foo` +
+            `export class MyClass1 {` +
+            `    constructor(private _elementRef: ng.ElementRef){}` +
+            `}`, {
+                options: {
+                    compilerOptions: {
+                        target: ScriptTarget.ES5,
+                        module: ModuleKind.CommonJS,
+                        moduleResolution: ModuleResolutionKind.NodeJs,
+                        emitDecoratorMetadata: true,
+                        experimentalDecorators: true,
+                        isolatedModules: true,
+                    }
+                }
+            }
+        );
+
+        transpilesCorrectly("Correctly serialize metadata when transpile with System option",
+            `import * as ng from "angular2/core";` +
+            `declare function foo(...args: any[]);` +
+            `@foo` +
+            `export class MyClass1 {` +
+            `    constructor(private _elementRef: ng.ElementRef){}` +
+            `}`, {
+                options: {
+                    compilerOptions: {
+                        target: ScriptTarget.ES5,
+                        module: ModuleKind.System,
+                        moduleResolution: ModuleResolutionKind.NodeJs,
+                        emitDecoratorMetadata: true,
+                        experimentalDecorators: true,
+                        isolatedModules: true,
+                    }
+                }
+            }
+        );
+
+        transpilesCorrectly("Supports readonly keyword for arrays", "let x: readonly string[];", {
+            options: { compilerOptions: { module: ModuleKind.CommonJS } }
+        });
+
+        transpilesCorrectly("Supports 'as const' arrays", `([] as const).forEach(k => console.log(k));`, {
+            options: { compilerOptions: { module: ModuleKind.CommonJS } }
+        });
+
+        transpilesCorrectly("Infer correct file extension", `const fn = <T>(a: T) => a`, {
+            noSetFileName: true
+        });
+    });
+}